#!/bin/bash
#
# Licensed to the Apache Software Foundation (ASF) under one
# or more contributor license agreements.  See the NOTICE file
# distributed with this work for additional information
# regarding copyright ownership.  The ASF licenses this file
# to you under the Apache License, Version 2.0 (the
# "License"); you may not use this file except in compliance
# with the License.  You may obtain a copy of the License at
#
#   http://www.apache.org/licenses/LICENSE-2.0
#
# Unless required by applicable law or agreed to in writing,
# software distributed under the License is distributed on an
# "AS IS" BASIS, WITHOUT WARRANTIES OR CONDITIONS OF ANY
# KIND, either express or implied.  See the License for the
# specific language governing permissions and limitations
# under the License.
#
# This script is invoked from the Jenkins builds to build Kudu
# and run all the unit tests.
#
# Environment variables may be used to customize operation:
#   BUILD_TYPE: Default: DEBUG
#     Maybe be one of ASAN|TSAN|DEBUG|RELEASE|COVERAGE|LINT|IWYU|TIDY
#
#   KUDU_USE_CDH_ECOSYSTEM  Default: 0
#     If non-zero, use the CDH packages for Hadoop ecosystem components
#     (e.g. Hadoop, Hive, Sentry).
#
#   KUDU_ALLOW_SLOW_TESTS   Default: 1
#     Runs the "slow" version of the unit tests. Set to 0 to
#     run the tests more quickly.
#
#   TEST_TMPDIR   Default: /tmp/kudutest-$UID
#     Specifies the temporary directory where tests should write their
#     data. It is expected that following the completion of all tests, this
#     directory is empty (i.e. every test cleaned up after itself).
#
#   RUN_FLAKY_ONLY    Default: 0
#     Only runs tests which have failed recently, if this is 1.
#     Used by the kudu-flaky-tests jenkins build.
#
#   KUDU_FLAKY_TEST_ATTEMPTS  Default: 1
#     If more than 1, will fetch the list of known flaky tests
#     from the kudu-test jenkins job, and allow those tests to
#     be flaky in this build.
#
#   TEST_RESULT_SERVER  Default: none
#     The host:port pair of a server running test_result_server.py.
#     This must be configured for flaky test resistance or test result
#     reporting to work.
#
#   ENABLE_DIST_TEST  Default: 0
#     If set to 1, will submit C++ and Java tests to be run by the
#     distributed test runner instead of running them locally.
#     This requires that $DIST_TEST_HOME be set to a working dist_test
#     checkout (and that dist_test itself be appropriately configured to
#     point to a cluster)
#
#   BUILD_JAVA        Default: 1
#     Build and test java code if this is set to 1.
#
#   BUILD_PYTHON       Default: 1
#     Build and test the Python wrapper of the client API.
#
#   BUILD_PYTHON3      Default: 1
#     Build and test the Python wrapper of the client API in Python. This
#     option is not mutually exclusive from BUILD_PYTHON. If both options
#     are set (default), then both will be run.
#
#   PIP_FLAGS  Default: ""
#     Extra flags which are passed to 'pip' when setting up the build
#     environment for the Python wrapper.
#
#   PIP_INSTALL_FLAGS  Default: ""
#     Extra flags which are passed to 'pip install' when setting up the build
#     environment for the Python wrapper. Python arguments are
#     context-dependent so sadly we can't reuse PIP_FLAGS here.
#
#   GRADLE_FLAGS       Default: ""
#     Extra flags which are passed to 'gradle' when running Gradle commands.
#
#   ERROR_ON_TEST_FAILURE    Default: 1
#     Whether test failures will cause this script to return an error.
#
#   KUDU_REPORT_TEST_RESULTS Default: 0
#     If non-zero, tests are reported to the central test server.

# If a commit messages contains a line that says 'DONT_BUILD', exit
# immediately.
DONT_BUILD=$(git show|egrep '^\s{4}DONT_BUILD$')
if [ "x$DONT_BUILD" != "x" ]; then
    echo "*** Build not requested. Exiting."
    exit 1
fi

set -e
# We pipe our build output to a log file with tee.
# This bash setting ensures that the script exits if the build fails.
set -o pipefail
# gather core dumps
ulimit -c unlimited

BUILD_TYPE=${BUILD_TYPE:-DEBUG}
BUILD_TYPE=$(echo "$BUILD_TYPE" | tr a-z A-Z) # capitalize
BUILD_TYPE_LOWER=$(echo "$BUILD_TYPE" | tr A-Z a-z)

# Set up defaults for environment variables.
DEFAULT_ALLOW_SLOW_TESTS=1

# TSAN builds are pretty slow, so don't do SLOW tests unless explicitly
# requested. Setting KUDU_USE_TSAN influences the thirdparty build.
if [ "$BUILD_TYPE" = "TSAN" ]; then
  DEFAULT_ALLOW_SLOW_TESTS=0
  export KUDU_USE_TSAN=1
fi

export KUDU_USE_CDH_ECOSYSTEM=${KUDU_USE_CDH_ECOSYSTEM:-0}
export KUDU_FLAKY_TEST_ATTEMPTS=${KUDU_FLAKY_TEST_ATTEMPTS:-1}
export KUDU_ALLOW_SLOW_TESTS=${KUDU_ALLOW_SLOW_TESTS:-$DEFAULT_ALLOW_SLOW_TESTS}
export KUDU_COMPRESS_TEST_OUTPUT=${KUDU_COMPRESS_TEST_OUTPUT:-1}
export TEST_TMPDIR=${TEST_TMPDIR:-/tmp/kudutest-$UID}
BUILD_JAVA=${BUILD_JAVA:-1}
BUILD_GRADLE=${BUILD_GRADLE:-1}
BUILD_PYTHON=${BUILD_PYTHON:-1}
BUILD_PYTHON3=${BUILD_PYTHON3:-1}
ERROR_ON_TEST_FAILURE=${ERROR_ON_TEST_FAILURE:-1}

# Ensure that the test data directory is usable.
mkdir -p "$TEST_TMPDIR"
if [ ! -w "$TEST_TMPDIR" ]; then
  echo "Error: Test output directory ($TEST_TMPDIR) is not writable on $(hostname) by user $(whoami)"
  exit 1
fi

SOURCE_ROOT=$(cd $(dirname "$BASH_SOURCE")/../..; pwd)
BUILD_ROOT=$SOURCE_ROOT/build/$BUILD_TYPE_LOWER

# Remove testing artifacts from the previous run before we do anything
# else. Otherwise, if we fail during the "build" step, Jenkins will
# archive the test logs from the previous run, thinking they came from
# this run, and confuse us when we look at the failed build.
rm -rf $BUILD_ROOT
mkdir -p $BUILD_ROOT

# Same for the Java tests, which aren't inside BUILD_ROOT
rm -rf $SOURCE_ROOT/java/*/build

list_flaky_tests() {
  local url="http://$TEST_RESULT_SERVER/list_failed_tests?num_days=3&build_pattern=%25kudu-test%25"
  >&2 echo Fetching flaky test list from "$url" ...
  curl -s --show-error "$url"
  return $?
}

TEST_LOGDIR="$BUILD_ROOT/test-logs"
TEST_DEBUGDIR="$BUILD_ROOT/test-debug"

cleanup() {
  echo Cleaning up all build artifacts...
  $SOURCE_ROOT/build-support/jenkins/post-build-clean.sh
}
# If we're running inside Jenkins (the BUILD_ID is set), then install
# an exit handler which will clean up all of our build results.
if [ -n "$BUILD_ID" ]; then
  trap cleanup EXIT
fi

# Configure the build
#
# ASAN/TSAN can't build the Python bindings because the exported Kudu client
# library (which the bindings depend on) is missing ASAN/TSAN symbols.
if [ "$BUILD_TYPE" = "ASAN" ]; then
  USE_CLANG=1
  CMAKE_BUILD=fastdebug
  EXTRA_BUILD_FLAGS="-DKUDU_USE_ASAN=1 -DKUDU_USE_UBSAN=1"
  BUILD_PYTHON=0
  BUILD_PYTHON3=0
elif [ "$BUILD_TYPE" = "TSAN" ]; then
  USE_CLANG=1
  CMAKE_BUILD=fastdebug
  EXTRA_BUILD_FLAGS="-DKUDU_USE_TSAN=1"
  EXTRA_TEST_FLAGS="$EXTRA_TEST_FLAGS -LE no_tsan"
  BUILD_PYTHON=0
  BUILD_PYTHON3=0
elif [ "$BUILD_TYPE" = "COVERAGE" ]; then
  USE_CLANG=1
  CMAKE_BUILD=debug
  EXTRA_BUILD_FLAGS="-DKUDU_GENERATE_COVERAGE=1"
  DO_COVERAGE=1

  # We currently dont capture coverage for Java or Python.
  BUILD_JAVA=0
  BUILD_PYTHON=0
  BUILD_PYTHON3=0
elif [ "$BUILD_TYPE" = "LINT" ]; then
  CMAKE_BUILD=debug
elif [ "$BUILD_TYPE" = "IWYU" ]; then
  USE_CLANG=1
  CMAKE_BUILD=debug
elif [ "$BUILD_TYPE" = "TIDY" ]; then
  USE_CLANG=1
  CMAKE_BUILD=debug
  BUILD_JAVA=0
  BUILD_PYTHON=0
  BUILD_PYTHON3=0
  BUILD_GRADLE=0
else
  # Must be DEBUG or RELEASE
  CMAKE_BUILD=$BUILD_TYPE
fi

# If we are supposed to be resistant to flaky tests or run just flaky tests,
# we need to fetch the list.
if [ "$RUN_FLAKY_ONLY" == "1" -o "$KUDU_FLAKY_TEST_ATTEMPTS" -gt 1 ]; then
  export KUDU_FLAKY_TEST_LIST=$BUILD_ROOT/flaky-tests.txt
  mkdir -p $(dirname $KUDU_FLAKY_TEST_LIST)
  if list_flaky_tests > $KUDU_FLAKY_TEST_LIST; then
    echo The list of flaky tests:
    echo ------------------------------------------------------------
    cat $KUDU_FLAKY_TEST_LIST
    echo
    echo ------------------------------------------------------------
  else
    echo "Could not fetch flaky tests list."
    if [ "$RUN_FLAKY_ONLY" == "1" ]; then
      exit 1
    fi

    echo No list of flaky tests, disabling the flaky test resistance.
    export KUDU_FLAKY_TEST_ATTEMPTS=1
  fi

  if [ "$RUN_FLAKY_ONLY" == "1" ]; then
    test_regex=$(perl -e '
      chomp(my @lines = <>);
      print join("|", map { "^" . quotemeta($_) } @lines);
     ' $KUDU_FLAKY_TEST_LIST)
    if [ -z "$test_regex" ]; then
      echo No tests are flaky.
      exit 0
    fi

    # Set up ctest/gradle to run only those tests found in the flaky test list.
    #
    # Note: the flaky test list contains both C++ and Java tests and we pass it
    # in its entirety to both ctest and gradle. This is safe because:
    # 1. There are no test name collisions between C++ and Java tests.
    # 2. Both ctest and gradle will happily ignore tests they can't find.
    #
    # If either of these assumptions changes, we'll need to explicitly split the
    # test list into two lists, either here or in the test result server.
    EXTRA_TEST_FLAGS="$EXTRA_TEST_FLAGS -R $test_regex"
    while IFS="" read t || [ -n "$t" ]
    do
      EXTRA_GRADLE_TEST_FLAGS="--tests $t $EXTRA_GRADLE_TEST_FLAGS"
    done < $KUDU_FLAKY_TEST_LIST

    # We don't support detecting python flaky tests at the moment.
    echo "RUN_FLAKY_ONLY=1: running flaky tests only, disabling python build."
    BUILD_PYTHON=0
    BUILD_PYTHON3=0
  elif [ "$KUDU_FLAKY_TEST_ATTEMPTS" -gt 1 ]; then
    echo Will retry the flaky tests up to $KUDU_FLAKY_TEST_ATTEMPTS times.
  fi
fi

THIRDPARTY_TYPE=
if [ "$BUILD_TYPE" = "TSAN" ]; then
  THIRDPARTY_TYPE=tsan
fi
$SOURCE_ROOT/build-support/enable_devtoolset.sh thirdparty/build-if-necessary.sh $THIRDPARTY_TYPE

THIRDPARTY_BIN=$(pwd)/thirdparty/installed/common/bin
export PPROF_PATH=$THIRDPARTY_BIN/pprof

if which ccache >/dev/null ; then
  CLANG=$(pwd)/build-support/ccache-clang/clang
else
  CLANG=$(pwd)/thirdparty/clang-toolchain/bin/clang
fi

# Some portions of the C++ build may depend on Java code, so we may run Gradle
# while building. Pass in some flags suitable for automated builds; these will
# also be used in the Java build.
# These should be set before CMAKE so that the Gradle command in the
# generated make file has the correct flags.
export EXTRA_GRADLE_FLAGS="--console=plain"
EXTRA_GRADLE_FLAGS="$EXTRA_GRADLE_FLAGS --no-daemon"
EXTRA_GRADLE_FLAGS="$EXTRA_GRADLE_FLAGS --continue"
# KUDU-2524: temporarily disable scalafmt until we can work out its JDK
# incompatibility issue.
EXTRA_GRADLE_FLAGS="$EXTRA_GRADLE_FLAGS -DskipFormat"
EXTRA_GRADLE_FLAGS="$EXTRA_GRADLE_FLAGS $GRADLE_FLAGS"

# Assemble the cmake command line, starting with environment variables.

# There's absolutely no reason to rebuild the thirdparty tree; we just ran
# build-if-necessary.sh above.
CMAKE="env NO_REBUILD_THIRDPARTY=1"

# If using clang, we have to change the compiler via environment variables.
if [ -n "$USE_CLANG" ]; then
  CMAKE="$CMAKE CC=$CLANG CXX=$CLANG++"
fi

# This will be a passthrough for systems without devtoolset.
CMAKE="$CMAKE $SOURCE_ROOT/build-support/enable_devtoolset.sh"

CMAKE="$CMAKE $THIRDPARTY_BIN/cmake"
CMAKE="$CMAKE -DCMAKE_BUILD_TYPE=$CMAKE_BUILD"

# On distributed tests, force dynamic linking even for release builds. Otherwise,
# the test binaries are too large and we spend way too much time uploading them
# to the test slaves.
if [ "$ENABLE_DIST_TEST" == "1" ]; then
  CMAKE="$CMAKE -DKUDU_LINK=dynamic"
fi
if [ -n "$EXTRA_BUILD_FLAGS" ]; then
  CMAKE="$CMAKE $EXTRA_BUILD_FLAGS"
fi
CMAKE="$CMAKE $SOURCE_ROOT"
cd $BUILD_ROOT
$CMAKE

# Create empty test logs or else Jenkins fails to archive artifacts, which
# results in the build failing.
mkdir -p Testing/Temporary
mkdir -p $TEST_LOGDIR

if [ -n "$KUDU_REPORT_TEST_RESULTS" ] && [ "$KUDU_REPORT_TEST_RESULTS" -ne 0 ]; then
  # Export environment variables needed for flaky test reporting.
  #
  # The actual reporting happens in the test runners themselves.

  # On Jenkins, we'll have this variable set. Otherwise,
  # report the build tag as non-jenkins.
  export BUILD_TAG=${BUILD_TAG:-non-jenkins}

  # Figure out the current git revision, and append a "-dirty" tag if it's
  # not a pristine checkout.
  GIT_REVISION=$(cd $SOURCE_ROOT && git rev-parse HEAD)
  if ! ( cd $SOURCE_ROOT && git diff --quiet .  && git diff --cached --quiet . ) ; then
    GIT_REVISION="${GIT_REVISION}-dirty"
  fi
  export GIT_REVISION

  # Parse out our "build config" - a space-separated list of tags
  # which include the cmake build type as well as the list of configured
  # sanitizers.

  # Define BUILD_CONFIG for flaky test reporting.
  BUILD_CONFIG="$CMAKE_BUILD"
  if [ "$BUILD_TYPE" = "ASAN" ]; then
    BUILD_CONFIG="$BUILD_CONFIG asan ubsan"
  elif [ "$BUILD_TYPE" = "TSAN" ]; then
    BUILD_CONFIG="$BUILD_CONFIG tsan"
  fi
  export BUILD_CONFIG
fi

# Short circuit for LINT builds.
if [ "$BUILD_TYPE" = "LINT" ]; then
  make lint | tee $TEST_LOGDIR/lint.log
  exit $?
fi

# Short circuit for IWYU builds: run the include-what-you-use tool on the files
# modified since the last committed changelist committed upstream.
if [ "$BUILD_TYPE" = "IWYU" ]; then
  make iwyu | tee $TEST_LOGDIR/iwyu.log
  exit $?
fi

# Short circuit for TIDY builds: run the clang-tidy tool on the C++ source
# files in the HEAD revision for the gerrit branch.
if [ "$BUILD_TYPE" = "TIDY" ]; then
  make -j$NUM_PROCS generated-headers 2>&1 | tee $TEST_LOGDIR/tidy.log
  $SOURCE_ROOT/build-support/clang_tidy_gerrit.py HEAD 2>&1 | \
      tee -a $TEST_LOGDIR/tidy.log
  exit $?
fi

# Only enable test core dumps for certain build types.
if [ "$BUILD_TYPE" != "ASAN" ]; then
  export KUDU_TEST_ULIMIT_CORE=unlimited
fi

# our tests leave lots of data lying around, clean up before we run
if [ -d "$TEST_TMPDIR" ]; then
  rm -Rf $TEST_TMPDIR/*
fi

<<<<<<< HEAD
# Some portions of the C++ build may depend on Java code, so we may run Gradle
# while building. Pass in some flags suitable for automated builds; these will
# also be used in the Java build.
export EXTRA_GRADLE_FLAGS="--console=plain"
EXTRA_GRADLE_FLAGS="$EXTRA_GRADLE_FLAGS --no-daemon"
EXTRA_GRADLE_FLAGS="$EXTRA_GRADLE_FLAGS --continue"
# KUDU-2524: temporarily disable scalafmt until we can work out its JDK
# incompatibility issue.
EXTRA_GRADLE_FLAGS="$EXTRA_GRADLE_FLAGS -DskipFormat"
# Include the downstream CSD modules.
EXTRA_GRADLE_FLAGS="$EXTRA_GRADLE_FLAGS -PbuildCSD"
EXTRA_GRADLE_FLAGS="$EXTRA_GRADLE_FLAGS $GRADLE_FLAGS"

=======
>>>>>>> 2a3fe540
# actually do the build
echo
echo Building C++ code.
echo ------------------------------------------------------------
NUM_PROCS=$(getconf _NPROCESSORS_ONLN)
make -j$NUM_PROCS 2>&1 | tee build.log

# If compilation succeeds, try to run all remaining steps despite any failures.
set +e

TESTS_FAILED=0
EXIT_STATUS=0
FAILURES=""

# If we're running distributed C++ tests, submit them asynchronously while
# we run any local tests.
if [ "$ENABLE_DIST_TEST" == "1" ]; then
  echo
  echo Submitting C++ distributed-test job.
  echo ------------------------------------------------------------
  # dist-test uses DIST_TEST_JOB_PATH to define where to output it's id file.
  export DIST_TEST_JOB_PATH=$BUILD_ROOT/c-dist-test-job-id
  rm -f $DIST_TEST_JOB_PATH
  if ! $SOURCE_ROOT/build-support/dist_test.py --no-wait run ; then
    EXIT_STATUS=1
    FAILURES="$FAILURES"$'Could not submit C++ distributed test job\n'
  fi
  # Still need to run a few non-dist-test-capable tests locally.
  EXTRA_TEST_FLAGS="$EXTRA_TEST_FLAGS -L no_dist_test"
fi

if ! $THIRDPARTY_BIN/ctest -j$NUM_PROCS $EXTRA_TEST_FLAGS ; then
  TESTS_FAILED=1
  FAILURES="$FAILURES"$'C++ tests failed\n'
fi

if [ "$DO_COVERAGE" == "1" ]; then
  echo
  echo Generating coverage report...
  echo ------------------------------------------------------------
  if ! $SOURCE_ROOT/thirdparty/installed/common/bin/gcovr \
      -r $SOURCE_ROOT \
      --gcov-filter='.*src#kudu.*' \
      --gcov-executable=$SOURCE_ROOT/build-support/llvm-gcov-wrapper \
      --xml \
      > $BUILD_ROOT/coverage.xml ; then
    EXIT_STATUS=1
    FAILURES="$FAILURES"$'Coverage report failed\n'
  fi
fi

if [ "$BUILD_JAVA" == "1" ]; then
  echo
  echo Building and testing java...
  echo ------------------------------------------------------------

  # Make sure we use JDK8
  export JAVA_HOME=$JAVA8_HOME
  export PATH=$JAVA_HOME/bin:$PATH
  pushd $SOURCE_ROOT/java
  set -x

  # Run the full Gradle build.
  # If we're running distributed Java tests, submit them asynchronously.
  if [ "$ENABLE_DIST_TEST" == "1" ]; then
    echo
    echo Submitting Java distributed-test job.
    echo ------------------------------------------------------------
    # dist-test uses DIST_TEST_JOB_PATH to define where to output it's id file.
    export DIST_TEST_JOB_PATH=$BUILD_ROOT/java-dist-test-job-id
    rm -f $DIST_TEST_JOB_PATH
    if ! $SOURCE_ROOT/build-support/dist_test.py --no-wait java run-all ; then
      EXIT_STATUS=1
      FAILURES="$FAILURES"$'Could not submit Java distributed test job\n'
    fi
  else
    # TODO: Run `gradle check` in BUILD_TYPE DEBUG when static code analysis is fixed
    if ! ./gradlew $EXTRA_GRADLE_FLAGS clean test $EXTRA_GRADLE_TEST_FLAGS; then
      TESTS_FAILED=1
      FAILURES="$FAILURES"$'Java Gradle build/test failed\n'
    fi
  fi

  # Run a script to verify the contents of the JARs to ensure the shading and
  # packaging is correct.
  $SOURCE_ROOT/build-support/verify_jars.pl .

  set +x
  popd
fi


if [ "$BUILD_PYTHON" == "1" ]; then
  echo
  echo Building and testing python.
  echo ------------------------------------------------------------

  # Failing to compile the Python client should result in a build failure.
  set -e
  export KUDU_HOME=$SOURCE_ROOT
  export KUDU_BUILD=$BUILD_ROOT
  pushd $SOURCE_ROOT/python

  # Create a sane test environment.
  rm -Rf $KUDU_BUILD/py_env
  virtualenv $KUDU_BUILD/py_env
  source $KUDU_BUILD/py_env/bin/activate

  # Old versions of pip (such as the one found in el6) default to pypi's http://
  # endpoint which no longer exists. The -i option lets us switch to the
  # https:// endpoint in such cases.
  #
  # Unfortunately, in these old versions of pip, -i doesn't appear to apply
  # recursively to transitive dependencies installed via a direct dependency's
  # "python setup.py" command. Therefore we have no choice but to upgrade to a
  # new version of pip to proceed.
  #
  # Beginning with pip 10, Python 2.6 is no longer supported. Attempting to
  # upgrade to pip 10 on Python 2.6 yields syntax errors. We don't need any new
  # pip features, so let's pin to the last pip version to support Python 2.6.
  #
  # The absence of $PIP_FLAGS is intentional: older versions of pip may not
  # support the flags that we want to use.
  pip install -i https://pypi.python.org/simple $PIP_INSTALL_FLAGS --upgrade 'pip <10.0.0b1'

  # New versions of pip raise an exception when upgrading old versions of
  # setuptools (such as the one found in el6). The workaround is to upgrade
  # setuptools on its own, outside of requirements.txt, and with the pip version
  # check disabled.
  #
  # Setuptools 42.0.0 changes something that causes build_ext to fail with a
  # missing wheel package. Let's pin to an older version known to work.
  pip $PIP_FLAGS install --disable-pip-version-check $PIP_INSTALL_FLAGS --upgrade 'setuptools >=0.8,<42.0.0'

  # One of our dependencies is pandas, installed below. It depends on numpy, and
  # if we don't install numpy directly, the pandas installation will install the
  # latest numpy which is incompatible with Python 2.6.
  #
  # To work around this, we need to install a 2.6-compatible version of numpy
  # before installing pandas. Installing numpy may involve some compiler work,
  # so we must pass in the current values of CC and CXX.
  #
  # See https://github.com/numpy/numpy/releases/tag/v1.12.0 for more details.
  CC=$CLANG CXX=$CLANG++ pip $PIP_FLAGS install $PIP_INSTALL_FLAGS 'numpy <1.12.0'

  # We've got a new pip and new setuptools. We can now install the rest of the
  # Python client's requirements.
  #
  # Installing the Cython dependency may involve some compiler work, so we must
  # pass in the current values of CC and CXX.
  CC=$CLANG CXX=$CLANG++ pip $PIP_FLAGS install $PIP_INSTALL_FLAGS -r requirements.txt

  # We need to install Pandas manually because although it's not a required
  # package, it is needed to run all of the tests.
  #
  # Installing pandas may involve some compiler work, so we must pass in the
  # current values of CC and CXX.
  #
  # pandas 0.18 dropped support for python 2.6. See https://pandas.pydata.org/pandas-docs/version/0.23.0/whatsnew.html#v0-18-0-march-13-2016
  # for more details.
  CC=$CLANG CXX=$CLANG++ pip $PIP_FLAGS install $PIP_INSTALL_FLAGS 'pandas <0.18'

  # Delete old Cython extensions to force them to be rebuilt.
  rm -Rf build kudu_python.egg-info kudu/*.so

  # Build the Python bindings. This assumes we run this script from base dir.
  CC=$CLANG CXX=$CLANG++ python setup.py build_ext
  set +e

  # Run the Python tests. This may also involve some compiler work.
  if ! CC=$CLANG CXX=$CLANG++ python setup.py test \
      --addopts="kudu --junit-xml=$TEST_LOGDIR/python_client.xml" \
      2> $TEST_LOGDIR/python_client.log ; then
    TESTS_FAILED=1
    FAILURES="$FAILURES"$'Python tests failed\n'
  fi

  deactivate
  popd
fi

if [ "$BUILD_PYTHON3" == "1" ]; then
  echo
  echo Building and testing python 3.
  echo ------------------------------------------------------------

  # Failing to compile the Python client should result in a build failure.
  set -e
  export KUDU_HOME=$SOURCE_ROOT
  export KUDU_BUILD=$BUILD_ROOT
  pushd $SOURCE_ROOT/python

  # Create a sane test environment.
  rm -Rf $KUDU_BUILD/py_env
  virtualenv -p python3 $KUDU_BUILD/py_env
  source $KUDU_BUILD/py_env/bin/activate

  # Old versions of pip (such as the one found in el6) default to pypi's http://
  # endpoint which no longer exists. The -i option lets us switch to the
  # https:// endpoint in such cases.
  #
  # Unfortunately, in these old versions of pip, -i doesn't appear to apply
  # recursively to transitive dependencies installed via a direct dependency's
  # "python setup.py" command. Therefore we have no choice but to upgrade to a
  # new version of pip to proceed.
  #
  # pip 19.1 doesn't support Python 3.4, which is the version of Python 3
  # shipped with Ubuntu 14.04. However, there appears to be a bug[1] in pip 19.0
  # preventing it from working properly with Python 3.4 as well. Therefore we
  # must pin to a pip version from before 19.0.
  #
  # The absence of $PIP_FLAGS is intentional: older versions of pip may not
  # support the flags that we want to use.
  #
  # 1. https://github.com/pypa/pip/issues/6175
  pip install -i https://pypi.python.org/simple $PIP_INSTALL_FLAGS --upgrade 'pip <19.0'

  # New versions of pip raise an exception when upgrading old versions of
  # setuptools (such as the one found in el6). The workaround is to upgrade
  # setuptools on its own, outside of requirements.txt, and with the pip version
  # check disabled.
  pip $PIP_FLAGS install --disable-pip-version-check $PIP_INSTALL_FLAGS --upgrade 'setuptools >=0.8'

  # One of our dependencies is pandas, installed below. It depends on numpy, and
  # if we don't install numpy directly, the pandas installation will install the
  # latest numpy which is incompatible with Python 3.4 (the version of Python 3
  # shipped with Ubuntu 14.04).
  #
  # To work around this, we need to install a 3.4-compatible version of numpy
  # before installing pandas. Installing numpy may involve some compiler work,
  # so we must pass in the current values of CC and CXX.
  #
  # See https://github.com/numpy/numpy/releases/tag/v1.16.0rc1 for more details.
  CC=$CLANG CXX=$CLANG++ pip $PIP_FLAGS install $PIP_INSTALL_FLAGS 'numpy <1.16.0'

  # We've got a new pip and new setuptools. We can now install the rest of the
  # Python client's requirements.
  #
  # Installing the Cython dependency may involve some compiler work, so we must
  # pass in the current values of CC and CXX.
  CC=$CLANG CXX=$CLANG++ pip $PIP_FLAGS install $PIP_INSTALL_FLAGS -r requirements.txt

  # We need to install Pandas manually because although it's not a required
  # package, it is needed to run all of the tests.
  #
  # Installing pandas may involve some compiler work, so we must pass in the
  # current values of CC and CXX.
  CC=$CLANG CXX=$CLANG++ pip $PIP_FLAGS install $PIP_INSTALL_FLAGS pandas

  # Delete old Cython extensions to force them to be rebuilt.
  rm -Rf build kudu_python.egg-info kudu/*.so

  # Build the Python bindings. This assumes we run this script from base dir.
  CC=$CLANG CXX=$CLANG++ python setup.py build_ext
  set +e

  # Run the Python tests. This may also involve some compiler work.
  if ! CC=$CLANG CXX=$CLANG++ python setup.py test \
      --addopts="kudu --junit-xml=$TEST_LOGDIR/python3_client.xml" \
      2> $TEST_LOGDIR/python3_client.log ; then
    TESTS_FAILED=1
    FAILURES="$FAILURES"$'Python 3 tests failed\n'
  fi

  deactivate
  popd
fi

# If we submitted the tasks earlier, go fetch the results now
if [ "$ENABLE_DIST_TEST" == "1" ]; then
  echo
  echo Fetching previously submitted C++ dist-test results...
  echo ------------------------------------------------------------
  C_DIST_TEST_ID=`cat $BUILD_ROOT/c-dist-test-job-id`
  if ! $DIST_TEST_HOME/bin/client watch $C_DIST_TEST_ID ; then
    TESTS_FAILED=1
    FAILURES="$FAILURES"$'Distributed C++ tests failed\n'
  fi
  DT_DIR=$TEST_LOGDIR/dist-test-out
  rm -Rf $DT_DIR
  $DIST_TEST_HOME/bin/client fetch --artifacts -d $DT_DIR $C_DIST_TEST_ID
  # Fetching the artifacts expands each log into its own directory.
  # Move them back into the main log directory
  rm -f $DT_DIR/*zip
  for arch_dir in $DT_DIR/* ; do
    mv $arch_dir/build/$BUILD_TYPE_LOWER/test-logs/* $TEST_LOGDIR
    rm -Rf $arch_dir
  done

  echo
  echo Fetching previously submitted Java dist-test results...
  echo ------------------------------------------------------------
  JAVA_DIST_TEST_ID=`cat $BUILD_ROOT/java-dist-test-job-id`
  if ! $DIST_TEST_HOME/bin/client watch $JAVA_DIST_TEST_ID ; then
    TESTS_FAILED=1
    FAILURES="$FAILURES"$'Distributed Java tests failed\n'
  fi
  DT_DIR=$TEST_LOGDIR/java-dist-test-out
  rm -Rf $DT_DIR
  $DIST_TEST_HOME/bin/client fetch --artifacts -d $DT_DIR $JAVA_DIST_TEST_ID
  # Fetching the artifacts expands each log into its own directory.
  # Move them back into the main log directory
  rm -f $DT_DIR/*zip
  for arch_dir in $DT_DIR/* ; do
    mv $arch_dir/build/java/test-logs/* $TEST_LOGDIR
    rm -Rf $arch_dir
  done
fi

if [ "$TESTS_FAILED" != "0" -o "$EXIT_STATUS" != "0" ]; then
  echo
  echo Tests failed, making sure we have XML files for all tests.
  echo ------------------------------------------------------------

  # Tests that crash do not generate JUnit report XML files.
  # We go through and generate a kind of poor-man's version of them in those cases.
  for GTEST_OUTFILE in $TEST_LOGDIR/*.txt.gz; do
    TEST_EXE=$(basename $GTEST_OUTFILE .txt.gz)
    GTEST_XMLFILE="$TEST_LOGDIR/$TEST_EXE.xml"
    if [ ! -f "$GTEST_XMLFILE" ]; then
      echo "JUnit report missing:" \
           "generating fake JUnit report file from $GTEST_OUTFILE and saving it to $GTEST_XMLFILE"
      zcat $GTEST_OUTFILE | $SOURCE_ROOT/build-support/parse_test_failure.py -x > $GTEST_XMLFILE
    fi
  done
else
  # If all tests passed, ensure that they cleaned up their test output.
  TEST_TMPDIR_CONTENTS=$(ls $TEST_TMPDIR)
  if [ -n "$TEST_TMPDIR_CONTENTS" ]; then
    echo "All tests passed, yet some left behind their test output."
    echo "TEST_TMPDIR: $TEST_TMPDIR"
    find $TEST_TMPDIR -ls
    EXIT_STATUS=1
  fi
fi

set -e

if [ -n "$FAILURES" ]; then
  echo
  echo
  echo ======================================================================
  echo Failure summary
  echo ======================================================================
  echo $FAILURES
  echo
  echo
fi

# If any of the tests failed and we are honoring test failures, set the exit
# status to 1. Note that it may have already been set to 1 above.
if [ "$ERROR_ON_TEST_FAILURE" == "1" -a "$TESTS_FAILED" == "1" ]; then
  EXIT_STATUS=1
fi

exit $EXIT_STATUS<|MERGE_RESOLUTION|>--- conflicted
+++ resolved
@@ -292,6 +292,8 @@
 # KUDU-2524: temporarily disable scalafmt until we can work out its JDK
 # incompatibility issue.
 EXTRA_GRADLE_FLAGS="$EXTRA_GRADLE_FLAGS -DskipFormat"
+# Include the downstream CSD modules.
+EXTRA_GRADLE_FLAGS="$EXTRA_GRADLE_FLAGS -PbuildCSD"
 EXTRA_GRADLE_FLAGS="$EXTRA_GRADLE_FLAGS $GRADLE_FLAGS"
 
 # Assemble the cmake command line, starting with environment variables.
@@ -392,22 +394,6 @@
   rm -Rf $TEST_TMPDIR/*
 fi
 
-<<<<<<< HEAD
-# Some portions of the C++ build may depend on Java code, so we may run Gradle
-# while building. Pass in some flags suitable for automated builds; these will
-# also be used in the Java build.
-export EXTRA_GRADLE_FLAGS="--console=plain"
-EXTRA_GRADLE_FLAGS="$EXTRA_GRADLE_FLAGS --no-daemon"
-EXTRA_GRADLE_FLAGS="$EXTRA_GRADLE_FLAGS --continue"
-# KUDU-2524: temporarily disable scalafmt until we can work out its JDK
-# incompatibility issue.
-EXTRA_GRADLE_FLAGS="$EXTRA_GRADLE_FLAGS -DskipFormat"
-# Include the downstream CSD modules.
-EXTRA_GRADLE_FLAGS="$EXTRA_GRADLE_FLAGS -PbuildCSD"
-EXTRA_GRADLE_FLAGS="$EXTRA_GRADLE_FLAGS $GRADLE_FLAGS"
-
-=======
->>>>>>> 2a3fe540
 # actually do the build
 echo
 echo Building C++ code.
