#!/usr/bin/env python
################################################################################
# Licensed to the Apache Software Foundation (ASF) under one
# or more contributor license agreements.  See the NOTICE file
# distributed with this work for additional information
# regarding copyright ownership.  The ASF licenses this file
# to you under the Apache License, Version 2.0 (the
# "License"); you may not use this file except in compliance
# with the License.  You may obtain a copy of the License at
#
#   http://www.apache.org/licenses/LICENSE-2.0
#
# Unless required by applicable law or agreed to in writing,
# software distributed under the License is distributed on an
# "AS IS" BASIS, WITHOUT WARRANTIES OR CONDITIONS OF ANY
# KIND, either express or implied.  See the License for the
# specific language governing permissions and limitations
# under the License.
################################################################################
# This script makes Kudu release binaries relocatable for easy use by
# integration tests using a mini cluster. The resulting binaries should never
# be deployed to run an actual Kudu service, whether in production or
# development, because all security dependencies are copied from the build
# system and will not be updated if the operating system on the runtime host is
# patched.
################################################################################

import errno
import logging
import optparse
import os
import os.path
import re
import shutil
import subprocess
import sys

SOURCE_ROOT = os.path.join(os.path.dirname(__file__), "../..")
# Add the build-support dir to the system path so we can import kudu-util.
sys.path.append(os.path.join(SOURCE_ROOT, "build-support"))

from kudu_util import check_output, Colors, init_logging
from dep_extract import DependencyExtractor

# Constants.
LC_RPATH = 'LC_RPATH'
LC_LOAD_DYLIB = 'LC_LOAD_DYLIB'
KEY_CMD = 'cmd'
KEY_NAME = 'name'
KEY_PATH = 'path'

PAT_SASL_LIBPLAIN = re.compile(r'libplain')

# Exclude libraries that are (L)GPL-licensed and libraries that are not
# portable across Linux kernel versions. One exception is 'libpcre', which
# Exceptions:
# 'libpcre' which is BSD-licensed is excluded because it is a transitive dependency
# introduced by 'libselinux'.
# 'libjitterentropy' which is both BSD and GPLv2 licensed is excluded because it is
# a transitive dependency by 'libcurl' in SLES 15 SP4 machines.
<<<<<<< HEAD
=======
# 'libgdbm' which is GPLv3 licensed is excluded because it is a transitive dependency
# by 'libsasldb' in RHEL9 machines.
>>>>>>> e358839c
PAT_LINUX_LIB_EXCLUDE = re.compile(r"""(libpthread|
                                        libc|
                                        libstdc\+\+|
                                        librt|
                                        libdl|
                                        libresolv|
                                        libgcc.*|
                                        libgdbm|
                                        libcrypt|
                                        libjitterentropy|
                                        libm|
                                        libkeyutils|
                                        libcom_err|
                                        libdb-[\d.]+|
                                        libselinux|
                                        libpcre|
                                        libtinfo
                                       )\.so""", re.VERBOSE)

# We don't want to ship libSystem because it includes kernel and thread
# routines that we assume may not be portable between macOS versions.
# Also do not ship core libraries that come with the default macOS install
# unless we know that we need to for ABI reasons.
PAT_MACOS_LIB_EXCLUDE = re.compile(r"""(AppleFSCompression$|
                                        CFNetwork$|
                                        CoreFoundation$|
                                        CoreServices$|
                                        DiskArbitration$|
                                        IOKit$|
                                        Foundation$|
                                        Kerberos$|
                                        Security$|
                                        SystemConfiguration$|
                                        libCRFSuite|
                                        libDiagnosticMessagesClient|
                                        libSystem|
                                        libapple_nghttp2|
                                        libarchive|
                                        libc\+\+\.|
                                        libenergytrace|
                                        libicucore|
                                        libncurses|
                                        libnetwork|
                                        libobjc|
                                        libresolv|
                                        libsasl2|
                                        libxar|
                                        libz
                                       )""",
                                       re.VERBOSE)

# Config keys.
BUILD_ROOT = 'build_root'
BUILD_BIN_DIR = 'build_bin_dir'
ARTIFACT_ROOT = 'artifact_root'
ARTIFACT_BIN_DIR = 'artifact_bin_dir'
ARTIFACT_LIB_DIR = 'artifact_lib_dir'

IS_MACOS = os.uname()[0] == "Darwin"
IS_LINUX = os.uname()[0] == "Linux"

def check_for_command(command):
  """
  Ensure that the specified command is available on the PATH.
  """
  try:
    _ = check_output(['which', command])
  except subprocess.CalledProcessError as err:
    logging.error("Unable to find %s command", command)
    raise err

def dump_load_commands_macos(binary_path):
  """
  Run `otool -l` on the given binary.
  Returns a list with one line of otool output per entry.
  We use 'otool -l' instead of 'objdump -p' because 'otool' supports Universal
  Mach-O binaries.
  """

  check_for_command('otool')
  try:
    output = check_output(["otool", "-l", binary_path])
  except subprocess.CalledProcessError as err:
    logging.error("Failed to run %s", err.cmd)
    raise err
  return output.strip().decode("utf-8").split("\n")

def parse_load_commands_macos(cmd_type, dump):
  """
  Parses the output from dump_load_commands_macos() for macOS.
  'cmd_type' must be one of the following:
  * LC_RPATH: Returns a list containing the rpath search path, with one
    search path per entry.
  * LC_LOAD_DYLIB: Returns a list of shared object library dependencies, with
    one shared object per entry. They are returned as stored in the MachO
    header, without being first resolved to an absolute path, and may look
    like: @rpath/Foo.framework/Versions/A/Foo
  'dump' is the output from dump_load_commands_macos().
  """
  # Parsing state enum values.
  PARSING_NONE = 0
  PARSING_NEW_RECORD = 1
  PARSING_RPATH = 2
  PARSING_LIB_PATHS = 3

  state = PARSING_NONE
  values = []
  for line in dump:
    # Ensure the line is a string-like object.
    try:
      line = line.decode('utf-8')
    except (UnicodeDecodeError, AttributeError):
      pass
    if re.match('^Load command', line):
      state = PARSING_NEW_RECORD
      continue
    splits = re.split('\s+', line.strip(), maxsplit=2)
    key = splits[0]
    val = splits[1] if len(splits) > 1 else None
    if state == PARSING_NEW_RECORD:
      if key == KEY_CMD and val == LC_RPATH:
        state = PARSING_RPATH
        continue
      if key == KEY_CMD and val == LC_LOAD_DYLIB:
        state = PARSING_LIB_PATHS
        continue

    if state == PARSING_RPATH and cmd_type == LC_RPATH:
      if key == KEY_PATH:
        # Strip trailing metadata from rpath dump line.
        values.append(val)

    if state == PARSING_LIB_PATHS and cmd_type == LC_LOAD_DYLIB:
      if key == KEY_NAME:
        values.append(val)
  return values

def get_rpaths_macos(binary_path):
  """
  Helper function that returns a list of rpaths parsed from the given binary.
  """
  dump = dump_load_commands_macos(binary_path)
  return parse_load_commands_macos(LC_RPATH, dump)

def resolve_library_paths_macos(raw_library_paths, rpaths):
  """
  Resolve the library paths from parse_load_commands_macos(LC_LOAD_DYLIB, ...) to
  absolute filesystem paths using the rpath information returned from
  get_rpaths_macos().
  Returns a mapping from original to resolved library paths on success.
  If any libraries cannot be resolved, prints an error to stderr and returns
  an empty map.
  """
  resolved_paths = {}
  for raw_lib_path in raw_library_paths:
    if not raw_lib_path.startswith("@rpath"):
      resolved_paths[raw_lib_path] = raw_lib_path
      continue
    resolved = False
    for rpath in rpaths:
      resolved_path = re.sub('@rpath', rpath, raw_lib_path)
      if os.path.exists(resolved_path):
        resolved_paths[raw_lib_path] = resolved_path
        resolved = True
        break
    if not resolved:
      raise IOError(errno.ENOENT, "Unable to locate library %s in rpath %s" % (raw_lib_path, rpaths))
  return resolved_paths

def get_resolved_dep_library_paths_macos(binary_path):
  """
  Returns a map of symbolic to resolved library dependencies of the given binary.
  See resolve_library_paths_macos().
  """
  load_commands = dump_load_commands_macos(binary_path)
  lib_search_paths = parse_load_commands_macos(LC_LOAD_DYLIB, load_commands)
  rpaths = parse_load_commands_macos(LC_RPATH, load_commands)
  return resolve_library_paths_macos(lib_search_paths, rpaths)

def get_artifact_name():
  """
  Create an archive with an appropriate name. Including version, OS, and architecture.
  """
  if IS_LINUX:
    os_str = "linux"
  elif IS_MACOS:
    os_str = "osx"
  else:
    raise NotImplementedError("Unsupported platform")
  arch = os.uname()[4]
  with open(os.path.join(SOURCE_ROOT, "version.txt"), 'r') as version:
    line = version.readline()
    # Ensure the line is a string-like object.
    try:
      line = line.decode('utf-8')
    except (UnicodeDecodeError, AttributeError):
      pass
    version = line.strip()
  artifact_name = "kudu-binary-%s-%s-%s" % (version, os_str, arch)
  return artifact_name

def mkconfig(build_root, artifact_root):
  """
  Build a configuration map for convenient plumbing of path information.
  """
  config = {}
  config[BUILD_ROOT] = build_root
  config[BUILD_BIN_DIR] = os.path.join(build_root, "bin")
  config[ARTIFACT_ROOT] = artifact_root
  config[ARTIFACT_BIN_DIR] = os.path.join(artifact_root, "bin")
  config[ARTIFACT_LIB_DIR] = os.path.join(artifact_root, "lib")
  return config

def prep_artifact_dirs(config):
  """
  Create any required artifact output directories, if needed.
  """

  if not os.path.exists(config[ARTIFACT_ROOT]):
    os.makedirs(config[ARTIFACT_ROOT], mode=0o755)
  if not os.path.exists(config[ARTIFACT_BIN_DIR]):
    os.makedirs(config[ARTIFACT_BIN_DIR], mode=0o755)
  if not os.path.exists(config[ARTIFACT_LIB_DIR]):
    os.makedirs(config[ARTIFACT_LIB_DIR], mode=0o755)

def copy_file(src, dest):
  """
  Copy the file with path 'src' to path 'dest'.
  If 'src' is a symlink, the link will be followed and 'dest' will be written
  as a plain file.
  """
  shutil.copyfile(src, dest)

def copy_file_preserve_links(src, dest):
  """
  Same as copy_file but preserves symlinks.
  """
  if not os.path.islink(src):
    copy_file(src, dest)
    return
  link_target = os.readlink(src)
  os.symlink(link_target, dest)

def chrpath(target, new_rpath):
  """
  Change the RPATH or RUNPATH for the specified target. See man chrpath(1).
  """

  # Continue with a warning if no rpath is set on the binary.
  try:
    subprocess.check_call(['chrpath', '-l', target])
  except subprocess.CalledProcessError as err:
    logging.warning("No RPATH or RUNPATH set on target %s, continuing...", target)
    return

  # Update the rpath.
  try:
    subprocess.check_call(['chrpath', '-r', new_rpath, target])
  except subprocess.CalledProcessError as err:
    logging.warning("Failed to chrpath for target %s", target)
    raise err

def get_resolved_deps(target):
  """
  Return a list of resolved library dependencies for the given target.
  """
  if IS_LINUX:
    return DependencyExtractor().extract_deps(target)
  if IS_MACOS:
    return get_resolved_dep_library_paths_macos(target).values()
  raise NotImplementedError("not implemented")

def relocate_deps_linux(target_src, target_dst, config):
  """
  See relocate_deps(). Linux implementation.
  """
  NEW_RPATH = '$ORIGIN/../lib'

  # Make sure we have the chrpath command available in the Linux build.
  check_for_command('chrpath')

  # Copy the linked libraries.
  dep_extractor = DependencyExtractor()
  dep_extractor.set_library_filter(lambda path: False if PAT_LINUX_LIB_EXCLUDE.search(path) else True)
  libs = dep_extractor.extract_deps(target_src)
  for lib_src in libs:
    lib_dst = os.path.join(config[ARTIFACT_LIB_DIR], os.path.basename(lib_src))
    copy_file(lib_src, lib_dst)
    # We have to set the RUNPATH of the shared objects as well for transitive
    # dependencies to be properly resolved. $ORIGIN is always relative to the
    # running executable.
    chrpath(lib_dst, NEW_RPATH)

  # We must also update the RUNPATH of the executable itself to look for its
  # dependencies in a relative location.
  chrpath(target_dst, NEW_RPATH)

def fix_rpath_macos(target_dst):
  check_for_command('install_name_tool')
  rpaths = get_rpaths_macos(target_dst)
  for rpath in rpaths:
    subprocess.check_call(['install_name_tool', '-delete_rpath', rpath, target_dst])
  subprocess.check_call(['install_name_tool', '-add_rpath', '@executable_path/../lib',
                         target_dst])

def relocate_dep_path_macos(target_dst, dep_search_name):
  """
  Change library search path to @rpath for the specified search named in the
  specified binary.
  """
  modified_search_name = re.sub('^.*/', '@rpath/', dep_search_name)
  subprocess.check_call(['install_name_tool', '-change',
                        dep_search_name, modified_search_name, target_dst])

def relocate_deps_macos(target_src, target_dst, config):
  """
  See relocate_deps(). macOS implementation.
  """
  target_deps = get_resolved_dep_library_paths_macos(target_src)

  check_for_command('install_name_tool')

  # Modify the rpath of the target.
  fix_rpath_macos(target_dst)

  # For each dependency, relocate the path we will search for it and ensure it
  # is shipped with the archive.
  for (dep_search_name, dep_src) in target_deps.items():
    # Filter out libs we don't want to archive.
    if PAT_MACOS_LIB_EXCLUDE.search(dep_search_name):
      continue

    # Change the search path of the specified dep in 'target_dst'.
    relocate_dep_path_macos(target_dst, dep_search_name)

    # Archive the rest of the runtime dependencies.
    dep_dst = os.path.join(config[ARTIFACT_LIB_DIR], os.path.basename(dep_src))
    if not os.path.isfile(dep_dst):
      # Recursively copy and relocate library dependencies as they are found.
      copy_file(dep_src, dep_dst)
      relocate_deps_macos(dep_src, dep_dst, config)

def relocate_deps(target_src, target_dst, config):
  """
  Make the target relocatable and copy all of its dependencies into the
  artifact directory.
  """
  if IS_LINUX:
    return relocate_deps_linux(target_src, target_dst, config)
  if IS_MACOS:
    return relocate_deps_macos(target_src, target_dst, config)
  raise NotImplementedError("Unsupported platform")

def relocate_sasl2(target_src, config):
  """
  Relocate the sasl2 dynamically loaded modules.
  Returns False if the modules could not be found.
  Returns True if the modules were found and relocated.
  Raises an error if there is a problem during relocation of the sasl2 modules.
  """

  # Find the libsasl2 module in our dependencies.
  deps = get_resolved_deps(target_src)
  sasl_lib = None
  for dep in deps:
    if re.search('libsasl2', dep):
      sasl_lib = dep
      break

  # Look for libplain in potential sasl2 module paths, which is required for
  # Kudu's basic operation.
  sasl_path = None
  if sasl_lib:
    path = os.path.join(os.path.dirname(sasl_lib), "sasl2")
    if os.path.exists(path):
      children = os.listdir(path)
      for child in children:
        if PAT_SASL_LIBPLAIN.search(child):
          sasl_path = path
          break

  if not sasl_path:
    return False

  dest_dir = os.path.join(config[ARTIFACT_LIB_DIR], 'sasl2')
  os.mkdir(dest_dir)

  to_relocate = []
  for dirpath, subdirs, files in os.walk(sasl_path):
    for f in files:
      file_src = os.path.join(dirpath, f)
      file_dst = os.path.join(dest_dir, f)
      copy_file_preserve_links(file_src, file_dst)
      if os.path.islink(file_src): continue
      relocate_deps(file_src, file_dst, config)

  return True

def main():
  if len(sys.argv) < 3:
    print("Usage: %s kudu_build_dir target [target ...]" % (sys.argv[0], ))
    sys.exit(1)

  # Command-line arguments.
  build_root = sys.argv[1]
  targets = sys.argv[2:]

  init_logging()

  if not os.path.exists(build_root):
    logging.error("Build directory %s does not exist", build_root)
    sys.exit(1)

  artifact_name = get_artifact_name()
  artifact_root = os.path.join(build_root, artifact_name)
  config = mkconfig(build_root, artifact_root)

  # Clear the artifact root to ensure a clean build.
  if os.path.exists(artifact_root):
    shutil.rmtree(artifact_root)

  # Create artifact directories, if needed.
  prep_artifact_dirs(config)

  relocated_sasl = False
  for target in targets:
    logging.info("Including target '%s' and its dependencies in archive...", target)
    # Copy the target into the artifact directory.
    target_src = os.path.join(config[BUILD_BIN_DIR], target)
    target_dst = os.path.join(config[ARTIFACT_BIN_DIR], target)
    copy_file(target_src, target_dst)

    if IS_LINUX and not relocated_sasl:
      # We only relocate sasl2 on Linux because macOS appears to ship sasl2 with
      # the default distribution and we've observed ABI compatibility issues
      # involving calls from libsasl2 into libSystem when shipping libsasl2 with
      # the binary artifact.
      logging.info("Attempting to relocate sasl2 modules...")
      relocated_sasl = relocate_sasl2(target_src, config)

    # Make the target relocatable and copy all of its dependencies into the
    # artifact directory.
    relocate_deps(target_src, target_dst, config)

if __name__ == "__main__":
  main()<|MERGE_RESOLUTION|>--- conflicted
+++ resolved
@@ -58,11 +58,8 @@
 # introduced by 'libselinux'.
 # 'libjitterentropy' which is both BSD and GPLv2 licensed is excluded because it is
 # a transitive dependency by 'libcurl' in SLES 15 SP4 machines.
-<<<<<<< HEAD
-=======
 # 'libgdbm' which is GPLv3 licensed is excluded because it is a transitive dependency
 # by 'libsasldb' in RHEL9 machines.
->>>>>>> e358839c
 PAT_LINUX_LIB_EXCLUDE = re.compile(r"""(libpthread|
                                         libc|
                                         libstdc\+\+|
