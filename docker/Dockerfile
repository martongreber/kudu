# syntax=docker/dockerfile:1.1.7-experimental

# Licensed to the Apache Software Foundation (ASF) under one
# or more contributor license agreements.  See the NOTICE file
# distributed with this work for additional information
# regarding copyright ownership.  The ASF licenses this file
# to you under the Apache License, Version 2.0 (the
# "License"); you may not use this file except in compliance
# with the License.  You may obtain a copy of the License at
#
#   http://www.apache.org/licenses/LICENSE-2.0
#
# Unless required by applicable law or agreed to in writing,
# software distributed under the License is distributed on an
# "AS IS" BASIS, WITHOUT WARRANTIES OR CONDITIONS OF ANY
# KIND, either express or implied.  See the License for the
# specific language governing permissions and limitations
# under the License.

# This docker file defines a multistage build that supports creating
# various docker images for Apache Kudu development.
#
# Note: When editing this file, please follow the best practices laid out here:
#   https://docs.docker.com/develop/develop-images/dockerfile_best-practices
#
# Note: This file uses the shared label namespace for common labels. See:
#   http://label-schema.org/rc1/

#
# ---- Runtime ----
# Builds a base image that has all the runtime libraries for Kudu pre-installed.
#
ARG BASE_OS
FROM $BASE_OS as runtime

COPY ./docker/bootstrap-runtime-env.sh /
RUN ./bootstrap-runtime-env.sh && rm bootstrap-runtime-env.sh

# Common label arguments.
# VCS_REF is not specified to improve docker caching.
ARG DOCKERFILE
ARG MAINTAINER
ARG URL
ARG VCS_TYPE
ARG VCS_URL
ARG VERSION

LABEL org.label-schema.name="Apache Kudu Runtime Base" \
      org.label-schema.description="A base image that has all the runtime libraries for Kudu pre-installed." \
      # Common labels.
      org.label-schema.dockerfile=$DOCKERFILE \
      org.label-schema.maintainer=$MAINTAINER \
      org.label-schema.url=$URL \
      org.label-schema.vcs-type=$VCS_TYPE \
      org.label-schema.vcs-url=$VCS_URL \
      org.label-schema.version=$VERSION

# Entry point to bash.
CMD ["/bin/bash"]

#
# ---- Dev ----
# Builds a base image that has all the development libraries for Kudu pre-installed.
#
ARG BASE_OS
FROM $BASE_OS as dev

COPY ./docker/bootstrap-dev-env.sh /
COPY ./docker/bootstrap-java-env.sh /
COPY ./docker/bootstrap-python-env.sh /
RUN ./bootstrap-dev-env.sh \
  && ./bootstrap-java-env.sh \
  && ./bootstrap-python-env.sh \
  && rm bootstrap-dev-env.sh \
  && rm bootstrap-java-env.sh \
  && rm bootstrap-python-env.sh

ENV PATH /usr/lib/ccache:/usr/lib64/ccache/:$PATH

# Entry point to bash.
CMD ["/bin/bash"]

# Common label arguments.
# VCS_REF is not specified to improve docker caching.
ARG DOCKERFILE
ARG MAINTAINER
ARG URL
ARG VCS_TYPE
ARG VCS_URL
ARG VERSION

LABEL org.label-schema.name="Apache Kudu Development Base" \
      org.label-schema.description="A base image that has all the development libraries for Kudu pre-installed." \
      # Common labels.
      org.label-schema.dockerfile=$DOCKERFILE \
      org.label-schema.maintainer=$MAINTAINER \
      org.label-schema.url=$URL \
      org.label-schema.vcs-type=$VCS_TYPE \
      org.label-schema.vcs-url=$VCS_URL \
      org.label-schema.version=$VERSION

#
# ---- Thirdparty ----
# Builds an image that has Kudu's thirdparty dependencies built.
# This is done in its own stage so that docker can cache it and only
# run it when thirdparty has changes.
#
FROM dev AS thirdparty

<<<<<<< HEAD
ARG UID=1000
ARG GID=1000
ARG BUILD_DIR="/kudu"

=======
ARG BUILD_DIR="/kudu"

ENV UID=1000
ENV GID=1000

>>>>>>> 029d711a
# Setup the kudu user and create the neccessary directories.
# We do this before copying any files othwerwise the image size is doubled by the chown change.
RUN groupadd -g ${GID} kudu || groupmod -n kudu $(getent group ${GID} | cut -d: -f1) \
    && useradd --shell /bin/bash -u ${UID} -g ${GID} -m kudu \
    && echo 'kudu ALL=(ALL) NOPASSWD:ALL' >> /etc/sudoers \
    && mkdir -p ${BUILD_DIR} && chown -R kudu:kudu ${BUILD_DIR}
# Run the build as the kudu user.
USER kudu

WORKDIR ${BUILD_DIR}
# We only copy the needed files for thirdparty so docker can handle caching.
COPY --chown=kudu:kudu ./thirdparty thirdparty
COPY --chown=kudu:kudu ./build-support/enable_devtoolset.sh \
  ./build-support/enable_devtoolset_inner.sh \
  build-support/
COPY --chown=kudu:kudu ./build-support/ccache-clang build-support/ccache-clang
COPY --chown=kudu:kudu ./build-support/ccache-devtoolset-3 build-support/ccache-devtoolset-3
<<<<<<< HEAD
RUN build-support/enable_devtoolset.sh \
=======
# We explicitly set UID/GID due to https://github.com/moby/buildkit/issues/1237
# Hard coded UID/GID are required due to https://github.com/moby/buildkit/issues/815
RUN --mount=type=cache,id=ccache,uid=1000,gid=1000,target=/home/kudu/.ccache \
  build-support/enable_devtoolset.sh \
>>>>>>> 029d711a
  thirdparty/build-if-necessary.sh \
  # Remove the files left behind that we don't need.
  # Remove all the source files except the hadoop, hive, postgresql, ranger, and sentry sources
  # which are pre-built and symlinked into the installed/common/opt directory.
  && find thirdparty/src/* -maxdepth 0 -type d  \
    \( ! -name 'hadoop-*' ! -name 'hive-*' ! -name 'postgresql-*' ! -name 'ranger-*' ! -name 'sentry-*' \) \
    -prune -exec rm -rf {} \; \
  # Remove all the build files except the llvm build which is symlinked into
  # the clang-toolchain directory.
  && find thirdparty/build/* -maxdepth 0 -type d ! -name 'llvm-*' -prune -exec rm -rf {} \;

# Common label arguments.
# VCS_REF is not specified to improve docker caching.
ARG DOCKERFILE
ARG MAINTAINER
ARG URL
ARG VCS_REF
ARG VCS_TYPE
ARG VCS_URL
ARG VERSION

# Entry point to bash.
CMD ["/bin/bash"]

LABEL name="Apache Kudu Thirdparty" \
      description="An image that has Kudu's thirdparty dependencies pre-built." \
      # Common labels.
      org.label-schema.dockerfile=$DOCKERFILE \
      org.label-schema.maintainer=$MAINTAINER \
      org.label-schema.url=$URL \
      org.label-schema.vcs-type=$VCS_TYPE \
      org.label-schema.vcs-url=$VCS_URL \
      org.label-schema.version=$VERSION

#
# ---- Build ----
# Builds an image that has the Kudu source code pre-built.
# This is useful for generating a small runtime image,
# but can also be a useful base development image.
#
FROM thirdparty AS build

ARG BUILD_DIR="/kudu"
ARG BUILD_TYPE=release
ARG LINK_TYPE=static
ARG STRIP=1
ARG PARALLEL=4
# This is a common label argument, but also used in the build invocation.
ARG VCS_REF

ENV UID=1000
ENV GID=1000

# Use the bash shell for all RUN commands.
SHELL ["/bin/bash", "-c"]
# Run the build as the kudu user.
USER kudu

WORKDIR ${BUILD_DIR}
# Copy the C++ build source.
# We copy the minimal source to optimize docker cache hits.
COPY --chown=kudu:kudu ./build-support build-support
COPY --chown=kudu:kudu ./docs/support docs/support
COPY --chown=kudu:kudu ./cmake_modules cmake_modules
COPY --chown=kudu:kudu ./examples/cpp examples/cpp
COPY --chown=kudu:kudu ./src src
COPY --chown=kudu:kudu ./CMakeLists.txt ./version.txt ./

# Copy the java build source.
# Some parts of the C++ build depend on Java code.
COPY --chown=kudu:kudu ./java ${BUILD_DIR}/java

# Build the c++ code.
WORKDIR ${BUILD_DIR}/build/$BUILD_TYPE
<<<<<<< HEAD
=======
# Enable the Gradle build cache in the C++ build.
ENV GRADLE_FLAGS="--build-cache"
>>>>>>> 029d711a
# Ensure we don't rebuild thirdparty. Instead let docker handle caching.
ENV NO_REBUILD_THIRDPARTY=1
# We explicitly set UID/GID due to https://github.com/moby/buildkit/issues/1237
# Hard coded UID/GID are required due to https://github.com/moby/buildkit/issues/815
RUN --mount=type=cache,id=ccache,uid=1000,gid=1000,target=/home/kudu/.ccache \
  --mount=type=cache,id=gradle-cache,uid=1000,gid=1000,target=/home/kudu/.gradle \
  ../../build-support/enable_devtoolset.sh \
  ../../thirdparty/installed/common/bin/cmake \
  -DCMAKE_BUILD_TYPE=$BUILD_TYPE \
  -DKUDU_LINK=$LINK_TYPE \
  -DKUDU_GIT_HASH=$VCS_REF \
  # The release build is massive with tests built.
  -DNO_TESTS=1 \
  ../.. \
  && make -j${PARALLEL} \
  # Install the client libraries for the python build to use.
  # TODO: Use custom install location when the python build can be configured to use it.
  && sudo make install \
  # Strip the binaries to reduce the images size.
  && if [ "$STRIP" == "1" ]; then find "bin" -name "kudu*" -type f -exec strip {} \;; fi \
  # Strip the client libraries to reduce the images size
  && if [[ "$STRIP" == "1" ]]; then find "/usr/local" -name "libkudu*" -type f -exec strip {} \;; fi

# Build the java code.
WORKDIR ${BUILD_DIR}/java
<<<<<<< HEAD
RUN ./gradlew jar
=======
RUN --mount=type=cache,id=gradle-cache,uid=1000,gid=1000,target=/home/kudu/.gradle \
  ./gradlew jar --build-cache
>>>>>>> 029d711a

# Copy the python build source.
COPY --chown=kudu:kudu ./python ${BUILD_DIR}/python
# Build the python code.
WORKDIR ${BUILD_DIR}/python
<<<<<<< HEAD
RUN pip install --user -r requirements.txt \
=======
RUN --mount=type=cache,id=ccache,uid=1000,gid=1000,target=/home/kudu/.ccache \
  pip install --user -r requirements.txt \
>>>>>>> 029d711a
  && python setup.py sdist

# Copy any remaining source files.
WORKDIR ${BUILD_DIR}
COPY --chown=kudu:kudu . ${BUILD_DIR}

# Entry point to bash.
CMD ["/bin/bash"]

# Common label arguments.
ARG DOCKERFILE
ARG MAINTAINER
ARG URL
ARG VCS_TYPE
ARG VCS_URL
ARG VERSION

LABEL name="Apache Kudu Build" \
      description="An image that has the Kudu source code pre-built." \
      org.apache.kudu.build.type=$BUILD_TYPE \
      org.apache.kudu.build.link=$LINK_TYPE \
      org.apache.kudu.build.stripped=$STRIP \
      # Common labels.
      org.label-schema.dockerfile=$DOCKERFILE \
      org.label-schema.maintainer=$MAINTAINER \
      org.label-schema.url=$URL \
      org.label-schema.vcs-ref=$VCS_REF \
      org.label-schema.vcs-type=$VCS_TYPE \
      org.label-schema.vcs-url=$VCS_URL \
      org.label-schema.version=$VERSION

#
# ---- Kudu Python ----
# Builds a runtime image with the Kudu python client pre-installed.
#
FROM runtime AS kudu-python

<<<<<<< HEAD
ARG UID=1000
ARG GID=1000
ARG BUILD_DIR="/kudu"
ARG INSTALL_DIR="/opt/kudu"

=======
ARG BUILD_DIR="/kudu"
ARG INSTALL_DIR="/opt/kudu"

ENV UID=1000
ENV GID=1000

>>>>>>> 029d711a
# Setup the kudu user and create the neccessary directories.
# We do this before copying any files othwerwise the image size is doubled by the chown change.
RUN groupadd -g ${GID} kudu || groupmod -n kudu $(getent group ${GID} | cut -d: -f1) \
    && useradd --shell /bin/bash -u ${UID} -g ${GID} -m kudu \
    && mkdir -p ${INSTALL_DIR} && chown -R kudu:kudu ${INSTALL_DIR}

COPY ./docker/bootstrap-python-env.sh /
RUN ./bootstrap-python-env.sh \
  && rm bootstrap-python-env.sh

# Install as the kudu user.
USER kudu

ENV LD_LIBRARY_PATH=$LD_LIBRARY_PATH:/usr/local/lib64
WORKDIR $INSTALL_DIR/python
# Copy the requirements file.
COPY ./python/requirements.txt requirements.txt
COPY --chown=kudu:kudu --from=build /usr/local/lib/libkudu_client* /usr/local/lib/
COPY --chown=kudu:kudu --from=build /usr/local/include/kudu /usr/local/include/kudu
COPY --chown=kudu:kudu --from=build ${BUILD_DIR}/python/dist/kudu-python-*.tar.gz .
RUN pip install --user -r requirements.txt \
    && rm -rf requirements.txt \
    && pip install --user kudu-python-*.tar.gz \
    && rm -rf kudu-python-*.tar.gz

# Entry point to Python.
CMD ["python"]

ARG DOCKERFILE
ARG MAINTAINER
ARG URL
ARG VCS_REF
ARG VCS_TYPE
ARG VCS_URL
ARG VERSION

LABEL org.label-schema.name="Apache Kudu Python Client" \
      org.label-schema.description="An image with the Kudu Python client pre-installed." \
      # Common labels.
      org.label-schema.dockerfile=$DOCKERFILE \
      org.label-schema.maintainer=$MAINTAINER \
      org.label-schema.url=$URL \
      org.label-schema.vcs-ref=$VCS_REF \
      org.label-schema.vcs-type=$VCS_TYPE \
      org.label-schema.vcs-url=$VCS_URL \
      org.label-schema.version=$VERSION

#
# ---- Kudu ----
# Builds a runtime image with the Kudu binaries pre-installed.
#
FROM runtime AS kudu

<<<<<<< HEAD
ARG UID=1000
ARG GID=1000
=======
>>>>>>> 029d711a
ARG BUILD_DIR="/kudu"
ARG INSTALL_DIR="/opt/kudu"
ARG DATA_DIR="/var/lib/kudu"

ENV UID=1000
ENV GID=1000

# Setup the kudu user and create the neccessary directories.
# We do this before copying any files othwerwise the image size is doubled by the chown change.
RUN groupadd -g ${GID} kudu || groupmod -n kudu $(getent group ${GID} | cut -d: -f1) \
    && useradd --shell /bin/bash -u ${UID} -g ${GID} -m kudu \
    && mkdir -p ${INSTALL_DIR} && chown -R kudu:kudu ${INSTALL_DIR} \
    && mkdir -p ${DATA_DIR} && chown -R kudu:kudu ${DATA_DIR}

# Copy the binaries.
WORKDIR $INSTALL_DIR/bin
COPY --chown=kudu:kudu --from=build ${BUILD_DIR}/build/latest/bin/kudu ./
# Add to the binaries to the path.
ENV PATH=$INSTALL_DIR/bin/:$PATH

# Copy the web files.
WORKDIR $INSTALL_DIR
COPY --chown=kudu:kudu --from=build ${BUILD_DIR}/www ./www

# Copy the entrypoint script.
COPY --chown=kudu:kudu ./docker/kudu-entrypoint.sh /

USER kudu
# Add the entrypoint.
ENTRYPOINT ["/kudu-entrypoint.sh"]
CMD ["help"]

# Common label arguments.
ARG DOCKERFILE
ARG MAINTAINER
ARG URL
ARG VCS_REF
ARG VCS_TYPE
ARG VCS_URL
ARG VERSION

LABEL name="Apache Kudu" \
      description="An image with the Kudu binaries and clients pre-installed." \
      org.apache.kudu.build.type=$BUILD_TYPE \
      # Common labels.
      org.label-schema.dockerfile=$DOCKERFILE \
      org.label-schema.maintainer=$MAINTAINER \
      org.label-schema.url=$URL \
      org.label-schema.vcs-ref=$VCS_REF \
      org.label-schema.vcs-type=$VCS_TYPE \
      org.label-schema.vcs-url=$VCS_URL \
      org.label-schema.version=$VERSION

#
# ---- Impala Build ----
# Builds an image that has the Impala source code pre-built.
# This is useful for generating a small runtime image.
#
FROM dev AS impala-build

ARG IMPALA_VERSION="3.4.0"

# Use the bash shell for all RUN commands.
SHELL ["/bin/bash", "-c"]

# Install Maven.
COPY ./docker/bootstrap-maven-env.sh /
RUN ./bootstrap-maven-env.sh \
  && rm bootstrap-maven-env.sh

WORKDIR /impala

# Download and un-tar an Impala source release.
RUN wget -nv http://archive.apache.org/dist/impala/${IMPALA_VERSION}/apache-impala-${IMPALA_VERSION}.tar.gz -O apache-impala.tar.gz \
  && tar -xzf apache-impala.tar.gz --strip-components=1 \
  && rm apache-impala.tar.gz

# Build Impala
RUN source bin/impala-config.sh \
  && ./buildall.sh -release -noclean -notests \
  && docker/setup_build_context.py

# Copy to the expected install location in the runtime image.
# This helps avoid issues where docker won't follow symbolic links on copy.
RUN mkdir /opt/impala \
  && cp -Lr /impala/docker/build_context/release/bin /opt/impala/bin \
  && cp -Lr /impala/docker/build_context/release/lib /opt/impala/lib \
  && cp -Lr /impala/docker/build_context/release/www /opt/impala/www \
  && cp -Lr /impala/toolchain/cdh_components-*/hive-* /opt/hive \
  && cp -Lr /impala/toolchain/cdh_components-*/hadoop-* /opt/hadoop

# Common label arguments.
ARG DOCKERFILE
ARG MAINTAINER
ARG URL
ARG VCS_REF
ARG VCS_TYPE
ARG VCS_URL
ARG VERSION

LABEL name="Apache Impala Build" \
      description="An image that has the Impala source code pre-built." \
      org.apache.kudu.impala.version=$IMPALA_VERSION \
      # Common labels.
      org.label-schema.dockerfile=$DOCKERFILE \
      org.label-schema.maintainer=$MAINTAINER \
      org.label-schema.url=$URL \
      org.label-schema.vcs-ref=$VCS_REF \
      org.label-schema.vcs-type=$VCS_TYPE \
      org.label-schema.vcs-url=$VCS_URL \
      org.label-schema.version=$VERSION

#
# ---- Kudu Impala ----
# Builds a runtime image with the Impala binaries pre-installed.
# This image is only for use with the Kudu Quickstart.
#
FROM runtime AS impala

ARG DATA_DIR="/var/lib/impala"
ARG IMPALA_VERSION="3.3.0"

ENV UID=1001
ENV GID=1001

ENV IMPALA_HOME="/opt/impala"
ENV HIVE_HOME="/opt/hive"
ENV HIVE_CONF_DIR="/etc/hive/conf"
ENV HADOOP_HOME="/opt/hadoop"
ENV HADOOP_CONF_DIR="/etc/hadoop/conf"

# Setup the impala user and create the neccessary directories.
# We do this before copying any files othwerwise the image size is doubled by the chown change.
RUN groupadd -g ${GID} impala || groupmod -n impala $(getent group ${GID} | cut -d: -f1) \
    && useradd --shell /bin/bash -u ${UID} -g ${GID} -m impala \
    && mkdir -p ${IMPALA_HOME} && chown -R impala:impala ${IMPALA_HOME} \
    && mkdir -p ${HIVE_HOME} && chown -R impala:impala ${HIVE_HOME} \
    && mkdir -p ${HADOOP_HOME} && chown -R impala:impala ${HADOOP_HOME} \
    && mkdir -p ${DATA_DIR} && chown -R impala:impala ${DATA_DIR}

# Copy the Impala install.
WORKDIR $IMPALA_HOME
COPY --chown=impala:impala --from=impala-build /opt/impala ./
# Symlink here instead of in setup_build_context to avoid duplicate binaries.
WORKDIR $IMPALA_HOME/bin
RUN ln -s impalad statestored && ln -s impalad catalogd

# Copy the Hive install.
WORKDIR $HIVE_HOME
COPY --chown=impala:impala --from=impala-build /opt/hive ./

# Copy the Hadoop install.
WORKDIR $HADOOP_HOME
COPY --chown=impala:impala --from=impala-build /opt/hadoop ./

# Add to the binaries to the path.
ENV PATH=$IMPALA_HOME/bin/:$PATH
ENV PATH=$HIVE_HOME/bin/:$PATH
ENV PATH=$HADOOP_HOME/bin/:$PATH

# Copy the impala config files.
COPY ./docker/impala/etc /etc

WORKDIR /
# Install Java.
COPY ./docker/bootstrap-java-env.sh /
RUN ./bootstrap-java-env.sh \
  && rm bootstrap-java-env.sh
# Install Python.
COPY ./docker/bootstrap-python-env.sh /
RUN ./bootstrap-python-env.sh \
  && rm bootstrap-python-env.sh
# Install the impala-shell.
# TODO(ghenke): Install from the impala-build image.
RUN pip install impala-shell

# Copy the entrypoint script.
WORKDIR $IMPALA_HOME/bin
COPY --chown=impala:impala ./docker/impala-entrypoint.sh /

USER impala
# Add the entrypoint.
ENTRYPOINT ["/impala-entrypoint.sh"]
CMD ["help"]

# Common label arguments.
ARG DOCKERFILE
ARG MAINTAINER
ARG URL
ARG VCS_REF
ARG VCS_TYPE
ARG VCS_URL
ARG VERSION

LABEL name="Apache Impala" \
      description="An image with the Impala binaries pre-installed. This image is only for use with the Kudu Quickstart." \
      org.apache.kudu.impala.version=$IMPALA_VERSION \
      # Common labels.
      org.label-schema.dockerfile=$DOCKERFILE \
      org.label-schema.maintainer=$MAINTAINER \
      org.label-schema.url=$URL \
      org.label-schema.vcs-ref=$VCS_REF \
      org.label-schema.vcs-type=$VCS_TYPE \
      org.label-schema.vcs-url=$VCS_URL \
      org.label-schema.version=$VERSION<|MERGE_RESOLUTION|>--- conflicted
+++ resolved
@@ -107,18 +107,11 @@
 #
 FROM dev AS thirdparty
 
-<<<<<<< HEAD
-ARG UID=1000
-ARG GID=1000
-ARG BUILD_DIR="/kudu"
-
-=======
 ARG BUILD_DIR="/kudu"
 
 ENV UID=1000
 ENV GID=1000
 
->>>>>>> 029d711a
 # Setup the kudu user and create the neccessary directories.
 # We do this before copying any files othwerwise the image size is doubled by the chown change.
 RUN groupadd -g ${GID} kudu || groupmod -n kudu $(getent group ${GID} | cut -d: -f1) \
@@ -136,14 +129,10 @@
   build-support/
 COPY --chown=kudu:kudu ./build-support/ccache-clang build-support/ccache-clang
 COPY --chown=kudu:kudu ./build-support/ccache-devtoolset-3 build-support/ccache-devtoolset-3
-<<<<<<< HEAD
-RUN build-support/enable_devtoolset.sh \
-=======
 # We explicitly set UID/GID due to https://github.com/moby/buildkit/issues/1237
 # Hard coded UID/GID are required due to https://github.com/moby/buildkit/issues/815
 RUN --mount=type=cache,id=ccache,uid=1000,gid=1000,target=/home/kudu/.ccache \
   build-support/enable_devtoolset.sh \
->>>>>>> 029d711a
   thirdparty/build-if-necessary.sh \
   # Remove the files left behind that we don't need.
   # Remove all the source files except the hadoop, hive, postgresql, ranger, and sentry sources
@@ -218,11 +207,8 @@
 
 # Build the c++ code.
 WORKDIR ${BUILD_DIR}/build/$BUILD_TYPE
-<<<<<<< HEAD
-=======
 # Enable the Gradle build cache in the C++ build.
 ENV GRADLE_FLAGS="--build-cache"
->>>>>>> 029d711a
 # Ensure we don't rebuild thirdparty. Instead let docker handle caching.
 ENV NO_REBUILD_THIRDPARTY=1
 # We explicitly set UID/GID due to https://github.com/moby/buildkit/issues/1237
@@ -248,23 +234,15 @@
 
 # Build the java code.
 WORKDIR ${BUILD_DIR}/java
-<<<<<<< HEAD
-RUN ./gradlew jar
-=======
 RUN --mount=type=cache,id=gradle-cache,uid=1000,gid=1000,target=/home/kudu/.gradle \
   ./gradlew jar --build-cache
->>>>>>> 029d711a
 
 # Copy the python build source.
 COPY --chown=kudu:kudu ./python ${BUILD_DIR}/python
 # Build the python code.
 WORKDIR ${BUILD_DIR}/python
-<<<<<<< HEAD
-RUN pip install --user -r requirements.txt \
-=======
 RUN --mount=type=cache,id=ccache,uid=1000,gid=1000,target=/home/kudu/.ccache \
   pip install --user -r requirements.txt \
->>>>>>> 029d711a
   && python setup.py sdist
 
 # Copy any remaining source files.
@@ -302,20 +280,12 @@
 #
 FROM runtime AS kudu-python
 
-<<<<<<< HEAD
-ARG UID=1000
-ARG GID=1000
 ARG BUILD_DIR="/kudu"
 ARG INSTALL_DIR="/opt/kudu"
 
-=======
-ARG BUILD_DIR="/kudu"
-ARG INSTALL_DIR="/opt/kudu"
-
 ENV UID=1000
 ENV GID=1000
 
->>>>>>> 029d711a
 # Setup the kudu user and create the neccessary directories.
 # We do this before copying any files othwerwise the image size is doubled by the chown change.
 RUN groupadd -g ${GID} kudu || groupmod -n kudu $(getent group ${GID} | cut -d: -f1) \
@@ -369,11 +339,6 @@
 #
 FROM runtime AS kudu
 
-<<<<<<< HEAD
-ARG UID=1000
-ARG GID=1000
-=======
->>>>>>> 029d711a
 ARG BUILD_DIR="/kudu"
 ARG INSTALL_DIR="/opt/kudu"
 ARG DATA_DIR="/var/lib/kudu"
