<?xml version="1.0" encoding="UTF-8"?>
<!--
//
// Licensed to the Apache Software Foundation (ASF) under one
// or more contributor license agreements.  See the NOTICE file
// distributed with this work for additional information
// regarding copyright ownership.  The ASF licenses this file
// to you under the Apache License, Version 2.0 (the
// "License"); you may not use this file except in compliance
// with the License.  You may obtain a copy of the License at
//
//   http://www.apache.org/licenses/LICENSE-2.0
//
// Unless required by applicable law or agreed to in writing,
// software distributed under the License is distributed on an
// "AS IS" BASIS, WITHOUT WARRANTIES OR CONDITIONS OF ANY
// KIND, either express or implied.  See the License for the
// specific language governing permissions and limitations
// under the License.
-->
<project xmlns="http://maven.apache.org/POM/4.0.0" xmlns:xsi="http://www.w3.org/2001/XMLSchema-instance"
  xsi:schemaLocation="http://maven.apache.org/POM/4.0.0 http://maven.apache.org/maven-v4_0_0.xsd">
  <modelVersion>4.0.0</modelVersion>
  <groupId>org.apache.kudu</groupId>
  <artifactId>kudu-insert-loadgen</artifactId>
  <packaging>jar</packaging>
  <version>1.0-SNAPSHOT</version>
  <name>Random Insert Load Generator for Kudu</name>

  <properties>
    <kudu-version>1.11.1</kudu-version>
  </properties>

  <build>
    <plugins>
      <plugin>
        <groupId>org.apache.maven.plugins</groupId>
        <artifactId>maven-compiler-plugin</artifactId>
        <version>3.6.2</version>
        <configuration>
          <source>1.7</source>
          <target>1.7</target>
        </configuration>
      </plugin>
      <plugin>
        <groupId>org.apache.maven.plugins</groupId>
        <artifactId>maven-shade-plugin</artifactId>
        <version>3.0.0</version>
        <executions>
          <execution>
            <phase>package</phase>
            <goals>
              <goal>shade</goal>
            </goals>
            <configuration>
              <transformers>
                <transformer implementation="org.apache.maven.plugins.shade.resource.ManifestResourceTransformer">
                  <mainClass>org.apache.kudu.examples.InsertLoadgen</mainClass>
                </transformer>
              </transformers>
            </configuration>
          </execution>
        </executions>
      </plugin>
    </plugins>
  </build>

  <dependencies>
    <dependency>
      <groupId>org.apache.kudu</groupId>
      <artifactId>kudu-client</artifactId>
<<<<<<< HEAD
      <version>1.8.0-cdh6.x-SNAPSHOT</version>
=======
      <version>${kudu-version}</version>
>>>>>>> c0508096
    </dependency>

    <!-- For logging messages. -->
    <dependency>
      <groupId>org.slf4j</groupId>
      <artifactId>slf4j-simple</artifactId>
      <version>1.7.25</version>
    </dependency>
  </dependencies>

</project><|MERGE_RESOLUTION|>--- conflicted
+++ resolved
@@ -69,11 +69,7 @@
     <dependency>
       <groupId>org.apache.kudu</groupId>
       <artifactId>kudu-client</artifactId>
-<<<<<<< HEAD
-      <version>1.8.0-cdh6.x-SNAPSHOT</version>
-=======
       <version>${kudu-version}</version>
->>>>>>> c0508096
     </dependency>
 
     <!-- For logging messages. -->
