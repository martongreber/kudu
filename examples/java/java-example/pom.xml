--- conflicted
+++ resolved
@@ -77,11 +77,7 @@
     <dependency>
       <groupId>org.apache.kudu</groupId>
       <artifactId>kudu-client</artifactId>
-<<<<<<< HEAD
-      <version>1.8.0-cdh6.x-SNAPSHOT</version>
-=======
       <version>${kudu-version}</version>
->>>>>>> dc56ca54
     </dependency>
 
     <!-- For logging messages. -->
