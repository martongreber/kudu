// Licensed to the Apache Software Foundation (ASF) under one
// or more contributor license agreements.  See the NOTICE file
// distributed with this work for additional information
// regarding copyright ownership.  The ASF licenses this file
// to you under the Apache License, Version 2.0 (the
// "License"); you may not use this file except in compliance
// with the License.  You may obtain a copy of the License at
//
//   http://www.apache.org/licenses/LICENSE-2.0
//
// Unless required by applicable law or agreed to in writing,
// software distributed under the License is distributed on an
// "AS IS" BASIS, WITHOUT WARRANTIES OR CONDITIONS OF ANY
// KIND, either express or implied.  See the License for the
// specific language governing permissions and limitations
// under the License.

// This file contains all of the dependencies required for the build.
// Centrally locating all of the dependencies ensures each subproject
// uses the same dependency version for all dependencies used.

ext {
  versions = [:]
  libs = [:]
}

versions += [
    async          : "1.4.1",
<<<<<<< HEAD
    avro : "1.8.2.7.1.1.0-SNAPSHOT",
    checkstyle     : "8.26",
=======
    avro           : "1.8.2",
    checkstyle     : "8.29",
>>>>>>> a30481c4
    clojure        : "1.9.0",
    clojureToolsCli: "0.4.1",
    commonsIo      : "2.6",
    errorProne     : "2.3.3",
    errorProneJavac: "9+181-r4173-1",
    gradle         : "5.6.4",
<<<<<<< HEAD
    guava          : "28.1-jre",
    hadoop : "3.1.1.7.1.1.0-SNAPSHOT",
    hamcrest       : "2.2",
    hdrhistogram   : "2.1.11",
    hive : "3.1.3000.7.1.1.0-SNAPSHOT",
    httpClient     : "4.5.10",
=======
    guava          : "28.2-jre",
    hadoop         : "3.2.1",
    hamcrest       : "2.2",
    hdrhistogram   : "2.1.12",
    hive           : "2.3.4",
    httpClient     : "4.5.11",
>>>>>>> a30481c4
    jepsen         : "0.1.5",
    jetty          : "9.4.26.v20200117",
    jsr305         : "3.0.2",
    junit          : "4.13",
    log4j          : "2.11.2",
    mockito        : "3.2.4",
    murmur         : "1.0.0",
    netty          : "4.1.44.Final",
    osdetector     : "1.6.2",
<<<<<<< HEAD
    parquet : "1.10.99.7.1.1.0-SNAPSHOT",
    protobuf       : "3.10.0",
=======
    parquet        : "1.11.0",
    protobuf       : "3.11.3",
>>>>>>> a30481c4
    scala          : "2.11.12",
    scalatest      : "3.0.8",
    schemaValidator: "6.2.0",
    scopt          : "3.7.1",
<<<<<<< HEAD
    slf4j : "1.7.25",
    spark : "2.4.0.7.1.1.0-SNAPSHOT",
=======
    slf4j          : "1.7.30",
    spark          : "2.4.5",
>>>>>>> a30481c4
    spotBugs       : "4.0.0-beta1",
    yetus          : "0.11.1"
]

// Log the Gradle version used vs defined.
if (gradle.gradleVersion != versions.gradle) {
  println "Using gradle version $gradle.gradleVersion (Build defines $versions.gradle)"
}

// Add base Scala version
versions["scalaBase"] = versions.scala.substring(0, versions.scala.lastIndexOf("."))

// Add base Spark version
versions["sparkBase"] = versions.spark.substring(0, versions.spark.indexOf("."))

libs += [
    async                : "com.stumbleupon:async:$versions.async",
    avro                 : "org.apache.avro:avro:$versions.avro",
    clojure              : "org.clojure:clojure:$versions.clojure",
    clojureToolsCli      : "org.clojure:tools.cli:$versions.clojureToolsCli",
    commonsIo            : "commons-io:commons-io:$versions.commonsIo",
    errorProne           : "com.google.errorprone:error_prone_core:$versions.errorProne",
    errorProneJavac      : "com.google.errorprone:javac:$versions.errorProneJavac",
    guava                : "com.google.guava:guava:$versions.guava",
    hadoopClient         : "org.apache.hadoop:hadoop-client:$versions.hadoop",
    hadoopCommon         : "org.apache.hadoop:hadoop-common:$versions.hadoop",
    hadoopMiniCluster    : "org.apache.hadoop:hadoop-minicluster:$versions.hadoop",
    hadoopMRClientCommon : "org.apache.hadoop:hadoop-mapreduce-client-common:$versions.hadoop",
    hadoopMRClientCore   : "org.apache.hadoop:hadoop-mapreduce-client-core:$versions.hadoop",
    hamcrest             : "org.hamcrest:hamcrest:$versions.hamcrest",
    hdrhistogram         : "org.hdrhistogram:HdrHistogram:$versions.hdrhistogram",
    hiveMetastore        : "org.apache.hive:hive-metastore:$versions.hive",
    hiveTestUtils        : "org.apache.hive:hive-testutils:$versions.hive",
    httpClient           : "org.apache.httpcomponents:httpclient:$versions.httpClient",
    httpMime             : "org.apache.httpcomponents:httpmime:$versions.httpClient",
    jepsen               : "jepsen:jepsen:$versions.jepsen",
    jetty                : "org.eclipse.jetty:jetty-server:$versions.jetty",
    jettyServlet         : "org.eclipse.jetty:jetty-servlet:$versions.jetty",
    jsr305               : "com.google.code.findbugs:jsr305:$versions.jsr305",
    junit                : "junit:junit:$versions.junit",
    log4j                : "org.apache.logging.log4j:log4j-1.2-api:$versions.log4j",
    log4jSlf4jImpl       : "org.apache.logging.log4j:log4j-slf4j-impl:$versions.log4j",
    mockitoCore          : "org.mockito:mockito-core:$versions.mockito",
    murmur               : "com.sangupta:murmur:$versions.murmur",
    netty                : "io.netty:netty-all:$versions.netty",
    osdetector           : "com.google.gradle:osdetector-gradle-plugin:$versions.osdetector",
    parquetHadoop        : "org.apache.parquet:parquet-hadoop:$versions.parquet",
    protobufJava         : "com.google.protobuf:protobuf-java:$versions.protobuf",
    protobufJavaUtil     : "com.google.protobuf:protobuf-java-util:$versions.protobuf",
    protoc               : "com.google.protobuf:protoc:$versions.protobuf",
    scalaLibrary         : "org.scala-lang:scala-library:$versions.scala",
    scalap               : "org.scala-lang:scalap:$versions.scala",
    scalatest            : "org.scalatest:scalatest_$versions.scalaBase:$versions.scalatest",
    schemaValidator      : "com.cloudera.enterprise:schema-validator:$versions.schemaValidator",
    scopt                : "com.github.scopt:scopt_$versions.scalaBase:$versions.scopt",
    slf4jApi             : "org.slf4j:slf4j-api:$versions.slf4j",
    sparkAvro            : "org.apache.spark:spark-avro_$versions.scalaBase:$versions.spark",
    sparkCore            : "org.apache.spark:spark-core_$versions.scalaBase:$versions.spark",
    sparkSql             : "org.apache.spark:spark-sql_$versions.scalaBase:$versions.spark",
    sparkSqlTest         : "org.apache.spark:spark-sql_$versions.scalaBase:$versions.spark:tests",
    yetusAnnotations     : "org.apache.yetus:audience-annotations:$versions.yetus"
]<|MERGE_RESOLUTION|>--- conflicted
+++ resolved
@@ -26,34 +26,20 @@
 
 versions += [
     async          : "1.4.1",
-<<<<<<< HEAD
-    avro : "1.8.2.7.1.1.0-SNAPSHOT",
-    checkstyle     : "8.26",
-=======
-    avro           : "1.8.2",
+    avro           : "1.8.2.7.1.1.0-SNAPSHOT",
     checkstyle     : "8.29",
->>>>>>> a30481c4
     clojure        : "1.9.0",
     clojureToolsCli: "0.4.1",
     commonsIo      : "2.6",
     errorProne     : "2.3.3",
     errorProneJavac: "9+181-r4173-1",
     gradle         : "5.6.4",
-<<<<<<< HEAD
-    guava          : "28.1-jre",
-    hadoop : "3.1.1.7.1.1.0-SNAPSHOT",
-    hamcrest       : "2.2",
-    hdrhistogram   : "2.1.11",
-    hive : "3.1.3000.7.1.1.0-SNAPSHOT",
-    httpClient     : "4.5.10",
-=======
     guava          : "28.2-jre",
-    hadoop         : "3.2.1",
+    hadoop         : "3.1.1.7.1.1.0-SNAPSHOT",
     hamcrest       : "2.2",
     hdrhistogram   : "2.1.12",
-    hive           : "2.3.4",
+    hive           : "3.1.3000.7.1.1.0-SNAPSHOT",
     httpClient     : "4.5.11",
->>>>>>> a30481c4
     jepsen         : "0.1.5",
     jetty          : "9.4.26.v20200117",
     jsr305         : "3.0.2",
@@ -63,24 +49,14 @@
     murmur         : "1.0.0",
     netty          : "4.1.44.Final",
     osdetector     : "1.6.2",
-<<<<<<< HEAD
-    parquet : "1.10.99.7.1.1.0-SNAPSHOT",
-    protobuf       : "3.10.0",
-=======
-    parquet        : "1.11.0",
+    parquet        : "1.10.99.7.1.1.0-SNAPSHOT",
     protobuf       : "3.11.3",
->>>>>>> a30481c4
     scala          : "2.11.12",
     scalatest      : "3.0.8",
     schemaValidator: "6.2.0",
     scopt          : "3.7.1",
-<<<<<<< HEAD
-    slf4j : "1.7.25",
-    spark : "2.4.0.7.1.1.0-SNAPSHOT",
-=======
     slf4j          : "1.7.30",
-    spark          : "2.4.5",
->>>>>>> a30481c4
+    spark          : "2.4.0.7.1.1.0-SNAPSHOT",
     spotBugs       : "4.0.0-beta1",
     yetus          : "0.11.1"
 ]
