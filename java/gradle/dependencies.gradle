// Licensed to the Apache Software Foundation (ASF) under one
// or more contributor license agreements.  See the NOTICE file
// distributed with this work for additional information
// regarding copyright ownership.  The ASF licenses this file
// to you under the Apache License, Version 2.0 (the
// "License"); you may not use this file except in compliance
// with the License.  You may obtain a copy of the License at
//
//   http://www.apache.org/licenses/LICENSE-2.0
//
// Unless required by applicable law or agreed to in writing,
// software distributed under the License is distributed on an
// "AS IS" BASIS, WITHOUT WARRANTIES OR CONDITIONS OF ANY
// KIND, either express or implied.  See the License for the
// specific language governing permissions and limitations
// under the License.

// This file contains all of the dependencies required for the build.
// Centrally locating all of the dependencies ensures each subproject
// uses the same dependency version for all dependencies used.

ext {
  versions = [:]
  libs = [:]
}

versions += [
    async          : "1.4.1",
<<<<<<< HEAD
    avro : "1.8.2.7.1.7.0-SNAPSHOT",
=======
>>>>>>> 2b944f34
    checkstyle     : "8.36.1",
    clojure        : "1.10.1",
    clojureToolsCli: "1.0.194",
    commonsIo      : "2.8.0",
    errorProne     : "2.3.3",
    errorProneJavac: "9+181-r4173-1",
    gradle         : "6.8.2",
    guava          : "30.1-jre",
<<<<<<< HEAD
    hadoop : "3.1.1.7.1.7.0-SNAPSHOT",
    hamcrest       : "2.2",
    hdrhistogram   : "2.1.12",
    hive : "3.1.3000.7.1.7.0-SNAPSHOT",
=======
    hadoop : "3.1.1.7.2.10.0-SNAPSHOT",
    hamcrest       : "2.2",
    hdrhistogram   : "2.1.12",
    hive : "3.1.3000.7.2.10.0-SNAPSHOT",
>>>>>>> 2b944f34
    httpClient     : "4.5.13",
    jacoco         : "0.8.6",
    jepsen         : "0.1.5",
    jetty          : "9.4.38.v20210224",
    jmh            : "1.28",
    jsr305         : "3.0.2",
    junit          : "4.13.2",
    log4j : "2.14.1",
    micrometer     : "1.6.5",
    mockito        : "3.8.0",
    murmur         : "1.0.0",
    netty : "4.1.60.Final",
    osdetector     : "1.6.2",
<<<<<<< HEAD
    parquet : "1.10.99.7.1.7.0-SNAPSHOT",
    protobuf : "3.13.0",
    ranger : "2.1.0.7.1.7.0-SNAPSHOT",
=======
    protobuf : "3.15.6",
    ranger : "2.1.0.7.2.10.0-SNAPSHOT",
>>>>>>> 2b944f34
    scala211 : "2.11.12",
    scala : "2.12.13",
    scalatest      : "3.2.6",
    scopt          : "4.0.1",
    slf4j : "1.7.30",
<<<<<<< HEAD
    spark2 : "2.4.7.7.1.7.0-SNAPSHOT",
=======
    spark2 : "2.4.7.7.2.10.0-SNAPSHOT",
>>>>>>> 2b944f34
    spark : "3.0.1.3.0.7110.0-81",
    spotBugs       : "4.1.1",
    yetus          : "0.13.0"
]

// Log the Gradle version used vs defined.
if (gradle.gradleVersion != versions.gradle) {
  logger.warn("Using gradle version $gradle.gradleVersion (Build defines $versions.gradle)")
}

// If the `spark2` property is passed, override the `spark` and `scala` version
// to use the `spark2` and `scala211` versions.
if (propertyExists("spark2")) {
  versions["spark"] = "$versions.spark2"
  versions["scala"] = "$versions.scala211"
}

// Add base Scala version
versions["scalaBase"] = versions.scala.substring(0, versions.scala.lastIndexOf("."))

// Add base Spark version
versions["sparkBase"] = versions.spark.substring(0, versions.spark.indexOf("."))

libs += [
    async                : "com.stumbleupon:async:$versions.async",
    clojure              : "org.clojure:clojure:$versions.clojure",
    clojureToolsCli      : "org.clojure:tools.cli:$versions.clojureToolsCli",
    commonsIo            : "commons-io:commons-io:$versions.commonsIo",
    errorProne           : "com.google.errorprone:error_prone_core:$versions.errorProne",
    errorProneJavac      : "com.google.errorprone:javac:$versions.errorProneJavac",
    guava                : "com.google.guava:guava:$versions.guava",
    hadoopClient         : "org.apache.hadoop:hadoop-client:$versions.hadoop",
    hadoopCommon         : "org.apache.hadoop:hadoop-common:$versions.hadoop",
    hadoopMiniCluster    : "org.apache.hadoop:hadoop-minicluster:$versions.hadoop",
    hadoopMRClientCommon : "org.apache.hadoop:hadoop-mapreduce-client-common:$versions.hadoop",
    hadoopMRClientCore   : "org.apache.hadoop:hadoop-mapreduce-client-core:$versions.hadoop",
    hamcrest             : "org.hamcrest:hamcrest:$versions.hamcrest",
    hdrhistogram         : "org.hdrhistogram:HdrHistogram:$versions.hdrhistogram",
    hiveMetastore        : "org.apache.hive:hive-metastore:$versions.hive",
    hiveTestUtils        : "org.apache.hive:hive-testutils:$versions.hive",
    httpClient           : "org.apache.httpcomponents:httpclient:$versions.httpClient",
    httpMime             : "org.apache.httpcomponents:httpmime:$versions.httpClient",
    jepsen               : "jepsen:jepsen:$versions.jepsen",
    jetty                : "org.eclipse.jetty:jetty-server:$versions.jetty",
    jettyServlet         : "org.eclipse.jetty:jetty-servlet:$versions.jetty",
    jmhCore              : "org.openjdk.jmh:jmh-core:$versions.jmh",
    jmhGenerator         : "org.openjdk.jmh:jmh-generator-annprocess:$versions.jmh",
    jsr305               : "com.google.code.findbugs:jsr305:$versions.jsr305",
    junit                : "junit:junit:$versions.junit",
    log4jApi             : "org.apache.logging.log4j:log4j-api:$versions.log4j",
    log4jCompat          : "org.apache.logging.log4j:log4j-1.2-api:$versions.log4j",
    log4jCore            : "org.apache.logging.log4j:log4j-core:$versions.log4j",
    log4jSlf4jImpl       : "org.apache.logging.log4j:log4j-slf4j-impl:$versions.log4j",
    micrometerCore       : "io.micrometer:micrometer-core:$versions.micrometer",
    mockitoCore          : "org.mockito:mockito-core:$versions.mockito",
    murmur               : "com.sangupta:murmur:$versions.murmur",
    netty                : "io.netty:netty-all:$versions.netty",
    osdetector           : "com.google.gradle:osdetector-gradle-plugin:$versions.osdetector",
    protobufJava         : "com.google.protobuf:protobuf-java:$versions.protobuf",
    protobufJavaUtil     : "com.google.protobuf:protobuf-java-util:$versions.protobuf",
    protoc               : "com.google.protobuf:protoc:$versions.protobuf",
    rangerPlugin         : "org.apache.ranger:ranger-plugins-common:$versions.ranger",
    scalaLibrary         : "org.scala-lang:scala-library:$versions.scala",
    scalap               : "org.scala-lang:scalap:$versions.scala",
    scalatest            : "org.scalatest:scalatest_$versions.scalaBase:$versions.scalatest",
    scopt                : "com.github.scopt:scopt_$versions.scalaBase:$versions.scopt",
    slf4jApi             : "org.slf4j:slf4j-api:$versions.slf4j",
    sparkAvro            : "org.apache.spark:spark-avro_$versions.scalaBase:$versions.spark",
    sparkCore            : "org.apache.spark:spark-core_$versions.scalaBase:$versions.spark",
    sparkSql             : "org.apache.spark:spark-sql_$versions.scalaBase:$versions.spark",
    sparkSqlTest         : "org.apache.spark:spark-sql_$versions.scalaBase:$versions.spark:tests",
    yetusAnnotations     : "org.apache.yetus:audience-annotations:$versions.yetus"
]<|MERGE_RESOLUTION|>--- conflicted
+++ resolved
@@ -26,10 +26,6 @@
 
 versions += [
     async          : "1.4.1",
-<<<<<<< HEAD
-    avro : "1.8.2.7.1.7.0-SNAPSHOT",
-=======
->>>>>>> 2b944f34
     checkstyle     : "8.36.1",
     clojure        : "1.10.1",
     clojureToolsCli: "1.0.194",
@@ -38,17 +34,10 @@
     errorProneJavac: "9+181-r4173-1",
     gradle         : "6.8.2",
     guava          : "30.1-jre",
-<<<<<<< HEAD
     hadoop : "3.1.1.7.1.7.0-SNAPSHOT",
     hamcrest       : "2.2",
     hdrhistogram   : "2.1.12",
     hive : "3.1.3000.7.1.7.0-SNAPSHOT",
-=======
-    hadoop : "3.1.1.7.2.10.0-SNAPSHOT",
-    hamcrest       : "2.2",
-    hdrhistogram   : "2.1.12",
-    hive : "3.1.3000.7.2.10.0-SNAPSHOT",
->>>>>>> 2b944f34
     httpClient     : "4.5.13",
     jacoco         : "0.8.6",
     jepsen         : "0.1.5",
@@ -62,24 +51,14 @@
     murmur         : "1.0.0",
     netty : "4.1.60.Final",
     osdetector     : "1.6.2",
-<<<<<<< HEAD
-    parquet : "1.10.99.7.1.7.0-SNAPSHOT",
-    protobuf : "3.13.0",
+    protobuf : "3.15.6",
     ranger : "2.1.0.7.1.7.0-SNAPSHOT",
-=======
-    protobuf : "3.15.6",
-    ranger : "2.1.0.7.2.10.0-SNAPSHOT",
->>>>>>> 2b944f34
     scala211 : "2.11.12",
     scala : "2.12.13",
     scalatest      : "3.2.6",
     scopt          : "4.0.1",
     slf4j : "1.7.30",
-<<<<<<< HEAD
     spark2 : "2.4.7.7.1.7.0-SNAPSHOT",
-=======
-    spark2 : "2.4.7.7.2.10.0-SNAPSHOT",
->>>>>>> 2b944f34
     spark : "3.0.1.3.0.7110.0-81",
     spotBugs       : "4.1.1",
     yetus          : "0.13.0"
