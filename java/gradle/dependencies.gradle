--- conflicted
+++ resolved
@@ -26,34 +26,20 @@
 
 versions += [
     async          : "1.4.1",
-<<<<<<< HEAD
-    avro : "1.8.2.7.1.0.0-SNAPSHOT",
-=======
-    avro           : "1.8.2",
+    avro           : "1.8.2.7.1.0.0-SNAPSHOT",
     checkstyle     : "8.26",
->>>>>>> 74b9ac67
     clojure        : "1.9.0",
     clojureToolsCli: "0.4.1",
     commonsIo      : "2.6",
     errorProne     : "2.3.3",
     errorProneJavac: "9+181-r4173-1",
-<<<<<<< HEAD
-    gradle         : "5.4.1",
-    guava          : "27.1-jre",
-    hadoop : "3.1.1.7.1.0.0-SNAPSHOT",
-    hamcrest       : "2.1",
-    hdrhistogram   : "2.1.11",
-    hive : "3.1.2000.7.1.0.0-SNAPSHOT",
-    httpClient     : "4.5.8",
-=======
     gradle         : "5.6.4",
     guava          : "28.1-jre",
-    hadoop         : "3.2.1",
+    hadoop         : "3.1.1.7.1.0.0-SNAPSHOT",
     hamcrest       : "2.2",
     hdrhistogram   : "2.1.11",
-    hive           : "2.3.4",
+    hive           : "3.1.2000.7.1.0.0-SNAPSHOT",
     httpClient     : "4.5.10",
->>>>>>> 74b9ac67
     jepsen         : "0.1.5",
     jetty          : "9.4.22.v20191022",
     jsr305         : "3.0.2",
@@ -67,22 +53,13 @@
     pmd            : "5.8.1",
     protobuf       : "3.10.0",
     scala          : "2.11.12",
-<<<<<<< HEAD
-    scalatest      : "3.0.7",
+    scalatest      : "3.0.8",
     schemaValidator: "6.2.0",
     scopt          : "3.7.1",
-    slf4j : "1.7.25",
-    spark : "2.4.0.7.1.0.0-SNAPSHOT",
-    spotBugs       : "3.1.6",
-    yetus          : "0.10.0"
-=======
-    scalatest      : "3.0.8",
-    scopt          : "3.7.1",
     slf4j          : "1.7.29",
-    spark          : "2.4.4",
+    spark          : "2.4.0.7.1.0.0-SNAPSHOT",
     spotBugs       : "3.1.12",
     yetus          : "0.11.1"
->>>>>>> 74b9ac67
 ]
 
 // Log the Gradle version used vs defined.
