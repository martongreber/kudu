// Licensed to the Apache Software Foundation (ASF) under one
// or more contributor license agreements.  See the NOTICE file
// distributed with this work for additional information
// regarding copyright ownership.  The ASF licenses this file
// to you under the Apache License, Version 2.0 (the
// "License"); you may not use this file except in compliance
// with the License.  You may obtain a copy of the License at
//
//   http://www.apache.org/licenses/LICENSE-2.0
//
// Unless required by applicable law or agreed to in writing,
// software distributed under the License is distributed on an
// "AS IS" BASIS, WITHOUT WARRANTIES OR CONDITIONS OF ANY
// KIND, either express or implied.  See the License for the
// specific language governing permissions and limitations
// under the License.

// This file contains all of the dependencies required for the build.
// Centrally locating all of the dependencies ensures each subproject
// uses the same dependency version for all dependencies used.

ext {
  versions = [:]
  libs = [:]
}

versions += [
    async          : "1.4.1",
    avro : "1.8.2.7.1.0.0-SNAPSHOT",
    clojure        : "1.9.0",
    clojureToolsCli: "0.4.1",
    commonsIo      : "2.6",
    errorProne     : "2.3.3",
    errorProneJavac: "9+181-r4173-1",
<<<<<<< HEAD
    flume : "1.9.0.7.1.0.0-SNAPSHOT",
=======
>>>>>>> b293343d
    gradle         : "5.4.1",
    guava          : "27.1-jre",
    hadoop : "3.1.1.7.1.0.0-SNAPSHOT",
    hamcrest       : "2.1",
    hdrhistogram   : "2.1.11",
    hive : "3.1.2000.7.1.0.0-SNAPSHOT",
    httpClient     : "4.5.8",
    jepsen         : "0.1.5",
    jetty          : "9.4.18.v20190429",
    jsr305         : "3.0.2",
    junit          : "4.12",
    log4j          : "2.11.2",
    mockito        : "2.27.0",
    murmur         : "1.0.0",
    netty          : "3.10.6.Final",
    osdetector     : "1.6.2",
    parquet : "1.10.99.7.1.0.0-SNAPSHOT",
    pmd            : "5.8.1",
    protobuf       : "3.7.1",
    scala          : "2.11.12",
    scalatest      : "3.0.7",
    schemaValidator: "6.2.0",
    scopt          : "3.7.1",
    slf4j : "1.7.25",
    spark : "2.4.0.7.1.0.0-SNAPSHOT",
    spotBugs       : "3.1.6",
    yetus          : "0.10.0"
]

// Log the Gradle version used vs defined.
if (gradle.gradleVersion != versions.gradle) {
  println "Using gradle version $gradle.gradleVersion (Build defines $versions.gradle)"
}

// Add base Scala version
versions["scalaBase"] = versions.scala.substring(0, versions.scala.lastIndexOf("."))

// Add base Spark version
versions["sparkBase"] = versions.spark.substring(0, versions.spark.indexOf("."))

libs += [
    async                : "com.stumbleupon:async:$versions.async",
    avro                 : "org.apache.avro:avro:$versions.avro",
    clojure              : "org.clojure:clojure:$versions.clojure",
    clojureToolsCli      : "org.clojure:tools.cli:$versions.clojureToolsCli",
    commonsIo            : "commons-io:commons-io:$versions.commonsIo",
    errorProne           : "com.google.errorprone:error_prone_core:$versions.errorProne",
    errorProneJavac      : "com.google.errorprone:javac:$versions.errorProneJavac",
    guava                : "com.google.guava:guava:$versions.guava",
    hadoopClient         : "org.apache.hadoop:hadoop-client:$versions.hadoop",
    hadoopCommon         : "org.apache.hadoop:hadoop-common:$versions.hadoop",
    hadoopMiniCluster    : "org.apache.hadoop:hadoop-minicluster:$versions.hadoop",
    hadoopMRClientCommon : "org.apache.hadoop:hadoop-mapreduce-client-common:$versions.hadoop",
    hadoopMRClientCore   : "org.apache.hadoop:hadoop-mapreduce-client-core:$versions.hadoop",
    hamcrest             : "org.hamcrest:hamcrest:$versions.hamcrest",
    hdrhistogram         : "org.hdrhistogram:HdrHistogram:$versions.hdrhistogram",
    hiveMetastore        : "org.apache.hive:hive-metastore:$versions.hive",
    hiveTestUtils        : "org.apache.hive:hive-testutils:$versions.hive",
    httpClient           : "org.apache.httpcomponents:httpclient:$versions.httpClient",
    httpMime             : "org.apache.httpcomponents:httpmime:$versions.httpClient",
    jepsen               : "jepsen:jepsen:$versions.jepsen",
    jetty                : "org.eclipse.jetty:jetty-server:$versions.jetty",
    jettyServlet         : "org.eclipse.jetty:jetty-servlet:$versions.jetty",
    jsr305               : "com.google.code.findbugs:jsr305:$versions.jsr305",
    junit                : "junit:junit:$versions.junit",
    log4j                : "org.apache.logging.log4j:log4j-1.2-api:$versions.log4j",
    log4jSlf4jImpl       : "org.apache.logging.log4j:log4j-slf4j-impl:$versions.log4j",
    mockitoCore          : "org.mockito:mockito-core:$versions.mockito",
    murmur               : "com.sangupta:murmur:$versions.murmur",
    netty                : "io.netty:netty:$versions.netty",
    osdetector           : "com.google.gradle:osdetector-gradle-plugin:$versions.osdetector",
    parquetHadoop        : "org.apache.parquet:parquet-hadoop:$versions.parquet",
    protobufJava         : "com.google.protobuf:protobuf-java:$versions.protobuf",
    protobufJavaUtil     : "com.google.protobuf:protobuf-java-util:$versions.protobuf",
    protoc               : "com.google.protobuf:protoc:$versions.protobuf",
    scalaLibrary         : "org.scala-lang:scala-library:$versions.scala",
    scalap               : "org.scala-lang:scalap:$versions.scala",
    scalatest            : "org.scalatest:scalatest_$versions.scalaBase:$versions.scalatest",
    schemaValidator      : "com.cloudera.enterprise:schema-validator:$versions.schemaValidator",
    scopt                : "com.github.scopt:scopt_$versions.scalaBase:$versions.scopt",
    slf4jApi             : "org.slf4j:slf4j-api:$versions.slf4j",
    sparkAvro            : "org.apache.spark:spark-avro_$versions.scalaBase:$versions.spark",
    sparkCore            : "org.apache.spark:spark-core_$versions.scalaBase:$versions.spark",
    sparkSql             : "org.apache.spark:spark-sql_$versions.scalaBase:$versions.spark",
    sparkSqlTest         : "org.apache.spark:spark-sql_$versions.scalaBase:$versions.spark:tests",
    yetusAnnotations     : "org.apache.yetus:audience-annotations:$versions.yetus"
]<|MERGE_RESOLUTION|>--- conflicted
+++ resolved
@@ -32,10 +32,6 @@
     commonsIo      : "2.6",
     errorProne     : "2.3.3",
     errorProneJavac: "9+181-r4173-1",
-<<<<<<< HEAD
-    flume : "1.9.0.7.1.0.0-SNAPSHOT",
-=======
->>>>>>> b293343d
     gradle         : "5.4.1",
     guava          : "27.1-jre",
     hadoop : "3.1.1.7.1.0.0-SNAPSHOT",
