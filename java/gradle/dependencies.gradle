// Licensed to the Apache Software Foundation (ASF) under one
// or more contributor license agreements.  See the NOTICE file
// distributed with this work for additional information
// regarding copyright ownership.  The ASF licenses this file
// to you under the Apache License, Version 2.0 (the
// "License"); you may not use this file except in compliance
// with the License.  You may obtain a copy of the License at
//
//   http://www.apache.org/licenses/LICENSE-2.0
//
// Unless required by applicable law or agreed to in writing,
// software distributed under the License is distributed on an
// "AS IS" BASIS, WITHOUT WARRANTIES OR CONDITIONS OF ANY
// KIND, either express or implied.  See the License for the
// specific language governing permissions and limitations
// under the License.

// This file contains all of the dependencies required for the build.
// Centrally locating all of the dependencies ensures each subproject
// uses the same dependency version for all dependencies used.

ext {
  versions = [:]
  libs = [:]
}

versions += [
    async          : "1.4.1",
    avro           : "$cdhAvroVersion",
    clojure        : "1.9.0",
<<<<<<< HEAD
    clojureToolsCli: "0.3.5",
    commonsIo      : "$cdhCommonsIoVersion",
    errorprone     : "2.3.1",
    flume          : "$cdhFlumeVersion",
    gradle         : "4.10.2",
    // We use the android version instead of the jre version
    // to maintain Java 1.7 compatibility.
    guava          : "26.0-android",
    hadoop         : "$cdhHadoopVersion",
    hamcrest       : "1.3",
    hive           : "$cdhHiveVersion",
=======
    clojureToolsCli: "0.4.1",
    commonsIo      : "2.6",
    errorprone     : "2.3.2",
    flume          : "1.8.0",
    gradle         : "5.0",
    // We use the android version instead of the jre version
    // to maintain Java 1.7 compatibility.
    guava          : "27.0-android",
    hadoop         : "3.1.1",
    hamcrest       : "1.3",
    hive           : "2.3.4",
>>>>>>> 93211b34
    jepsen         : "0.1.5",
    jsr305         : "3.0.2",
    junit          : "4.12",
    log4j          : "1.2.17",
    mockito        : "2.23.4",
    murmur         : "1.0.0",
    netty          : "$cdhNettyVersion",
    parquet        : "$cdhParquetVersion",
    pmd            : "5.8.1",
    protobuf       : "3.6.1",
    scala          : "$cdhScalaVersion",
    scalatest      : "3.0.5",
    schemaValidator: "5.14.0",
    scopt          : "3.7.0",
    slf4j          : "$cdhSlf4jVersion",
    spark          : "$cdhSparkVersion",
    spotBugs       : "3.1.6",
    yetus          : "0.8.0"
]

// Log the Gradle version used vs defined.
if (gradle.gradleVersion != versions.gradle) {
  println "Using gradle version $gradle.gradleVersion (Build defines $versions.gradle)"
}

// Add base Scala version
versions["scalaBase"] = versions.scala.substring(0, versions.scala.lastIndexOf("."))

// Add base Spark version
versions["sparkBase"] = versions.spark.substring(0, versions.spark.indexOf("."))

libs += [
    async                : "com.stumbleupon:async:$versions.async",
    avro                 : "org.apache.avro:avro:$versions.avro",
    clojure              : "org.clojure:clojure:$versions.clojure",
    clojureToolsCli      : "org.clojure:tools.cli:$versions.clojureToolsCli",
    commonsIo            : "commons-io:commons-io:$versions.commonsIo",
    errorProne           : "com.google.errorprone:error_prone_core:$versions.errorprone",
    flumeConfiguration   : "org.apache.flume:flume-ng-configuration:$versions.flume",
    flumeCore            : "org.apache.flume:flume-ng-core:$versions.flume",
    guava                : "com.google.guava:guava:$versions.guava",
    hadoopClient         : "org.apache.hadoop:hadoop-client:$versions.hadoop",
    hadoopCommon         : "org.apache.hadoop:hadoop-common:$versions.hadoop",
    hadoopMRClientCommon : "org.apache.hadoop:hadoop-mapreduce-client-common:$versions.hadoop",
    hadoopMRClientCore   : "org.apache.hadoop:hadoop-mapreduce-client-core:$versions.hadoop",
    hamcrestCore         : "org.hamcrest:hamcrest-core:$versions.hamcrest",
    hiveMetastore        : "org.apache.hive:hive-metastore:$versions.hive",
    hiveMetastoreTest    : "org.apache.hive:hive-metastore:$versions.hive:tests",
    jepsen               : "jepsen:jepsen:$versions.jepsen",
    jsr305               : "com.google.code.findbugs:jsr305:$versions.jsr305",
    junit                : "junit:junit:$versions.junit",
    log4j                : "log4j:log4j:$versions.log4j",
    mockitoCore          : "org.mockito:mockito-core:$versions.mockito",
    murmur               : "com.sangupta:murmur:$versions.murmur",
    netty                : "io.netty:netty:$versions.netty",
    parquetHadoop        : "org.apache.parquet:parquet-hadoop:$versions.parquet",
    protobufJava         : "com.google.protobuf:protobuf-java:$versions.protobuf",
    protobufJavaUtil     : "com.google.protobuf:protobuf-java-util:$versions.protobuf",
    protoc               : "com.google.protobuf:protoc:$versions.protobuf",
    scalaLibrary         : "org.scala-lang:scala-library:$versions.scala",
    scalap               : "org.scala-lang:scalap:$versions.scala",
    scalatest            : "org.scalatest:scalatest_$versions.scalaBase:$versions.scalatest",
    schemaValidator      : "com.cloudera.enterprise:schema-validator:$versions.schemaValidator",
    scopt                : "com.github.scopt:scopt_$versions.scalaBase:$versions.scopt",
    slf4jApi             : "org.slf4j:slf4j-api:$versions.slf4j",
    slf4jLog4j12         : "org.slf4j:slf4j-log4j12:$versions.slf4j",
    sparkAvro            : "org.apache.spark:spark-avro_$versions.scalaBase:$versions.spark",
    sparkCore            : "org.apache.spark:spark-core_$versions.scalaBase:$versions.spark",
    sparkSql             : "org.apache.spark:spark-sql_$versions.scalaBase:$versions.spark",
    sparkSqlTest         : "org.apache.spark:spark-sql_$versions.scalaBase:$versions.spark:tests",
    yetusAnnotations     : "org.apache.yetus:audience-annotations:$versions.yetus"
]<|MERGE_RESOLUTION|>--- conflicted
+++ resolved
@@ -28,31 +28,17 @@
     async          : "1.4.1",
     avro           : "$cdhAvroVersion",
     clojure        : "1.9.0",
-<<<<<<< HEAD
-    clojureToolsCli: "0.3.5",
+    clojureToolsCli: "0.4.1",
     commonsIo      : "$cdhCommonsIoVersion",
-    errorprone     : "2.3.1",
+    errorprone     : "2.3.2",
     flume          : "$cdhFlumeVersion",
-    gradle         : "4.10.2",
-    // We use the android version instead of the jre version
-    // to maintain Java 1.7 compatibility.
-    guava          : "26.0-android",
-    hadoop         : "$cdhHadoopVersion",
-    hamcrest       : "1.3",
-    hive           : "$cdhHiveVersion",
-=======
-    clojureToolsCli: "0.4.1",
-    commonsIo      : "2.6",
-    errorprone     : "2.3.2",
-    flume          : "1.8.0",
     gradle         : "5.0",
     // We use the android version instead of the jre version
     // to maintain Java 1.7 compatibility.
     guava          : "27.0-android",
-    hadoop         : "3.1.1",
+    hadoop         : "$cdhHadoopVersion",
     hamcrest       : "1.3",
-    hive           : "2.3.4",
->>>>>>> 93211b34
+    hive           : "$cdhHiveVersion",
     jepsen         : "0.1.5",
     jsr305         : "3.0.2",
     junit          : "4.12",
