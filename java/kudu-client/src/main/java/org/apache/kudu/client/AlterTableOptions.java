--- conflicted
+++ resolved
@@ -576,17 +576,6 @@
   }
 
   List<Integer> getRequiredFeatureFlags() {
-<<<<<<< HEAD
-    if (!hasAddDropRangePartitions()) {
-      return ImmutableList.of();
-    }
-    if (!isAddingRangeWithCustomHashSchema) {
-      return ImmutableList.of(Master.MasterFeatures.RANGE_PARTITION_BOUNDS_VALUE);
-    }
-    return ImmutableList.of(
-        Master.MasterFeatures.RANGE_PARTITION_BOUNDS_VALUE,
-        Master.MasterFeatures.RANGE_SPECIFIC_HASH_SCHEMA_VALUE);
-=======
     boolean hasImmutables = false;
     for (AlterTableRequestPB.Step.Builder step : pb.getAlterSchemaStepsBuilderList()) {
       if ((step.getType() == AlterTableRequestPB.StepType.ADD_COLUMN &&
@@ -612,6 +601,5 @@
       }
     }
     return requiredFeatureFlags;
->>>>>>> c22794e5
   }
 }