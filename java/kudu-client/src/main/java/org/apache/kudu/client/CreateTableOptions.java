--- conflicted
+++ resolved
@@ -300,7 +300,6 @@
   Master.CreateTableRequestPB.Builder getBuilder() {
     if (isPbGenerationDone) {
       return pb;
-<<<<<<< HEAD
     }
 
     if (!splitRows.isEmpty() && !customRangePartitions.isEmpty()) {
@@ -336,54 +335,6 @@
     return pb;
   }
 
-  List<Integer> getRequiredFeatureFlags() {
-    if (rangePartitions.isEmpty() && customRangePartitions.isEmpty()) {
-      return ImmutableList.of();
-    }
-    if (customRangePartitions.isEmpty()) {
-      return ImmutableList.of(Master.MasterFeatures.RANGE_PARTITION_BOUNDS_VALUE);
-    }
-    return ImmutableList.of(
-        Master.MasterFeatures.RANGE_PARTITION_BOUNDS_VALUE,
-        Master.MasterFeatures.RANGE_SPECIFIC_HASH_SCHEMA_VALUE);
-  }
-
-=======
-    }
-
-    if (!splitRows.isEmpty() && !customRangePartitions.isEmpty()) {
-      throw new IllegalArgumentException(
-          "no split rows are allowed to define range partitioning for a table " +
-              "when range partitions with custom hash schema are present");
-    }
-    if (customRangePartitions.isEmpty()) {
-      if (!splitRows.isEmpty() || !rangePartitions.isEmpty()) {
-        pb.setSplitRowsRangeBounds(new Operation.OperationsEncoder()
-            .encodeRangePartitions(rangePartitions, splitRows));
-      }
-    } else {
-      // With the presence of a range with custom hash schema when the
-      // table-wide hash schema is used for a particular range, add proper
-      // element into PartitionSchemaPB::custom_hash_schema_ranges to satisfy
-      // the convention used by the backend. Do so for all the ranges with
-      // table-wide hash schemas.
-      for (RangePartition p : rangePartitions) {
-        org.apache.kudu.Common.PartitionSchemaPB.RangeWithHashSchemaPB.Builder b =
-            pb.getPartitionSchemaBuilder().addCustomHashSchemaRangesBuilder();
-        // Set the hash schema for the range.
-        for (org.apache.kudu.Common.PartitionSchemaPB.HashBucketSchemaPB hashSchema :
-            pb.getPartitionSchemaBuilder().getHashSchemaList()) {
-          b.addHashSchema(hashSchema);
-        }
-        b.setRangeBounds(
-            new Operation.OperationsEncoder().encodeLowerAndUpperBounds(
-                p.lowerBound, p.upperBound, p.lowerBoundType, p.upperBoundType));
-      }
-    }
-    isPbGenerationDone = true;
-    return pb;
-  }
-
   List<Integer> getRequiredFeatureFlags(Schema schema) {
     List<Integer> requiredFeatureFlags = new ArrayList<>();
     if (schema.hasImmutableColumns()) {
@@ -401,7 +352,6 @@
     return requiredFeatureFlags;
   }
 
->>>>>>> c22794e5
   boolean shouldWait() {
     return wait;
   }
