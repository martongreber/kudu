// Licensed to the Apache Software Foundation (ASF) under one
// or more contributor license agreements.  See the NOTICE file
// distributed with this work for additional information
// regarding copyright ownership.  The ASF licenses this file
// to you under the Apache License, Version 2.0 (the
// "License"); you may not use this file except in compliance
// with the License.  You may obtain a copy of the License at
//
//   http://www.apache.org/licenses/LICENSE-2.0
//
// Unless required by applicable law or agreed to in writing,
// software distributed under the License is distributed on an
// "AS IS" BASIS, WITHOUT WARRANTIES OR CONDITIONS OF ANY
// KIND, either express or implied.  See the License for the
// specific language governing permissions and limitations
// under the License.

package org.apache.kudu.client;

import java.util.Collection;
import java.util.EnumSet;
import java.util.List;

import com.google.protobuf.Message;
import io.netty.util.Timer;
import org.apache.yetus.audience.InterfaceAudience;

import org.apache.kudu.Schema;
import org.apache.kudu.client.ProtobufHelper.SchemaPBConversionFlags;
import org.apache.kudu.master.Master;
import org.apache.kudu.util.Pair;

/**
 * RPC to create new tables
 */
@InterfaceAudience.Private
class CreateTableRequest extends KuduRpc<CreateTableResponse> {

  static final String CREATE_TABLE = "CreateTable";

  private final Schema schema;
  private final String name;
  private final Master.CreateTableRequestPB.Builder builder;
  private final List<Integer> featureFlags;

  CreateTableRequest(KuduTable masterTable,
                     String name,
                     Schema schema,
                     CreateTableOptions cto,
                     Timer timer,
                     long timeoutMillis) {
    super(masterTable, timer, timeoutMillis);
    this.schema = schema;
    this.name = name;
    this.builder = cto.getBuilder();
<<<<<<< HEAD
    featureFlags = cto.getRequiredFeatureFlags();
=======
    featureFlags = cto.getRequiredFeatureFlags(schema);
>>>>>>> c22794e5
  }

  @Override
  Message createRequestPB() {
    this.builder.setName(this.name);
    this.builder.setSchema(
        ProtobufHelper.schemaToPb(this.schema,
                                  EnumSet.of(SchemaPBConversionFlags.SCHEMA_PB_WITHOUT_ID)));
    return this.builder.build();
  }

  @Override
  String serviceName() {
    return MASTER_SERVICE_NAME;
  }

  @Override
  String method() {
    return CREATE_TABLE;
  }

  @Override
  Pair<CreateTableResponse, Object> deserialize(final CallResponse callResponse,
                                                String tsUUID) throws KuduException {
    final Master.CreateTableResponsePB.Builder builder = Master.CreateTableResponsePB.newBuilder();
    readProtobuf(callResponse.getPBMessage(), builder);
    CreateTableResponse response =
        new CreateTableResponse(
            timeoutTracker.getElapsedMillis(),
            tsUUID,
            builder.getTableId().toStringUtf8());
    return new Pair<CreateTableResponse, Object>(
        response, builder.hasError() ? builder.getError() : null);
  }

  @Override
  Collection<Integer> getRequiredFeatures() {
    return featureFlags;
  }
}<|MERGE_RESOLUTION|>--- conflicted
+++ resolved
@@ -53,11 +53,7 @@
     this.schema = schema;
     this.name = name;
     this.builder = cto.getBuilder();
-<<<<<<< HEAD
-    featureFlags = cto.getRequiredFeatureFlags();
-=======
     featureFlags = cto.getRequiredFeatureFlags(schema);
->>>>>>> c22794e5
   }
 
   @Override
