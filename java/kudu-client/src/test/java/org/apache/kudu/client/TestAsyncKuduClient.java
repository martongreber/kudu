// Licensed to the Apache Software Foundation (ASF) under one
// or more contributor license agreements.  See the NOTICE file
// distributed with this work for additional information
// regarding copyright ownership.  The ASF licenses this file
// to you under the Apache License, Version 2.0 (the
// "License"); you may not use this file except in compliance
// with the License.  You may obtain a copy of the License at
//
//   http://www.apache.org/licenses/LICENSE-2.0
//
// Unless required by applicable law or agreed to in writing,
// software distributed under the License is distributed on an
// "AS IS" BASIS, WITHOUT WARRANTIES OR CONDITIONS OF ANY
// KIND, either express or implied.  See the License for the
// specific language governing permissions and limitations
// under the License.

package org.apache.kudu.client;

import static java.nio.charset.StandardCharsets.UTF_8;
import static junit.framework.TestCase.assertFalse;
import static org.apache.kudu.test.ClientTestUtil.countRowsInScan;
import static org.apache.kudu.test.ClientTestUtil.createBasicSchemaInsert;
import static org.apache.kudu.test.ClientTestUtil.getBasicCreateTableOptions;
import static org.apache.kudu.test.KuduTestHarness.DEFAULT_SLEEP;
import static org.junit.Assert.assertEquals;
import static org.junit.Assert.assertNotEquals;
import static org.junit.Assert.assertTrue;
import static org.junit.Assert.fail;

import java.util.ArrayList;
import java.util.List;
import java.util.concurrent.TimeUnit;

import com.google.common.base.Splitter;
import com.google.common.base.Stopwatch;
import com.google.protobuf.ByteString;
import com.stumbleupon.async.Deferred;
import org.junit.Before;
import org.junit.Rule;
import org.junit.Test;

import org.apache.kudu.ColumnSchema;
import org.apache.kudu.Common;
import org.apache.kudu.Schema;
import org.apache.kudu.Type;
import org.apache.kudu.consensus.Metadata;
import org.apache.kudu.master.Master;
import org.apache.kudu.test.ClientTestUtil;
import org.apache.kudu.test.KuduTestHarness;
import org.apache.kudu.test.ProtobufUtils;

public class TestAsyncKuduClient {

  private static final Schema basicSchema = ClientTestUtil.getBasicSchema();

  private KuduClient client;
  private AsyncKuduClient asyncClient;

  @Rule
  public KuduTestHarness harness = new KuduTestHarness();

  @Before
  public void setUp() {
    client = harness.getClient();
    asyncClient = harness.getAsyncClient();
  }

  @Test(timeout = 100000)
  public void testDisconnect() throws Exception {
    // Set to 1 to always test disconnecting the right server.
    CreateTableOptions options = getBasicCreateTableOptions().setNumReplicas(1);
    KuduTable table = client.createTable(
        "testDisconnect-" + System.currentTimeMillis(),
        basicSchema,
        options);

    // Test that we can reconnect to a TS after a disconnection.
    // 1. Warm up the cache.
    assertEquals(0, countRowsInScan(client.newScannerBuilder(table).build()));

    // 2. Disconnect the client.
    disconnectAndWait();

    // 3. Count again, it will trigger a re-connection and we should not hang or fail to scan.
    assertEquals(0, countRowsInScan(client.newScannerBuilder(table).build()));

    // Test that we can reconnect to a TS while scanning.
    // 1. Insert enough rows to have to call next() multiple times.
    KuduSession session = client.newSession();
    session.setFlushMode(SessionConfiguration.FlushMode.AUTO_FLUSH_BACKGROUND);
    int rowCount = 200;
    for (int i = 0; i < rowCount; i++) {
      session.apply(createBasicSchemaInsert(table, i));
    }
    session.flush();

    // 2. Start a scanner with a small max num bytes.
    AsyncKuduScanner scanner = asyncClient.newScannerBuilder(table)
        .batchSizeBytes(1)
        .build();
    Deferred<RowResultIterator> rri = scanner.nextRows();
    // 3. Register the number of rows we get back. We have no control over how many rows are
    // returned. When this test was written we were getting 100 rows back.
    int numRows = rri.join(DEFAULT_SLEEP).getNumRows();
    assertNotEquals("The TS sent all the rows back, we can't properly test disconnection",
        rowCount, numRows);

    // 4. Disconnect the client.
    disconnectAndWait();

    // 5. Make sure that we can continue scanning and that we get the remaining rows back.
    assertEquals(rowCount - numRows, countRowsInScan(scanner));
  }

  @SuppressWarnings("FutureReturnValueIgnored")
  private void disconnectAndWait() throws InterruptedException {
    for (Connection c : asyncClient.getConnectionListCopy()) {
      c.disconnect();
    }
    Stopwatch sw = Stopwatch.createStarted();
    boolean disconnected = false;
    while (sw.elapsed(TimeUnit.MILLISECONDS) < DEFAULT_SLEEP) {
      boolean sleep = false;
      if (!asyncClient.getConnectionListCopy().isEmpty()) {
        for (Connection c : asyncClient.getConnectionListCopy()) {
          if (!c.isTerminated()) {
            sleep = true;
            break;
          }
        }

      }
      if (sleep) {
        Thread.sleep(50);
      } else {
        disconnected = true;
        break;
      }
    }
    assertTrue(disconnected);
  }

  @Test
  public void testBadHostnames() throws Exception {
    String badHostname = "some-unknown-host-hopefully";
    final int requestBatchSize = 10;

    // Test that a bad hostname for the master makes us error out quickly.
    try (AsyncKuduClient invalidClient =
           new AsyncKuduClient.AsyncKuduClientBuilder(badHostname).build()) {
      try {
        invalidClient.listTabletServers().join(1000);
        fail("This should have failed quickly");
      } catch (Exception ex) {
        assertTrue(ex instanceof NonRecoverableException);
        assertTrue(ex.getMessage().contains(badHostname));
      }
    }

    List<Master.TabletLocationsPB> tabletLocations = new ArrayList<>();
    List<Master.TSInfoPB> tsInfos = new ArrayList<>();

    // Builder three bad locations.
    Master.TabletLocationsPB.Builder tabletPb = Master.TabletLocationsPB.newBuilder();
    for (int i = 0; i < 3; i++) {
      Common.PartitionPB.Builder partition = Common.PartitionPB.newBuilder();
      partition.setPartitionKeyStart(ByteString.copyFrom("a" + i, UTF_8.name()));
      partition.setPartitionKeyEnd(ByteString.copyFrom("b" + i, UTF_8.name()));
      tabletPb.setPartition(partition);
      tabletPb.setTabletId(ByteString.copyFromUtf8("some id " + i));
      tabletPb.addInternedReplicas(ProtobufUtils.getFakeTabletInternedReplicaPB(
          i, Metadata.RaftPeerPB.Role.FOLLOWER));
      tabletLocations.add(tabletPb.build());
      tsInfos.add(ProtobufUtils.getFakeTSInfoPB("uuid",badHostname + i, i).build());
    }

    // Test that a tablet full of unreachable replicas won't make us retry.
    try {
      KuduTable badTable = new KuduTable(asyncClient, "Invalid table name",
          "Invalid table ID", null, null, 3, null, null, null);
      asyncClient.discoverTablets(badTable, null, requestBatchSize,
                                  tabletLocations, tsInfos, 1000);
      fail("This should have failed quickly");
    } catch (NonRecoverableException ex) {
      assertTrue(ex.getMessage().contains(badHostname));
    }
  }

  @Test
  public void testDiscoverTabletOnBadHostname() throws Exception {
    int tserverIdx = 1; // select one tserver for testing
    final CreateTableOptions options = getBasicCreateTableOptions();
    final KuduTable table = client.createTable(
            "testDiscoverTabletOnBadHostname-" + System.currentTimeMillis(),
            basicSchema,
            options);
    // Get the tserver host_port to uuid mapping
    List<HostAndPort> tservers = harness.getTabletServers();

    // call discoverTablets
    List<Master.TabletLocationsPB> tabletLocations = new ArrayList<>();
    List<Master.TSInfoPB> tsInfos = new ArrayList<>();

    // Builder three bad locations.
    Master.TabletLocationsPB.Builder tabletPb = Master.TabletLocationsPB.newBuilder();
    for (int i = 0; i < 3; i++) {
      Common.PartitionPB.Builder partition = Common.PartitionPB.newBuilder();
      partition.setPartitionKeyStart(ByteString.copyFrom("a" + i, UTF_8.name()));
      partition.setPartitionKeyEnd(ByteString.copyFrom("b" + i, UTF_8.name()));
      tabletPb.setPartition(partition);
      tabletPb.setTabletId(ByteString.copyFromUtf8("some id " + i));
      tabletPb.addInternedReplicas(ProtobufUtils.getFakeTabletInternedReplicaPB(
              i, Metadata.RaftPeerPB.Role.FOLLOWER));
      tabletLocations.add(tabletPb.build());
<<<<<<< HEAD
      String[] hostPort = tservers.get(i).toString().split(":");
      String tserverHost = hostPort[0];
=======
      List<String> hostPort = Splitter.on(':').splitToList(tservers.get(i).toString());
      String tserverHost = hostPort.get(0);
>>>>>>> 0ac13ac8
      if (i == tserverIdx) {
        // simulate IP resolve failure by hacking the hostname
        tserverHost = tserverHost + "xxx";
      }
      tsInfos.add(ProtobufUtils.getFakeTSInfoPB("tserver",
<<<<<<< HEAD
              tserverHost, Integer.parseInt(hostPort[1])).build());
=======
              tserverHost, Integer.parseInt(hostPort.get(1))).build());
>>>>>>> 0ac13ac8
    }
    try {
      asyncClient.discoverTablets(table, new byte[0], 100,
              tabletLocations, tsInfos, 1000);
    } catch (Exception ex) {
      fail("discoverTablets should not complain: " + ex.getMessage());
    }
  }

  @Test
  public void testNoLeader() throws Exception {
    final int requestBatchSize = 10;
    final CreateTableOptions options = getBasicCreateTableOptions();
    final KuduTable table = client.createTable(
        "testNoLeader-" + System.currentTimeMillis(),
        basicSchema,
        options);

    // Lookup the current locations so that we can pass some valid information to discoverTablets.
    final List<LocatedTablet> tablets = asyncClient
        .locateTable(table, null, null, requestBatchSize, DEFAULT_SLEEP)
        .join(DEFAULT_SLEEP);
    final LocatedTablet tablet = tablets.get(0);
    final LocatedTablet.Replica leader = tablet.getLeaderReplica();

    // Fake a master lookup that only returns one follower for the tablet.
    final List<Master.TabletLocationsPB> tabletLocations = new ArrayList<>();
    final List<Master.TSInfoPB> tsInfos = new ArrayList<>();
    Master.TabletLocationsPB.Builder tabletPb = Master.TabletLocationsPB.newBuilder();
    tabletPb.setPartition(ProtobufUtils.getFakePartitionPB());
    tabletPb.setTabletId(ByteString.copyFrom(tablet.getTabletId()));
    tabletPb.addInternedReplicas(ProtobufUtils.getFakeTabletInternedReplicaPB(
        0, Metadata.RaftPeerPB.Role.FOLLOWER));
    tabletLocations.add(tabletPb.build());
    tsInfos.add(ProtobufUtils.getFakeTSInfoPB(
        "master", leader.getRpcHost(), leader.getRpcPort()).build());
    try {
      asyncClient.discoverTablets(table, new byte[0], requestBatchSize,
                                  tabletLocations, tsInfos, 1000);
      fail("discoverTablets should throw an exception if there's no leader");
    } catch (NoLeaderFoundException ex) {
      // Expected.
    }
  }

  @Test
  public void testConnectionRefused() throws Exception {
    CreateTableOptions options = getBasicCreateTableOptions();
    KuduTable table = client.createTable(
        "testConnectionRefused-" + System.currentTimeMillis(),
        basicSchema,
        options);

    // Warm up the caches.
    assertEquals(0, countRowsInScan(client.newScannerBuilder(table).build()));

    // Make it impossible to use Kudu.
    harness.killAllTabletServers();

    // Create a scan with a short timeout.
    KuduScanner scanner = client.newScannerBuilder(table).scanRequestTimeout(1000).build();

    // Check it fails.
    try {
      while (scanner.hasMoreRows()) {
        scanner.nextRows();
        fail("The scan should timeout");
      }
    } catch (NonRecoverableException ex) {
      assertTrue(ex.getStatus().isTimedOut());
    }

    // Try the same thing with an insert.
    KuduSession session = client.newSession();
    session.setTimeoutMillis(1000);
    OperationResponse response = session.apply(createBasicSchemaInsert(table, 1));
    assertTrue(response.hasRowError());
    assertTrue(response.getRowError().getErrorStatus().isTimedOut());
  }


  /**
   * Test creating a table with out of order primary keys in the table schema .
   */
  @Test(timeout = 100000)
  public void testCreateTableOutOfOrderPrimaryKeys() throws Exception {
    ArrayList<ColumnSchema> columns = new ArrayList<>(6);
    columns.add(new ColumnSchema.ColumnSchemaBuilder("key_1", Type.INT8).key(true).build());
    columns.add(new ColumnSchema.ColumnSchemaBuilder("column1_i", Type.INT32).build());
    columns.add(new ColumnSchema.ColumnSchemaBuilder("key_2", Type.INT16).key(true).build());
    columns.add(new ColumnSchema.ColumnSchemaBuilder("column2_i", Type.INT32).build());
    columns.add(new ColumnSchema.ColumnSchemaBuilder("column3_s", Type.STRING).build());
    columns.add(new ColumnSchema.ColumnSchemaBuilder("column4_b", Type.BOOL).build());
    Schema schema = new Schema(columns);
    try {
      asyncClient.createTable("testCreateTableOutOfOrderPrimaryKeys-" + System.currentTimeMillis(),
          schema,
          getBasicCreateTableOptions()).join();
      fail();
    } catch (NonRecoverableException nre) {
      assertTrue(nre.getMessage().startsWith("Got out-of-order key column"));
    }
  }

  /**
   * Test supportsIgnoreOperations() when the cluster does support them.
   */
  @Test(timeout = 100000)
  public void testSupportsIgnoreOperationsTrue() throws Exception {
    assertTrue(asyncClient.supportsIgnoreOperations().join());
  }

  /**
   * Test supportsIgnoreOperations() when the cluster does not support them.
   */
  @Test(timeout = 100000)
  @KuduTestHarness.MasterServerConfig(flags = { "--master_support_ignore_operations=false" })
  public void testSupportsIgnoreOperationsFalse() throws Exception {
    assertFalse(asyncClient.supportsIgnoreOperations().join());
  }
}<|MERGE_RESOLUTION|>--- conflicted
+++ resolved
@@ -213,23 +213,14 @@
       tabletPb.addInternedReplicas(ProtobufUtils.getFakeTabletInternedReplicaPB(
               i, Metadata.RaftPeerPB.Role.FOLLOWER));
       tabletLocations.add(tabletPb.build());
-<<<<<<< HEAD
-      String[] hostPort = tservers.get(i).toString().split(":");
-      String tserverHost = hostPort[0];
-=======
       List<String> hostPort = Splitter.on(':').splitToList(tservers.get(i).toString());
       String tserverHost = hostPort.get(0);
->>>>>>> 0ac13ac8
       if (i == tserverIdx) {
         // simulate IP resolve failure by hacking the hostname
         tserverHost = tserverHost + "xxx";
       }
       tsInfos.add(ProtobufUtils.getFakeTSInfoPB("tserver",
-<<<<<<< HEAD
-              tserverHost, Integer.parseInt(hostPort[1])).build());
-=======
               tserverHost, Integer.parseInt(hostPort.get(1))).build());
->>>>>>> 0ac13ac8
     }
     try {
       asyncClient.discoverTablets(table, new byte[0], 100,
