// Licensed to the Apache Software Foundation (ASF) under one
// or more contributor license agreements.  See the NOTICE file
// distributed with this work for additional information
// regarding copyright ownership.  The ASF licenses this file
// to you under the Apache License, Version 2.0 (the
// "License"); you may not use this file except in compliance
// with the License.  You may obtain a copy of the License at
//
//   http://www.apache.org/licenses/LICENSE-2.0
//
// Unless required by applicable law or agreed to in writing,
// software distributed under the License is distributed on an
// "AS IS" BASIS, WITHOUT WARRANTIES OR CONDITIONS OF ANY
// KIND, either express or implied.  See the License for the
// specific language governing permissions and limitations
// under the License.

package org.apache.kudu.client;

import static java.nio.charset.StandardCharsets.UTF_8;
import static org.apache.kudu.client.KuduPredicate.ComparisonOp.GREATER;
import static org.apache.kudu.client.KuduPredicate.ComparisonOp.GREATER_EQUAL;
import static org.apache.kudu.client.KuduPredicate.ComparisonOp.LESS;
import static org.apache.kudu.client.KuduPredicate.ComparisonOp.LESS_EQUAL;
import static org.apache.kudu.test.ClientTestUtil.countRowsInScan;
import static org.apache.kudu.test.ClientTestUtil.createBasicSchemaInsert;
import static org.apache.kudu.test.ClientTestUtil.createManyStringsSchema;
import static org.apache.kudu.test.ClientTestUtil.createManyVarcharsSchema;
import static org.apache.kudu.test.ClientTestUtil.createSchemaWithBinaryColumns;
import static org.apache.kudu.test.ClientTestUtil.createSchemaWithDateColumns;
import static org.apache.kudu.test.ClientTestUtil.createSchemaWithDecimalColumns;
import static org.apache.kudu.test.ClientTestUtil.createSchemaWithNonUniqueKey;
import static org.apache.kudu.test.ClientTestUtil.createSchemaWithTimestampColumns;
import static org.apache.kudu.test.ClientTestUtil.getBasicCreateTableOptions;
import static org.apache.kudu.test.ClientTestUtil.getBasicTableOptionsWithNonCoveredRange;
import static org.apache.kudu.test.ClientTestUtil.scanTableToStrings;
import static org.hamcrest.CoreMatchers.containsString;
import static org.junit.Assert.assertArrayEquals;
import static org.junit.Assert.assertEquals;
import static org.junit.Assert.assertFalse;
import static org.junit.Assert.assertNotEquals;
import static org.junit.Assert.assertNotNull;
import static org.junit.Assert.assertNull;
import static org.junit.Assert.assertThat;
import static org.junit.Assert.assertTrue;
import static org.junit.Assert.fail;
import static org.junit.Assume.assumeTrue;

import java.io.Closeable;
import java.lang.reflect.InvocationTargetException;
import java.lang.reflect.Method;
import java.math.BigDecimal;
import java.sql.Date;
import java.util.ArrayList;
import java.util.Collections;
import java.util.HashMap;
import java.util.List;
import java.util.Map;
import java.util.Random;
import java.util.concurrent.Callable;
import java.util.concurrent.CountDownLatch;
import java.util.concurrent.ExecutorService;
import java.util.concurrent.Executors;
import java.util.concurrent.Future;
import java.util.concurrent.TimeUnit;

import com.google.common.collect.ImmutableList;
import com.google.common.collect.Lists;
import com.stumbleupon.async.Deferred;
import org.junit.Before;
import org.junit.Rule;
import org.junit.Test;
import org.slf4j.Logger;
import org.slf4j.LoggerFactory;

import org.apache.kudu.ColumnSchema;
import org.apache.kudu.Schema;
import org.apache.kudu.Type;
import org.apache.kudu.test.CapturingLogAppender;
import org.apache.kudu.test.ClientTestUtil;
import org.apache.kudu.test.KuduTestHarness;
import org.apache.kudu.test.KuduTestHarness.LocationConfig;
import org.apache.kudu.test.KuduTestHarness.MasterServerConfig;
import org.apache.kudu.test.KuduTestHarness.TabletServerConfig;
import org.apache.kudu.test.RandomUtils;
import org.apache.kudu.test.cluster.KuduBinaryInfo;
import org.apache.kudu.util.DateUtil;
import org.apache.kudu.util.DecimalUtil;
import org.apache.kudu.util.TimestampUtil;

public class TestKuduClient {
  private static final Logger LOG = LoggerFactory.getLogger(TestKuduClient.class);

  private static final String TABLE_NAME = "TestKuduClient";

  private static final int SHORT_SCANNER_TTL_MS = 5000;
  private static final int SHORT_SCANNER_GC_US = SHORT_SCANNER_TTL_MS * 100; // 10% of the TTL.

  private static final Schema basicSchema = ClientTestUtil.getBasicSchema();

  private KuduClient client;
  private AsyncKuduClient asyncClient;

  @Rule
  public KuduTestHarness harness = new KuduTestHarness();

  @Before
  public void setUp() {
    client = harness.getClient();
    asyncClient = harness.getAsyncClient();
  }

  /**
   * Test setting and reading the most recent propagated timestamp.
   */
  @Test(timeout = 100000)
  public void testLastPropagatedTimestamps() throws Exception {
    // Scan a table to ensure a timestamp is propagated.
    KuduTable table = client.createTable(TABLE_NAME, basicSchema, getBasicCreateTableOptions());
    client.newScannerBuilder(table).build().nextRows().getNumRows();
    assertTrue(client.hasLastPropagatedTimestamp());
    assertTrue(client.hasLastPropagatedTimestamp());
    assertTrue(asyncClient.hasLastPropagatedTimestamp());

    long initialTs = client.getLastPropagatedTimestamp();

    // Check that the initial timestamp is consistent with the asynchronous client.
    assertEquals(initialTs, client.getLastPropagatedTimestamp());
    assertEquals(initialTs, asyncClient.getLastPropagatedTimestamp());

    // Attempt to change the timestamp to a lower value. This should not change
    // the internal timestamp, as it must be monotonically increasing.
    client.updateLastPropagatedTimestamp(initialTs - 1);
    assertEquals(initialTs, client.getLastPropagatedTimestamp());
    assertEquals(initialTs, asyncClient.getLastPropagatedTimestamp());

    // Use the synchronous client to update the last propagated timestamp and
    // check with both clients that the timestamp was updated.
    client.updateLastPropagatedTimestamp(initialTs + 1);
    assertEquals(initialTs + 1, client.getLastPropagatedTimestamp());
    assertEquals(initialTs + 1, asyncClient.getLastPropagatedTimestamp());
  }

  /**
   * Test creating and deleting a table through a KuduClient.
   */
  @Test(timeout = 100000)
  public void testCreateDeleteTable() throws Exception {
    // Check that we can create a table.
    client.createTable(TABLE_NAME, basicSchema, getBasicCreateTableOptions());
    assertFalse(client.getTablesList().getTablesList().isEmpty());
    assertTrue(client.getTablesList().getTablesList().contains(TABLE_NAME));

    // Check that we can delete it.
    client.deleteTable(TABLE_NAME);
    assertFalse(client.getTablesList().getTablesList().contains(TABLE_NAME));

    // Check that we can re-recreate it, with a different schema.
    List<ColumnSchema> columns = new ArrayList<>(basicSchema.getColumns());
    columns.add(new ColumnSchema.ColumnSchemaBuilder("one more", Type.STRING).build());
    Schema newSchema = new Schema(columns);
    client.createTable(TABLE_NAME, newSchema, getBasicCreateTableOptions());

    // Check that we can open a table and see that it has the new schema.
    KuduTable table = client.openTable(TABLE_NAME);
    assertEquals(newSchema.getColumnCount(), table.getSchema().getColumnCount());
    assertTrue(table.getPartitionSchema().isSimpleRangePartitioning());

    // Check that the block size parameter we specified in the schema is respected.
    assertEquals(4096, newSchema.getColumn("column3_s").getDesiredBlockSize());
    assertEquals(ColumnSchema.Encoding.DICT_ENCODING,
                 newSchema.getColumn("column3_s").getEncoding());
    assertEquals(ColumnSchema.CompressionAlgorithm.LZ4,
                 newSchema.getColumn("column3_s").getCompressionAlgorithm());
  }

  /**
   * Test recalling a soft deleted table through a KuduClient.
   */
  @Test(timeout = 100000)
  public void testRecallDeletedTable() throws Exception {
    // Check that we can create a table.
    assertTrue(client.getTablesList().getTablesList().isEmpty());
    final KuduTable table = client.createTable(TABLE_NAME, basicSchema,
        getBasicCreateTableOptions());
    final String tableId = table.getTableId();
    assertEquals(1, client.getTablesList().getTablesList().size());
    assertEquals(TABLE_NAME, client.getTablesList().getTablesList().get(0));

    // Check that we can delete it.
    client.deleteTable(TABLE_NAME, 600);
    List<String> tables = client.getTablesList().getTablesList();
    assertEquals(0, tables.size());
    tables = client.getSoftDeletedTablesList().getTablesList();
    assertEquals(1, tables.size());
    String softDeletedTable = tables.get(0);
    assertEquals(TABLE_NAME, softDeletedTable);
    // Check that we can recall the soft_deleted table.
    client.recallDeletedTable(tableId);
    assertEquals(1, client.getTablesList().getTablesList().size());
    assertEquals(TABLE_NAME, client.getTablesList().getTablesList().get(0));

    // Check that we can delete it.
    client.deleteTable(TABLE_NAME, 600);
    tables = client.getTablesList().getTablesList();
    assertEquals(0, tables.size());
    tables = client.getSoftDeletedTablesList().getTablesList();
    assertEquals(1, tables.size());
    softDeletedTable = tables.get(0);
    assertEquals(TABLE_NAME, softDeletedTable);
    // Check we can recall soft deleted table with new table name.
    final String newTableName = "NewTable";
    client.recallDeletedTable(tableId, newTableName);
    assertEquals(1, client.getTablesList().getTablesList().size());
    assertEquals(newTableName, client.getTablesList().getTablesList().get(0));
  }

  /**
   * Test creating a table with various invalid schema cases.
   */
  @Test(timeout = 100000)
  public void testCreateTableTooManyColumns() throws Exception {
    List<ColumnSchema> cols = new ArrayList<>();
    cols.add(new ColumnSchema.ColumnSchemaBuilder("key", Type.STRING)
             .key(true)
             .build());
    for (int i = 0; i < 1000; i++) {
      // not null with default
      cols.add(new ColumnSchema.ColumnSchemaBuilder("c" + i, Type.STRING)
               .build());
    }
    Schema schema = new Schema(cols);
    try {
      client.createTable(TABLE_NAME, schema, getBasicCreateTableOptions());
      fail();
    } catch (NonRecoverableException nre) {
      assertThat(nre.toString(), containsString(
          "number of columns 1001 is greater than the permitted maximum"));
    }
  }

  /**
   * Test creating and deleting a table with extra-configs through a KuduClient.
   */
  @Test(timeout = 100000)
  public void testCreateDeleteTableWitExtraConfigs() throws Exception {
    // Check that we can create a table.
    Map<String, String> extraConfigs = new HashMap<>();
    extraConfigs.put("kudu.table.history_max_age_sec", "7200");

    client.createTable(
        TABLE_NAME,
        basicSchema,
        getBasicCreateTableOptions().setExtraConfigs(extraConfigs));

    KuduTable table = client.openTable(TABLE_NAME);
    extraConfigs = table.getExtraConfig();
    assertTrue(extraConfigs.containsKey("kudu.table.history_max_age_sec"));
    assertEquals("7200", extraConfigs.get("kudu.table.history_max_age_sec"));
  }

  /*
   * Test the scanner behavior when a scanner is used beyond
   * the scanner ttl without calling keepAlive.
   */
  @Test(timeout = 100000)
  @TabletServerConfig(flags = {
      "--scanner_ttl_ms=" + SHORT_SCANNER_TTL_MS,
      "--scanner_gc_check_interval_us=" + SHORT_SCANNER_GC_US,
  })
  public void testScannerExpiration() throws Exception {
    // Create a basic table and load it with data.
    int numRows = 1000;
    client.createTable(
        TABLE_NAME,
        basicSchema,
        new CreateTableOptions().addHashPartitions(ImmutableList.of("key"), 2));
    KuduSession session = client.newSession();
    KuduTable table = client.openTable(TABLE_NAME);

    for (int i = 0; i < numRows; i++) {
      Insert insert = createBasicSchemaInsert(table, i);
      session.apply(insert);
    }

    KuduScanner scanner = new KuduScanner.KuduScannerBuilder(asyncClient, table)
        .replicaSelection(ReplicaSelection.CLOSEST_REPLICA)
        .batchSizeBytes(100) // Use a small batch size so we can call nextRows many times.
        .build();

    // Initialize the scanner and verify we can read rows.
    int rows = scanner.nextRows().getNumRows();
    assertTrue("Scanner did not read any rows", rows > 0);

    // Wait for the scanner to time out.
    Thread.sleep(SHORT_SCANNER_TTL_MS * 2);

    try {
      scanner.nextRows();
      fail("Exception was not thrown when accessing an expired scanner");
    } catch (NonRecoverableException ex) {
      assertTrue("Expected Scanner not found error, got:\n" + ex.toString(),
                 ex.getMessage().matches(".*Scanner .* not found.*"));
    }

    // Closing an expired scanner shouldn't throw an exception.
    scanner.close();
  }

  /*
   * Test keeping a scanner alive beyond scanner ttl.
   */
  @Test(timeout = 100000)
  @TabletServerConfig(flags = {
      "--scanner_ttl_ms=" + SHORT_SCANNER_TTL_MS,
      "--scanner_gc_check_interval_us=" + SHORT_SCANNER_GC_US,
  })
  public void testKeepAlive() throws Exception {
    // Create a basic table and load it with data.
    int numRows = 1000;
    client.createTable(
        TABLE_NAME,
        basicSchema,
        new CreateTableOptions().addHashPartitions(ImmutableList.of("key"), 2));
    KuduSession session = client.newSession();
    KuduTable table = client.openTable(TABLE_NAME);

    for (int i = 0; i < numRows; i++) {
      Insert insert = createBasicSchemaInsert(table, i);
      session.apply(insert);
    }

    KuduScanner scanner = new KuduScanner.KuduScannerBuilder(asyncClient, table)
        .replicaSelection(ReplicaSelection.CLOSEST_REPLICA)
        .batchSizeBytes(100) // Use a small batch size so we can call nextRows many times.
        .build();

    // KeepAlive on uninitialized scanner should be ok.
    scanner.keepAlive();
    // Get the first batch and initialize the scanner
    int accum = scanner.nextRows().getNumRows();

    while (scanner.hasMoreRows()) {
      int rows = scanner.nextRows().getNumRows();
      accum += rows;
      // Break when we are between tablets.
      if (scanner.currentTablet() == null) {
        LOG.info(String.format("Between tablets after scanning %d rows", accum));
        break;
      }
      // Ensure we actually end up between tablets.
      if (accum == numRows) {
        fail("All rows were in a single tablet.");
      }
    }

    // In between scanners now and should be ok.
    scanner.keepAlive();

    // Initialize the next scanner or keepAlive will have no effect.
    accum += scanner.nextRows().getNumRows();

    // Wait for longer than the scanner ttl calling keepAlive throughout.
    // Each loop sleeps 25% of the scanner ttl and we loop 10 times to ensure
    // we extend over 2x the scanner ttl.
    Random random = RandomUtils.getRandom();
    for (int i = 0; i < 10; i++) {
      Thread.sleep(SHORT_SCANNER_TTL_MS / 4);
      // Force 1/3 of the keepAlive requests to retry up to 3 times.
      if (i % 3 == 0) {
        RpcProxy.failNextRpcs(random.nextInt(4),
            new RecoverableException(Status.ServiceUnavailable("testKeepAlive")));
      }
      scanner.keepAlive();
    }

    // Finish out the rows.
    while (scanner.hasMoreRows()) {
      accum += scanner.nextRows().getNumRows();
    }
    assertEquals("All rows were not scanned", numRows, accum);

    // At this point the scanner is closed and there is nothing to keep alive.
    try {
      scanner.keepAlive();
      fail("Exception was not thrown when calling keepAlive on a closed scanner");
    } catch (IllegalStateException ex) {
      assertThat(ex.getMessage(), containsString("Scanner has already been closed"));
    }
  }

  /**
   * Test creating a table with columns with different combinations of NOT NULL and
   * default values, inserting rows, and checking the results are as expected.
   * Regression test for KUDU-180.
   */
  @Test(timeout = 100000)
  public void testTableWithDefaults() throws Exception {
    List<ColumnSchema> cols = new ArrayList<>();
    cols.add(new ColumnSchema.ColumnSchemaBuilder("key", Type.STRING)
             .key(true)
             .build());
    // nullable with no default
    cols.add(new ColumnSchema.ColumnSchemaBuilder("c1", Type.STRING)
             .nullable(true)
             .build());
    // nullable with default
    cols.add(new ColumnSchema.ColumnSchemaBuilder("c2", Type.STRING)
             .nullable(true)
             .defaultValue("def")
             .build());
    // not null with no default
    cols.add(new ColumnSchema.ColumnSchemaBuilder("c3", Type.STRING)
             .nullable(false)
             .build());
    // not null with default
    cols.add(new ColumnSchema.ColumnSchemaBuilder("c4", Type.STRING)
             .nullable(false)
             .defaultValue("def")
             .build());
    Schema schema = new Schema(cols);
    client.createTable(TABLE_NAME, schema, getBasicCreateTableOptions());
    KuduSession session = client.newSession();
    KuduTable table = client.openTable(TABLE_NAME);

    // Insert various rows. '-' indicates leaving the row unset in the insert.
    List<String> rows = ImmutableList.of(
        // Specify all columns
        "r1,a,b,c,d",
        // Specify all, set nullable ones to NULL.
        "r2,NULL,NULL,c,d",
        // Don't specify any columns except for the one that is NOT NULL
        // with no default.
        "r3,-,-,c,-",
        // Two rows which should not succeed.
        "fail_1,a,b,c,NULL",
        "fail_2,a,b,NULL,d");
    for (String row : rows) {
      try {
        String[] fields = row.split(",", -1);
        Insert insert = table.newInsert();
        for (int i = 0; i < fields.length; i++) {
          if (fields[i].equals("-")) { // leave unset
            continue;
          }
          if (fields[i].equals("NULL")) {
            insert.getRow().setNull(i);
          } else {
            insert.getRow().addString(i, fields[i]);
          }
        }
        session.apply(insert);
      } catch (IllegalArgumentException e) {
        // We expect two of the inserts to fail when we try to set NULL values for
        // nullable columns.
        assertTrue(e.getMessage(),
                   e.getMessage().matches("c[34] cannot be set to null"));
      }
    }
    session.flush();

    // Check that we got the results we expected.
    List<String> expectedStrings = ImmutableList.of(
        "STRING key=r1, STRING c1=a, STRING c2=b, STRING c3=c, STRING c4=d",
        "STRING key=r2, STRING c1=NULL, STRING c2=NULL, STRING c3=c, STRING c4=d",
        "STRING key=r3, STRING c1=NULL, STRING c2=def, STRING c3=c, STRING c4=def");
    List<String> rowStrings = scanTableToStrings(table);
    Collections.sort(rowStrings);
    assertArrayEquals(rowStrings.toArray(new String[0]),
                      expectedStrings.toArray(new String[0]));
  }

  /**
   * Test inserting and retrieving VARCHAR columns.
   */
  @Test(timeout = 100000)
  public void testVarchars() throws Exception {
    Schema schema = createManyVarcharsSchema();
    client.createTable(TABLE_NAME, schema, getBasicCreateTableOptions());

    KuduSession session = client.newSession();
    KuduTable table = client.openTable(TABLE_NAME);
    for (int i = 0; i < 100; i++) {
      Insert insert = table.newInsert();
      PartialRow row = insert.getRow();
      row.addVarchar("key", String.format("key_%02d", i));
      row.addVarchar("c2", "c2_" + i);
      if (i % 2 == 1) {
        row.addVarchar("c3", "c3_" + i);
      }
      row.addVarchar("c4", "c4_" + i);
      // NOTE: we purposefully add the strings in a non-left-to-right
      // order to verify that we still place them in the right position in
      // the row.
      row.addVarchar("c1", "c1_" + i);
      session.apply(insert);
      if (i % 50 == 0) {
        session.flush();
      }
    }
    session.flush();

    List<String> rowStrings = scanTableToStrings(table);
    assertEquals(100, rowStrings.size());
    assertEquals(
        "VARCHAR key(10)=key_03, VARCHAR c1(10)=c1_3, VARCHAR c2(10)=c2_3," +
        " VARCHAR c3(10)=c3_3, VARCHAR c4(10)=c4_3", rowStrings.get(3));
    assertEquals(
        "VARCHAR key(10)=key_04, VARCHAR c1(10)=c1_4, VARCHAR c2(10)=c2_4," +
        " VARCHAR c3(10)=NULL, VARCHAR c4(10)=c4_4", rowStrings.get(4));

    KuduScanner scanner = client.newScannerBuilder(table).build();

    assertTrue("Scanner should have returned row", scanner.hasMoreRows());

    RowResultIterator rows = scanner.nextRows();
    final RowResult next = rows.next();

    // Do negative testing on string type.
    try {
      next.getInt("c2");
      fail("IllegalArgumentException was not thrown when accessing " +
          "a VARCHAR column with getInt");
    } catch (IllegalArgumentException ignored) {
      // ignored
    }
  }

  /**
   * Test inserting and retrieving string columns.
   */
  @Test(timeout = 100000)
  public void testStrings() throws Exception {
    Schema schema = createManyStringsSchema();
    client.createTable(TABLE_NAME, schema, getBasicCreateTableOptions());

    KuduSession session = client.newSession();
    KuduTable table = client.openTable(TABLE_NAME);
    for (int i = 0; i < 100; i++) {
      Insert insert = table.newInsert();
      PartialRow row = insert.getRow();
      row.addString("key", String.format("key_%02d", i));
      row.addString("c2", "c2_" + i);
      if (i % 2 == 1) {
        row.addString("c3", "c3_" + i);
      }
      row.addString("c4", "c4_" + i);
      // NOTE: we purposefully add the strings in a non-left-to-right
      // order to verify that we still place them in the right position in
      // the row.
      row.addString("c1", "c1_" + i);
      session.apply(insert);
      if (i % 50 == 0) {
        session.flush();
      }
    }
    session.flush();

    List<String> rowStrings = scanTableToStrings(table);
    assertEquals(100, rowStrings.size());
    assertEquals(
        "STRING key=key_03, STRING c1=c1_3, STRING c2=c2_3, STRING c3=c3_3, STRING c4=c4_3",
        rowStrings.get(3));
    assertEquals(
        "STRING key=key_04, STRING c1=c1_4, STRING c2=c2_4, STRING c3=NULL, STRING c4=c4_4",
        rowStrings.get(4));

    KuduScanner scanner = client.newScannerBuilder(table).build();

    assertTrue("Scanner should have returned row", scanner.hasMoreRows());

    RowResultIterator rows = scanner.nextRows();
    final RowResult next = rows.next();

    // Do negative testing on string type.
    try {
      next.getInt("c2");
      fail("IllegalArgumentException was not thrown when accessing " +
          "a string column with getInt");
    } catch (IllegalArgumentException ignored) {
      // ignored
    }
  }

  /**
   * Test to verify that we can write in and read back UTF8.
   */
  @Test(timeout = 100000)
  public void testUTF8() throws Exception {
    Schema schema = createManyStringsSchema();
    client.createTable(TABLE_NAME, schema, getBasicCreateTableOptions());

    KuduTable table = client.openTable(TABLE_NAME);
    Insert insert = table.newInsert();
    PartialRow row = insert.getRow();
    row.addString("key", "กขฃคฅฆง"); // some thai
    row.addString("c1", "✁✂✃✄✆"); // some icons

    row.addString("c2", "hello"); // some normal chars
    row.addString("c4", "🐱"); // supplemental plane
    KuduSession session = client.newSession();
    session.apply(insert);
    session.flush();

    List<String> rowStrings = scanTableToStrings(table);
    assertEquals(1, rowStrings.size());
    assertEquals(
        "STRING key=กขฃคฅฆง, STRING c1=✁✂✃✄✆, STRING c2=hello, STRING c3=NULL, STRING c4=🐱",
        rowStrings.get(0));
  }

  /**
   * Test inserting and retrieving binary columns.
   */
  @Test(timeout = 100000)
  public void testBinaryColumns() throws Exception {
    Schema schema = createSchemaWithBinaryColumns();
    client.createTable(TABLE_NAME, schema, getBasicCreateTableOptions());

    byte[] testArray = new byte[] {1, 2, 3, 4, 5, 6 ,7, 8, 9};

    KuduSession session = client.newSession();
    KuduTable table = client.openTable(TABLE_NAME);
    for (int i = 0; i < 100; i++) {
      Insert insert = table.newInsert();
      PartialRow row = insert.getRow();
      row.addBinary("key", String.format("key_%02d", i).getBytes(UTF_8));
      row.addString("c1", "✁✂✃✄✆");
      row.addDouble("c2", i);
      if (i % 2 == 1) {
        row.addBinary("c3", testArray);
      }
      session.apply(insert);
      if (i % 50 == 0) {
        session.flush();
      }
    }
    session.flush();

    List<String> rowStrings = scanTableToStrings(table);
    assertEquals(100, rowStrings.size());
    for (int i = 0; i < rowStrings.size(); i++) {
      StringBuilder expectedRow = new StringBuilder();
      expectedRow.append(String.format("BINARY key=\"key_%02d\", STRING c1=✁✂✃✄✆, DOUBLE c2=%.1f," +
          " BINARY c3=", i, (double) i));
      if (i % 2 == 1) {
        expectedRow.append(Bytes.pretty(testArray));
      } else {
        expectedRow.append("NULL");
      }
      assertEquals(expectedRow.toString(), rowStrings.get(i));
    }
  }

  /**
   * Test inserting and retrieving timestamp columns.
   */
  @Test(timeout = 100000)
  public void testTimestampColumns() throws Exception {
    Schema schema = createSchemaWithTimestampColumns();
    client.createTable(TABLE_NAME, schema, getBasicCreateTableOptions());

    List<Long> timestamps = new ArrayList<>();

    KuduSession session = client.newSession();
    KuduTable table = client.openTable(TABLE_NAME);
    long lastTimestamp = 0;
    for (int i = 0; i < 100; i++) {
      Insert insert = table.newInsert();
      PartialRow row = insert.getRow();
      long timestamp = System.currentTimeMillis() * 1000;
      while (timestamp == lastTimestamp) {
        timestamp = System.currentTimeMillis() * 1000;
      }
      timestamps.add(timestamp);
      row.addLong("key", timestamp);
      if (i % 2 == 1) {
        row.addLong("c1", timestamp);
      }
      session.apply(insert);
      if (i % 50 == 0) {
        session.flush();
      }
      lastTimestamp = timestamp;
    }
    session.flush();

    List<String> rowStrings = scanTableToStrings(table);
    assertEquals(100, rowStrings.size());
    for (int i = 0; i < rowStrings.size(); i++) {
      StringBuilder expectedRow = new StringBuilder();
      expectedRow.append(String.format("UNIXTIME_MICROS key=%s, UNIXTIME_MICROS c1=",
          TimestampUtil.timestampToString(timestamps.get(i))));
      if (i % 2 == 1) {
        expectedRow.append(TimestampUtil.timestampToString(timestamps.get(i)));
      } else {
        expectedRow.append("NULL");
      }
      assertEquals(expectedRow.toString(), rowStrings.get(i));
    }
  }

  /**
   * Test inserting and retrieving date columns.
   */
  @Test(timeout = 100000)
  public void testDateColumns() throws Exception {
    Schema schema = createSchemaWithDateColumns();
    client.createTable(TABLE_NAME, schema, getBasicCreateTableOptions());

    List<Integer> dates = new ArrayList<>();

    KuduSession session = client.newSession();
    KuduTable table = client.openTable(TABLE_NAME);
    for (int i = 0; i < 100; i++) {
      Insert insert = table.newInsert();
      PartialRow row = insert.getRow();
      dates.add(i);
      Date date = DateUtil.epochDaysToSqlDate(i);
      row.addDate("key", date);
      if (i % 2 == 1) {
        row.addDate("c1", date);
      }
      session.apply(insert);
      if (i % 50 == 0) {
        session.flush();
      }
    }
    session.flush();

    List<String> rowStrings = scanTableToStrings(table);
    assertEquals(100, rowStrings.size());
    for (int i = 0; i < rowStrings.size(); i++) {
      String sdate = DateUtil.epochDaysToDateString(dates.get(i));
      StringBuilder expectedRow = new StringBuilder();
      expectedRow.append(String.format("DATE key=%s, DATE c1=", sdate));
      if (i % 2 == 1) {
        expectedRow.append(sdate);
      } else {
        expectedRow.append("NULL");
      }
      assertEquals(expectedRow.toString(), rowStrings.get(i));
    }
  }

  /**
   * Test inserting and retrieving decimal columns.
   */
  @Test(timeout = 100000)
  public void testDecimalColumns() throws Exception {
    Schema schema = createSchemaWithDecimalColumns();
    client.createTable(TABLE_NAME, schema, getBasicCreateTableOptions());

    KuduSession session = client.newSession();
    KuduTable table = client.openTable(TABLE_NAME);

    // Verify ColumnTypeAttributes
    assertEquals(DecimalUtil.MAX_DECIMAL128_PRECISION,
        table.getSchema().getColumn("c1").getTypeAttributes().getPrecision());

    for (int i = 0; i < 9; i++) {
      Insert insert = table.newInsert();
      PartialRow row = insert.getRow();
      row.addDecimal("key", BigDecimal.valueOf(i));
      if (i % 2 == 1) {
        row.addDecimal("c1", BigDecimal.valueOf(i));
      }
      session.apply(insert);
    }
    session.flush();

    List<String> rowStrings = scanTableToStrings(table);
    assertEquals(9, rowStrings.size());
    for (int i = 0; i < rowStrings.size(); i++) {
      StringBuilder expectedRow = new StringBuilder();
      expectedRow.append(String.format("DECIMAL key(18, 0)=%s, DECIMAL c1(38, 0)=",
          String.valueOf(i)));
      if (i % 2 == 1) {
        expectedRow.append(i);
      } else {
        expectedRow.append("NULL");
      }
      assertEquals(expectedRow.toString(), rowStrings.get(i));
    }
  }

  /**
<<<<<<< HEAD
=======
   * Test creating a table with non unique primary key in the table schema.
   */
  @Test(timeout = 100000)
  public void testCreateTableWithNonUniquePrimaryKeys() throws Exception {
    // Create a schema with non unique primary key column
    Schema schema = createSchemaWithNonUniqueKey();
    assertFalse(schema.isPrimaryKeyUnique());
    // Verify auto-incrementing column is in the schema
    assertTrue(schema.hasAutoIncrementingColumn());
    assertEquals(3, schema.getColumnCount());
    assertEquals(2, schema.getPrimaryKeyColumnCount());
    assertEquals(1, schema.getColumnIndex(Schema.getAutoIncrementingColumnName()));
    // Create a table
    client.createTable(TABLE_NAME, schema, getBasicCreateTableOptions());

    KuduSession session = client.newSession();
    KuduTable table = client.openTable(TABLE_NAME);

    // Verify that the primary key is not unique, and an auto-incrementing column is
    // added as key column in the position after all key columns.
    schema = table.getSchema();
    assertFalse(schema.isPrimaryKeyUnique());
    assertTrue(schema.hasAutoIncrementingColumn());
    assertEquals(3, schema.getColumnCount());
    assertEquals(2, schema.getPrimaryKeyColumnCount());
    assertEquals(1, schema.getColumnIndex(Schema.getAutoIncrementingColumnName()));
    assertTrue(schema.getColumn(Schema.getAutoIncrementingColumnName()).isKey());
    assertTrue(schema.getColumn(
        Schema.getAutoIncrementingColumnName()).isAutoIncrementing());

    // Insert rows into the table without assigning values for the auto-incrementing
    // column.
    for (int i = 0; i < 3; i++) {
      Insert insert = table.newInsert();
      PartialRow row = insert.getRow();
      row.addInt("key", i);
      row.addInt("c1", i * 10);
      session.apply(insert);
    }
    session.flush();

    // Scan all the rows in the table with all columns.
    // Verify that the auto-incrementing column is included in the rows.
    List<String> rowStrings = scanTableToStrings(table);
    assertEquals(3, rowStrings.size());
    for (int i = 0; i < rowStrings.size(); i++) {
      StringBuilder expectedRow = new StringBuilder();
      expectedRow.append(String.format("INT32 key=%d, INT64 %s=%d, INT32 c1=%d",
          i, Schema.getAutoIncrementingColumnName(), i + 1, i * 10));
      assertEquals(expectedRow.toString(), rowStrings.get(i));
    }

    // Update "c1" column of the first row with "key" and auto-incrementing columns.
    Update update = table.newUpdate();
    PartialRow row = update.getRow();
    row.addInt(schema.getColumnByIndex(0).getName(), 0);
    row.addLong(schema.getColumnByIndex(1).getName(), 1);
    row.addInt(schema.getColumnByIndex(2).getName(), 100);
    session.apply(update);
    session.flush();

    // Scan all the rows in the table without the auto-incrementing column.
    // Verify that "c1" column of the first row is updated.
    KuduScanner.KuduScannerBuilder scanBuilder = client.newScannerBuilder(table);
    KuduScanner scanner =
        scanBuilder.setProjectedColumnNames(Lists.newArrayList("key", "c1")).build();
    rowStrings.clear();
    for (RowResult r : scanner) {
      rowStrings.add(r.rowToString());
    }
    Collections.sort(rowStrings);
    assertEquals(3, rowStrings.size());
    for (int i = 0; i < rowStrings.size(); i++) {
      StringBuilder expectedRow = new StringBuilder();
      if (i == 0) {
        expectedRow.append(String.format("INT32 key=0, INT32 c1=100"));
      } else {
        expectedRow.append(String.format("INT32 key=%d, INT32 c1=%d", i, i * 10));
      }
      assertEquals(expectedRow.toString(), rowStrings.get(i));
    }

    // Delete the first row with "key" and auto-incrementing columns.
    // Verify that number of rows is decreased by 1.
    Delete delete = table.newDelete();
    row = delete.getRow();
    row.addInt(schema.getColumnByIndex(0).getName(), 0);
    row.addLong(schema.getColumnByIndex(1).getName(), 1);
    session.apply(delete);
    session.flush();
    assertEquals(2, countRowsInScan(client.newScannerBuilder(table).build()));

    // Check that we can delete the table.
    client.deleteTable(TABLE_NAME);
  }

  /**
   * Test operations for table with auto-incrementing column.
   */
  @Test(timeout = 100000)
  public void testTableWithAutoIncrementingColumn() throws Exception {
    // Create a schema with non unique primary key column
    Schema schema = createSchemaWithNonUniqueKey();
    assertFalse(schema.isPrimaryKeyUnique());
    // Verify auto-incrementing column is in the schema
    assertTrue(schema.hasAutoIncrementingColumn());
    assertEquals(3, schema.getColumnCount());
    assertEquals(2, schema.getPrimaryKeyColumnCount());
    // Create a table
    client.createTable(TABLE_NAME, schema, getBasicCreateTableOptions());

    final KuduSession session = client.newSession();
    KuduTable table = client.openTable(TABLE_NAME);
    schema = table.getSchema();
    assertTrue(schema.hasAutoIncrementingColumn());

    // Verify that UPSERT is not allowed for table with auto-incrementing column
    try {
      table.newUpsert();
      fail("UPSERT on table with auto-incrementing column");
    } catch (UnsupportedOperationException e) {
      assertTrue(e.getMessage().contains(
          "Tables with auto-incrementing column do not support UPSERT operations"));
    }

    // Verify that UPSERT_IGNORE is not allowed for table with auto-incrementing column
    try {
      table.newUpsertIgnore();
      fail("UPSERT_IGNORE on table with auto-incrementing column");
    } catch (UnsupportedOperationException e) {
      assertTrue(e.getMessage().contains(
          "Tables with auto-incrementing column do not support UPSERT_IGNORE operations"));
    }

    // Change desired block size for auto-incrementing column
    client.alterTable(TABLE_NAME, new AlterTableOptions().changeDesiredBlockSize(
        Schema.getAutoIncrementingColumnName(), 1));
    // Change encoding for auto-incrementing column
    client.alterTable(TABLE_NAME, new AlterTableOptions().changeEncoding(
        Schema.getAutoIncrementingColumnName(), ColumnSchema.Encoding.PLAIN_ENCODING));
    // Change compression algorithm for auto-incrementing column
    client.alterTable(TABLE_NAME, new AlterTableOptions().changeCompressionAlgorithm(
        Schema.getAutoIncrementingColumnName(), ColumnSchema.CompressionAlgorithm.NO_COMPRESSION));
    session.flush();

    // Verify that auto-incrementing column cannot be added
    try {
      client.alterTable(TABLE_NAME, new AlterTableOptions().addColumn(
          Schema.getAutoIncrementingColumnName(), Schema.getAutoIncrementingColumnType(), 0));
      fail("Add auto-incrementing column");
    } catch (IllegalArgumentException e) {
      assertTrue(e.getMessage().contains("Column name " +
          Schema.getAutoIncrementingColumnName() + " is reserved by Kudu engine"));
    }
    try {
      client.alterTable(TABLE_NAME, new AlterTableOptions().addColumn(
          new ColumnSchema.AutoIncrementingColumnSchemaBuilder().build()));
      fail("Add auto-incrementing column");
    } catch (IllegalArgumentException e) {
      assertTrue(e.getMessage().contains("Column name " +
          Schema.getAutoIncrementingColumnName() + " is reserved by Kudu engine"));
    }

    // Verify that auto-incrementing column cannot be removed
    try {
      client.alterTable(TABLE_NAME, new AlterTableOptions().dropColumn(
          Schema.getAutoIncrementingColumnName()));
      fail("Drop auto-incrementing column");
    } catch (IllegalArgumentException e) {
      assertTrue(e.getMessage().contains("Cannot remove auto-incrementing column " +
          Schema.getAutoIncrementingColumnName()));
    }

    // Verify that auto-incrementing column cannot be renamed
    try {
      client.alterTable(TABLE_NAME, new AlterTableOptions().renameColumn(
          Schema.getAutoIncrementingColumnName(), "new_auto_incrementing"));
      fail("Rename auto-incrementing column");
    } catch (IllegalArgumentException e) {
      assertTrue(e.getMessage().contains("Cannot rename auto-incrementing column " +
          Schema.getAutoIncrementingColumnName()));
    }

    // Verify that auto-incrementing column cannot be changed by removing default
    try {
      client.alterTable(TABLE_NAME, new AlterTableOptions().removeDefault(
          Schema.getAutoIncrementingColumnName()));
      fail("Remove default value for auto-incrementing column");
    } catch (IllegalArgumentException e) {
      assertTrue(e.getMessage().contains("Auto-incrementing column " +
          Schema.getAutoIncrementingColumnName() + " does not have default value"));
    }

    // Verify that auto-incrementing column cannot be changed with default value
    try {
      client.alterTable(TABLE_NAME, new AlterTableOptions().changeDefault(
          Schema.getAutoIncrementingColumnName(), 0));
      fail("Change default value for auto-incrementing column");
    } catch (IllegalArgumentException e) {
      assertTrue(e.getMessage().contains("Cannot set default value for " +
          "auto-incrementing column " + Schema.getAutoIncrementingColumnName()));
    }

    // Verify that auto-incrementing column cannot be changed for its immutable
    try {
      client.alterTable(TABLE_NAME, new AlterTableOptions().changeImmutable(
          Schema.getAutoIncrementingColumnName(), true));
      fail("Change immutable for auto-incrementing column");
    } catch (IllegalArgumentException e) {
      assertTrue(e.getMessage().contains("Cannot change immutable for " +
          "auto-incrementing column " + Schema.getAutoIncrementingColumnName()));
    }

    client.deleteTable(TABLE_NAME);
  }

  /**
>>>>>>> c22794e5
   * Test inserting and retrieving rows from a table that has a range partition
   * with custom hash schema.
   */
  @Test(timeout = 100000)
  public void testRangeWithCustomHashSchema() throws Exception {
    List<ColumnSchema> cols = new ArrayList<>();
    cols.add(new ColumnSchema.ColumnSchemaBuilder("c0", Type.INT64).key(true).build());
    cols.add(new ColumnSchema.ColumnSchemaBuilder("c1", Type.INT32).nullable(true).build());
    Schema schema = new Schema(cols);

    CreateTableOptions options = new CreateTableOptions();
    options.setRangePartitionColumns(ImmutableList.of("c0"));
    options.addHashPartitions(ImmutableList.of("c0"), 2);

    // Add range partition with table-wide hash schema.
    {
      PartialRow lower = schema.newPartialRow();
      lower.addLong("c0", -100);
      PartialRow upper = schema.newPartialRow();
      upper.addLong("c0", 100);
      options.addRangePartition(lower, upper);
    }

    // Add a partition with custom hash schema.
    {
      PartialRow lower = schema.newPartialRow();
      lower.addLong("c0", 100);
      PartialRow upper = schema.newPartialRow();
      upper.addLong("c0", 200);

      RangePartitionWithCustomHashSchema rangePartition =
          new RangePartitionWithCustomHashSchema(
              lower,
              upper,
              RangePartitionBound.INCLUSIVE_BOUND,
              RangePartitionBound.EXCLUSIVE_BOUND);
      rangePartition.addHashPartitions(ImmutableList.of("c0"), 5, 0);
      options.addRangePartition(rangePartition);
    }

    client.createTable(TABLE_NAME, schema, options);

    KuduSession session = client.newSession();
    session.setFlushMode(SessionConfiguration.FlushMode.AUTO_FLUSH_SYNC);
    KuduTable table = client.openTable(TABLE_NAME);

    // Check the range with the table-wide hash schema.
    {
      for (int i = 0; i < 10; ++i) {
        Insert insert = table.newInsert();
        PartialRow row = insert.getRow();
        row.addLong("c0", i);
        row.addInt("c1", 1000 * i);
        session.apply(insert);
      }

      // Scan all the rows in the table.
      List<String> rowStringsAll = scanTableToStrings(table);
      assertEquals(10, rowStringsAll.size());

      // Now scan the rows that are in the range with the table-wide hash schema.
      List<String> rowStrings = scanTableToStrings(table,
          KuduPredicate.newComparisonPredicate(schema.getColumn("c0"), GREATER_EQUAL, 0),
          KuduPredicate.newComparisonPredicate(schema.getColumn("c0"), LESS, 100));
      assertEquals(10, rowStrings.size());
      for (int i = 0; i < rowStrings.size(); ++i) {
        StringBuilder expectedRow = new StringBuilder();
        expectedRow.append(String.format("INT64 c0=%d, INT32 c1=%d", i, 1000 * i));
        assertEquals(expectedRow.toString(), rowStrings.get(i));
      }
    }

    // Check the range with the custom hash schema.
    {
      for (int i = 100; i < 110; ++i) {
        Insert insert = table.newInsert();
        PartialRow row = insert.getRow();
        row.addLong("c0", i);
        row.addInt("c1", 2 * i);
        session.apply(insert);
      }

      // Scan all the rows in the table.
      List<String> rowStringsAll = scanTableToStrings(table);
      assertEquals(20, rowStringsAll.size());

      // Now scan the rows that are in the range with the custom hash schema.
      List<String> rowStrings = scanTableToStrings(table,
          KuduPredicate.newComparisonPredicate(schema.getColumn("c0"), GREATER_EQUAL, 100));
      assertEquals(10, rowStrings.size());
      for (int i = 0; i < rowStrings.size(); ++i) {
        StringBuilder expectedRow = new StringBuilder();
        expectedRow.append(String.format("INT64 c0=%d, INT32 c1=%d",
            i + 100, 2 * (i + 100)));
        assertEquals(expectedRow.toString(), rowStrings.get(i));
      }
    }
  }

  /**
  * Test scanning with limits.
  */
  @Test
  public void testScanWithLimit() throws Exception {
    AsyncKuduClient asyncClient = harness.getAsyncClient();
    client.createTable(TABLE_NAME, basicSchema, getBasicTableOptionsWithNonCoveredRange());
    KuduTable table = client.openTable(TABLE_NAME);
    KuduSession session = client.newSession();
    int numRows = 100;
    for (int key = 0; key < numRows; key++) {
      session.apply(createBasicSchemaInsert(table, key));
    }

    // Test with some non-positive limits, expecting to raise an exception.
    int[] nonPositives = { -1, 0 };
    for (int limit : nonPositives) {
      try {
        client.newScannerBuilder(table).limit(limit).build();
        fail();
      } catch (IllegalArgumentException e) {
        assertTrue(e.getMessage().contains("Need a strictly positive number"));
      }
    }

    // Test with a limit and ensure we get the expected number of rows.
    int[] limits = { numRows - 1, numRows, numRows + 1 };
    for (int limit : limits) {
      KuduScanner scanner = client.newScannerBuilder(table)
                                      .limit(limit)
                                      .build();
      int count = 0;
      while (scanner.hasMoreRows()) {
        count += scanner.nextRows().getNumRows();
      }
      assertEquals(String.format("Limit %d returned %d/%d rows", limit, count, numRows),
          Math.min(numRows, limit), count);
    }

    // Now test with limits for async scanners.
    for (int limit : limits) {
      AsyncKuduScanner scanner = new AsyncKuduScanner.AsyncKuduScannerBuilder(asyncClient, table)
                                                     .limit(limit)
                                                     .build();
      assertEquals(Math.min(limit, numRows), countRowsInScan(scanner));
    }
  }

  /**
   * Test scanning with predicates.
   */
  @Test
  public void testScanWithPredicates() throws Exception {
    Schema schema = createManyStringsSchema();
    client.createTable(TABLE_NAME, schema, getBasicCreateTableOptions());

    KuduSession session = client.newSession();
    session.setFlushMode(SessionConfiguration.FlushMode.AUTO_FLUSH_BACKGROUND);
    KuduTable table = client.openTable(TABLE_NAME);
    for (int i = 0; i < 100; i++) {
      Insert insert = table.newInsert();
      PartialRow row = insert.getRow();
      row.addString("key", String.format("key_%02d", i));
      row.addString("c1", "c1_" + i);
      row.addString("c2", "c2_" + i);
      if (i % 2 == 0) {
        row.addString("c3", "c3_" + i);
      }
      session.apply(insert);
    }
    session.flush();

    assertEquals(100, scanTableToStrings(table).size());
    assertEquals(50, scanTableToStrings(table,
        KuduPredicate.newComparisonPredicate(schema.getColumn("key"), GREATER_EQUAL, "key_50")
    ).size());
    assertEquals(25, scanTableToStrings(table,
        KuduPredicate.newComparisonPredicate(schema.getColumn("key"), GREATER, "key_74")
    ).size());
    assertEquals(25, scanTableToStrings(table,
        KuduPredicate.newComparisonPredicate(schema.getColumn("key"), GREATER, "key_24"),
        KuduPredicate.newComparisonPredicate(schema.getColumn("c1"), LESS_EQUAL, "c1_49")
    ).size());
    assertEquals(50, scanTableToStrings(table,
        KuduPredicate.newComparisonPredicate(schema.getColumn("key"), GREATER, "key_24"),
        KuduPredicate.newComparisonPredicate(schema.getColumn("key"), GREATER_EQUAL, "key_50")
    ).size());
    assertEquals(0, scanTableToStrings(table,
        KuduPredicate.newComparisonPredicate(schema.getColumn("c1"), GREATER, "c1_30"),
        KuduPredicate.newComparisonPredicate(schema.getColumn("c2"), LESS, "c2_20")
    ).size());
    assertEquals(0, scanTableToStrings(table,
        // Short circuit scan
        KuduPredicate.newComparisonPredicate(schema.getColumn("c2"), GREATER, "c2_30"),
        KuduPredicate.newComparisonPredicate(schema.getColumn("c2"), LESS, "c2_20")
    ).size());

    // IS NOT NULL
    assertEquals(100, scanTableToStrings(table,
        KuduPredicate.newIsNotNullPredicate(schema.getColumn("c1")),
        KuduPredicate.newIsNotNullPredicate(schema.getColumn("key"))
    ).size());
    assertEquals(50, scanTableToStrings(table,
        KuduPredicate.newIsNotNullPredicate(schema.getColumn("c3"))
    ).size());

    // IS NULL
    assertEquals(0, scanTableToStrings(table,
        KuduPredicate.newIsNullPredicate(schema.getColumn("c2")),
        KuduPredicate.newIsNullPredicate(schema.getColumn("key"))
    ).size());
    assertEquals(50, scanTableToStrings(table,
        KuduPredicate.newIsNullPredicate(schema.getColumn("c3"))
    ).size());

    // IN list
    assertEquals(3, scanTableToStrings(table,
        KuduPredicate.newInListPredicate(schema.getColumn("key"),
                                         ImmutableList.of("key_30", "key_01", "invalid", "key_99"))
    ).size());
    assertEquals(3, scanTableToStrings(table,
        KuduPredicate.newInListPredicate(schema.getColumn("c2"),
                                         ImmutableList.of("c2_30", "c2_1", "invalid", "c2_99"))
    ).size());
    assertEquals(2, scanTableToStrings(table,
        KuduPredicate.newInListPredicate(schema.getColumn("c2"),
                                         ImmutableList.of("c2_30", "c2_1", "invalid", "c2_99")),
        KuduPredicate.newIsNotNullPredicate(schema.getColumn("c2")),
        KuduPredicate.newInListPredicate(schema.getColumn("key"),
                                         ImmutableList.of("key_30", "key_45", "invalid", "key_99"))
    ).size());
  }

  @Test
  public void testGetAuthnToken() throws Exception {
    byte[] token = asyncClient.exportAuthenticationCredentials().join();
    assertNotNull(token);
  }


  /**
   * Counts the rows in a table between two optional bounds.
   * @param table the table to scan, must have the basic schema
   * @param lowerBound an optional lower bound key
   * @param upperBound an optional upper bound key
   * @return the row count
   * @throws Exception on error
   */
  private int countRowsForTestScanNonCoveredTable(KuduTable table,
                                                  Integer lowerBound,
                                                  Integer upperBound) throws Exception {

    KuduScanner.KuduScannerBuilder scanBuilder = client.newScannerBuilder(table);
    if (lowerBound != null) {
      PartialRow bound = basicSchema.newPartialRow();
      bound.addInt(0, lowerBound);
      scanBuilder.lowerBound(bound);
    }
    if (upperBound != null) {
      PartialRow bound = basicSchema.newPartialRow();
      bound.addInt(0, upperBound);
      scanBuilder.exclusiveUpperBound(bound);
    }

    KuduScanner scanner = scanBuilder.build();
    int count = 0;
    while (scanner.hasMoreRows()) {
      count += scanner.nextRows().getNumRows();
    }
    return count;
  }

  /**
   * Tests scanning a table with non-covering range partitions.
   */
  @Test(timeout = 100000)
  public void testScanNonCoveredTable() throws Exception {
    client.createTable(TABLE_NAME, basicSchema, getBasicTableOptionsWithNonCoveredRange());

    KuduSession session = client.newSession();
    session.setFlushMode(SessionConfiguration.FlushMode.AUTO_FLUSH_BACKGROUND);
    KuduTable table = client.openTable(TABLE_NAME);

    for (int key = 0; key < 100; key++) {
      session.apply(createBasicSchemaInsert(table, key));
    }
    for (int key = 200; key < 300; key++) {
      session.apply(createBasicSchemaInsert(table, key));
    }
    session.flush();
    assertEquals(0, session.countPendingErrors());

    assertEquals(200, countRowsForTestScanNonCoveredTable(table, null, null));
    assertEquals(100, countRowsForTestScanNonCoveredTable(table, null, 200));
    assertEquals(0, countRowsForTestScanNonCoveredTable(table, null, -1));
    assertEquals(0, countRowsForTestScanNonCoveredTable(table, 120, 180));
    assertEquals(0, countRowsForTestScanNonCoveredTable(table, 300, null));
  }

  /**
   * Creates a local aclient that we auto-close while buffering one row, then makes sure that after
   * closing that we can read the row.
   */
  @Test(timeout = 100000)
  public void testAutoClose() throws Exception {
    try (KuduClient localClient =
             new KuduClient.KuduClientBuilder(harness.getMasterAddressesAsString()).build()) {
      localClient.createTable(TABLE_NAME, basicSchema, getBasicCreateTableOptions());
      KuduTable table = localClient.openTable(TABLE_NAME);
      KuduSession session = localClient.newSession();

      session.setFlushMode(SessionConfiguration.FlushMode.MANUAL_FLUSH);
      Insert insert = createBasicSchemaInsert(table, 0);
      session.apply(insert);
    }

    KuduTable table = client.openTable(TABLE_NAME);
    AsyncKuduScanner scanner =
        new AsyncKuduScanner.AsyncKuduScannerBuilder(asyncClient, table).build();
    assertEquals(1, countRowsInScan(scanner));
  }

  /**
   * Regression test for some log spew which occurred in short-lived client instances which
   * had outbound connections.
   */
  @Test(timeout = 100000)
  public void testCloseShortlyAfterOpen() throws Exception {
    CapturingLogAppender cla = new CapturingLogAppender();
    try (Closeable c = cla.attach()) {
      try (KuduClient localClient =
               new KuduClient.KuduClientBuilder(harness.getMasterAddressesAsString()).build()) {
        // Force the client to connect to the masters.
        localClient.exportAuthenticationCredentials();
      }
      // Wait a little for exceptions to come in from threads that don't get
      // synchronously joined by client.close().
      Thread.sleep(500);
    }
    // Ensure there is no log spew due to an unexpected lost connection.
    assertFalse(cla.getAppendedText(), cla.getAppendedText().contains("Exception"));
  }

  /**
   * Test that, if the masters are down when we attempt to connect, we don't end up
   * logging any nonsensical stack traces including Netty internals.
   */
  @Test(timeout = 100000)
  public void testNoLogSpewOnConnectionRefused() throws Exception {
    CapturingLogAppender cla = new CapturingLogAppender();
    try (Closeable c = cla.attach()) {
      harness.killAllMasterServers();
      try (KuduClient localClient =
               new KuduClient.KuduClientBuilder(harness.getMasterAddressesAsString()).build()) {
        // Force the client to connect to the masters.
        localClient.exportAuthenticationCredentials();
        fail("Should have failed to connect.");
      } catch (NonRecoverableException e) {
        assertTrue("Bad exception string: " + e.getMessage(),
            e.getMessage().matches(".*Master config .+ has no leader. " +
                "Exceptions received:.*Connection refused.*Connection refused" +
                ".*Connection refused.*"));
      }
    } finally {
      harness.startAllMasterServers();
    }
    // Ensure there is no log spew due to an unexpected lost connection.
    String logText = cla.getAppendedText();
    assertFalse("Should not claim to have lost a connection in the log",
               logText.contains("lost connection to peer"));
    assertFalse("Should not have netty spew in log",
                logText.contains("socket.nio.AbstractNioSelector"));
  }

  @Test(timeout = 100000)
  public void testCustomNioExecutor() throws Exception {
    long startTime = System.nanoTime();
    try (KuduClient localClient =
             new KuduClient.KuduClientBuilder(harness.getMasterAddressesAsString())
                 .nioExecutors(Executors.newFixedThreadPool(1),
                     Executors.newFixedThreadPool(2))
                 .bossCount(1)
                 .workerCount(2)
                 .build()) {
      long buildTime = (System.nanoTime() - startTime) / 1000000000L;
      assertTrue("Building KuduClient is slow, maybe netty get stuck", buildTime < 3);
      localClient.createTable(TABLE_NAME, basicSchema, getBasicCreateTableOptions());
      Thread[] threads = new Thread[4];
      for (int t = 0; t < 4; t++) {
        final int id = t;
        threads[t] = new Thread(new Runnable() {
          @Override
          public void run() {
            try {
              KuduTable table = localClient.openTable(TABLE_NAME);
              KuduSession session = localClient.newSession();
              session.setFlushMode(SessionConfiguration.FlushMode.AUTO_FLUSH_SYNC);
              for (int i = 0; i < 100; i++) {
                Insert insert = createBasicSchemaInsert(table, id * 100 + i);
                session.apply(insert);
              }
              session.close();
            } catch (Exception e) {
              fail("insert thread should not throw exception: " + e);
            }
          }
        });
        threads[t].start();
      }
      for (int t = 0; t < 4; t++) {
        threads[t].join();
      }
    }
  }

  @Test(expected = IllegalArgumentException.class)
  public void testNoDefaultPartitioning() throws Exception {
    client.createTable(TABLE_NAME, basicSchema, new CreateTableOptions());
  }

  @Test(timeout = 100000)
  public void testOpenTableClearsNonCoveringRangePartitions() throws KuduException {
    CreateTableOptions options = getBasicCreateTableOptions();
    PartialRow lower = basicSchema.newPartialRow();
    PartialRow upper = basicSchema.newPartialRow();
    lower.addInt("key", 0);
    upper.addInt("key", 1);
    options.addRangePartition(lower, upper);

    client.createTable(TABLE_NAME, basicSchema, options);
    KuduTable table = client.openTable(TABLE_NAME);

    // Count the number of tablets.
    KuduScanToken.KuduScanTokenBuilder tokenBuilder = client.newScanTokenBuilder(table);
    List<KuduScanToken> tokens = tokenBuilder.build();
    assertEquals(1, tokens.size());

    // Add a range partition with a separate client. The new client is necessary
    // in order to avoid clearing the meta cache as part of the alter operation.
    try (KuduClient alterClient =
             new KuduClient.KuduClientBuilder(harness.getMasterAddressesAsString())
                 .defaultAdminOperationTimeoutMs(KuduTestHarness.DEFAULT_SLEEP)
                 .build()) {
      lower = basicSchema.newPartialRow();
      upper = basicSchema.newPartialRow();
      lower.addInt("key", 1);
      AlterTableOptions alter = new AlterTableOptions();
      alter.addRangePartition(lower, upper);
      alterClient.alterTable(TABLE_NAME, alter);
    }

    // Count the number of tablets.  The result should still be the same, since
    // the new tablet is still cached as a non-covered range.
    tokenBuilder = client.newScanTokenBuilder(table);
    tokens = tokenBuilder.build();
    assertEquals(1, tokens.size());

    // Reopen the table and count the tablets again. The new tablet should now show up.
    table = client.openTable(TABLE_NAME);
    tokenBuilder = client.newScanTokenBuilder(table);
    tokens = tokenBuilder.build();
    assertEquals(2, tokens.size());
  }

  @Test(timeout = 100000)
  public void testCreateTableWithConcurrentInsert() throws Exception {
    KuduTable table = client.createTable(
        TABLE_NAME, createManyStringsSchema(), getBasicCreateTableOptions().setWait(false));

    // Insert a row.
    //
    // It's very likely that the tablets are still being created, but the client
    // should transparently retry the insert (and associated master lookup)
    // until the operation succeeds.
    Insert insert = table.newInsert();
    insert.getRow().addString("key", "key_0");
    insert.getRow().addString("c1", "c1_0");
    insert.getRow().addString("c2", "c2_0");
    KuduSession session = client.newSession();
    OperationResponse resp = session.apply(insert);
    assertFalse(resp.hasRowError());

    // This won't do anything useful (i.e. if the insert succeeds, we know the
    // table has been created), but it's here for additional code coverage.
    assertTrue(client.isCreateTableDone(TABLE_NAME));
  }

  @Test(timeout = 100000)
  public void testCreateTableWithConcurrentAlter() throws Exception {
    // Kick off an asynchronous table creation.
    Deferred<KuduTable> d = asyncClient.createTable(TABLE_NAME,
        createManyStringsSchema(), getBasicCreateTableOptions());

    // Rename the table that's being created to make sure it doesn't interfere
    // with the "wait for all tablets to be created" behavior of createTable().
    //
    // We have to retry this in a loop because we might run before the table
    // actually exists.
    while (true) {
      try {
        client.alterTable(TABLE_NAME,
            new AlterTableOptions().renameTable("foo"));
        break;
      } catch (KuduException e) {
        if (!e.getStatus().isNotFound()) {
          throw e;
        }
      }
    }

    // If createTable() was disrupted by the alterTable(), this will throw.
    d.join();
  }

  // This is a test that verifies, when multiple clients run
  // simultaneously, a client can get read-your-writes and
  // read-your-reads session guarantees using READ_YOUR_WRITES
  // scan mode, from leader replica. In this test writes are
  // performed in AUTO_FLUSH_SYNC (single operation) flush modes.
  @Test(timeout = 100000)
  public void testReadYourWritesSyncLeaderReplica() throws Exception {
    readYourWrites(SessionConfiguration.FlushMode.AUTO_FLUSH_SYNC,
                   ReplicaSelection.LEADER_ONLY);
  }

  // Similar test as above but scan from the closest replica.
  @Test(timeout = 100000)
  public void testReadYourWritesSyncClosestReplica() throws Exception {
    readYourWrites(SessionConfiguration.FlushMode.AUTO_FLUSH_SYNC,
            ReplicaSelection.CLOSEST_REPLICA);
  }

  // Similar to testReadYourWritesSyncLeaderReplica, but in this
  // test writes are performed in MANUAL_FLUSH (batches) flush modes.
  @Test(timeout = 100000)
  public void testReadYourWritesBatchLeaderReplica() throws Exception {
    readYourWrites(SessionConfiguration.FlushMode.MANUAL_FLUSH,
                   ReplicaSelection.LEADER_ONLY);
  }

  // Similar test as above but scan from the closest replica.
  @Test(timeout = 100000)
  public void testReadYourWritesBatchClosestReplica() throws Exception {
    readYourWrites(SessionConfiguration.FlushMode.MANUAL_FLUSH,
            ReplicaSelection.CLOSEST_REPLICA);
  }

  private void readYourWrites(final SessionConfiguration.FlushMode flushMode,
                              final ReplicaSelection replicaSelection)
          throws Exception {
    Schema schema = createManyStringsSchema();
    client.createTable(TABLE_NAME, schema, getBasicCreateTableOptions());

    final int tasksNum = 4;
    List<Callable<Void>> callables = new ArrayList<>();
    for (int t = 0; t < tasksNum; t++) {
      Callable<Void> callable = new Callable<Void>() {
        @Override
        public Void call() throws Exception {
          // Create a new client.
          AsyncKuduClient asyncKuduClient = new AsyncKuduClient
                  .AsyncKuduClientBuilder(harness.getMasterAddressesAsString())
                  .defaultAdminOperationTimeoutMs(KuduTestHarness.DEFAULT_SLEEP)
                  .build();
          // From the same client continuously performs inserts to a tablet
          // in the given flush mode.
          try (KuduClient kuduClient = asyncKuduClient.syncClient()) {
            KuduSession session = kuduClient.newSession();
            session.setFlushMode(flushMode);
            KuduTable table = kuduClient.openTable(TABLE_NAME);
            for (int i = 0; i < 3; i++) {
              for (int j = 100 * i; j < 100 * (i + 1); j++) {
                Insert insert = table.newInsert();
                PartialRow row = insert.getRow();
                row.addString("key", String.format("key_%02d", j));
                row.addString("c1", "c1_" + j);
                row.addString("c2", "c2_" + j);
                row.addString("c3", "c3_" + j);
                session.apply(insert);
              }
              session.flush();

              // Perform a bunch of READ_YOUR_WRITES scans to all the replicas
              // that count the rows. And verify that the count of the rows
              // never go down from what previously observed, to ensure subsequent
              // reads will not "go back in time" regarding writes that other
              // clients have done.
              for (int k = 0; k < 3; k++) {
                AsyncKuduScanner scanner = asyncKuduClient.newScannerBuilder(table)
                                           .readMode(AsyncKuduScanner.ReadMode.READ_YOUR_WRITES)
                                           .replicaSelection(replicaSelection)
                                           .build();
                KuduScanner syncScanner = new KuduScanner(scanner);
                long preTs = asyncKuduClient.getLastPropagatedTimestamp();
                assertNotEquals(AsyncKuduClient.NO_TIMESTAMP, preTs);

                long rowCount = countRowsInScan(syncScanner);
                long expectedCount = 100L * (i + 1);
                assertTrue(expectedCount <= rowCount);

                // After the scan, verify that the chosen snapshot timestamp is
                // returned from the server and it is larger than the previous
                // propagated timestamp.
                assertNotEquals(AsyncKuduClient.NO_TIMESTAMP, scanner.getSnapshotTimestamp());
                assertTrue(preTs < scanner.getSnapshotTimestamp());
                syncScanner.close();
              }
            }
          }
          return null;
        }
      };
      callables.add(callable);
    }
    ExecutorService executor = Executors.newFixedThreadPool(tasksNum);
    List<Future<Void>> futures = executor.invokeAll(callables);

    // Waits for the spawn tasks to complete, and then retrieves the results.
    // Any exceptions or assertion errors in the spawn tasks will be thrown here.
    for (Future<Void> future : futures) {
      future.get();
    }
  }

  private void runTestCallDuringLeaderElection(String clientMethodName) throws Exception {
    // This bit of reflection helps us avoid duplicating test code.
    Method methodToInvoke = KuduClient.class.getMethod(clientMethodName);

    for (int i = 0; i < 5; i++) {
      try (KuduClient cl = new KuduClient.KuduClientBuilder(
          harness.getMasterAddressesAsString()).build()) {
        harness.restartLeaderMaster();

        // There's a good chance that this executes while there's no leader
        // master. It should retry until the leader election completes and a new
        // leader master is elected.
        methodToInvoke.invoke(cl);
      }
    }

    // With all masters down, exportAuthenticationCredentials() should time out.
    harness.killAllMasterServers();
    try (KuduClient cl = new KuduClient.KuduClientBuilder(
        harness.getMasterAddressesAsString())
         .defaultAdminOperationTimeoutMs(5000) // speed up the test
         .build()) {
      try {
        methodToInvoke.invoke(cl);
        fail();
      } catch (InvocationTargetException ex) {
        assertTrue(ex.getTargetException() instanceof KuduException);
        KuduException realEx = (KuduException) ex.getTargetException();
        assertTrue(realEx.getStatus().isTimedOut());
      }
    }
  }

  @Test(timeout = 100000)
  public void testExportAuthenticationCredentialsDuringLeaderElection() throws Exception {
    runTestCallDuringLeaderElection("exportAuthenticationCredentials");
  }

  @Test(timeout = 100000)
  public void testGetHiveMetastoreConfigDuringLeaderElection() throws Exception {
    runTestCallDuringLeaderElection("getHiveMetastoreConfig");
  }

  /**
   * Test assignment of a location to the client.
   */
  @Test(timeout = 100000)
  public void testClientLocationNoLocation() throws Exception {
    // Do something that will cause the client to connect to the cluster.
    client.listTabletServers();
    assertEquals("", client.getLocationString());
  }

  @Test(timeout = 100000)
  @LocationConfig(locations = {
      "/L0:6", // 3 masters, 1 client, 3 tablet servers: 3 * 1 + 3 = 6.
  })
  @MasterServerConfig(flags = {
      "--master_client_location_assignment_enabled=true",
  })
  public void testClientLocation() throws Exception {
    // Do something that will cause the client to connect to the cluster.
    client.listTabletServers();
    assertEquals("/L0", client.getLocationString());
  }

  @Test(timeout = 100000)
  public void testClusterId() throws Exception {
    assertTrue(client.getClusterId().isEmpty());
    // Do something that will cause the client to connect to the cluster.
    client.listTabletServers();
    assertFalse(client.getClusterId().isEmpty());
  }

  @Test(timeout = 100000)
  public void testSessionOnceClosed() throws Exception {
    client.createTable(TABLE_NAME, basicSchema, getBasicCreateTableOptions());
    KuduTable table = client.openTable(TABLE_NAME);
    KuduSession session = client.newSession();

    session.setFlushMode(SessionConfiguration.FlushMode.MANUAL_FLUSH);
    Insert insert = createBasicSchemaInsert(table, 0);
    session.apply(insert);
    session.close();
    assertTrue(session.isClosed());

    insert = createBasicSchemaInsert(table, 1);
    CapturingLogAppender cla = new CapturingLogAppender();
    try (Closeable c = cla.attach()) {
      session.apply(insert);
    }
    String loggedText = cla.getAppendedText();
    assertTrue("Missing warning:\n" + loggedText,
               loggedText.contains("this is unsafe"));
  }

  @Test(timeout = 100000)
  public void testSchemaDriftPattern() throws Exception {
    KuduTable table = client.createTable(
            TABLE_NAME, createManyStringsSchema(), getBasicCreateTableOptions().setWait(false));
    KuduSession session = client.newSession();

    // Insert a row.
    Insert insert = table.newInsert();
    PartialRow row = insert.getRow();
    row.addString("key", "key_0");
    row.addString("c1", "c1_0");
    row.addString("c2", "c2_0");
    row.addString("c3", "c3_0");
    row.addString("c4", "c4_0");
    OperationResponse resp = session.apply(insert);
    assertFalse(resp.hasRowError());

    // Insert a row with an extra column.
    boolean retried = false;
    while (true) {
      try {
        Insert insertExtra = table.newInsert();
        PartialRow rowExtra = insertExtra.getRow();
        rowExtra.addString("key", "key_1");
        rowExtra.addString("c1", "c1_1");
        rowExtra.addString("c2", "c2_1");
        rowExtra.addString("c3", "c2_1");
        rowExtra.addString("c4", "c2_1");
        rowExtra.addString("c5", "c5_1");
        OperationResponse respExtra = session.apply(insertExtra);
        assertFalse(respExtra.hasRowError());
        break;
      } catch (IllegalArgumentException e) {
        if (retried) {
          throw e;
        }
        // Add the missing column and retry.
        if (e.getMessage().contains("Unknown column")) {
          client.alterTable(TABLE_NAME, new AlterTableOptions()
                  .addNullableColumn("c5", Type.STRING));
          // We need to re-open the table to ensure it has the new schema.
          table = client.openTable(TABLE_NAME);
          retried = true;
        } else {
          throw e;
        }
      }
    }
    // Make sure we actually retried.
    assertTrue(retried);

    // Insert a row with the old schema.
    Insert insertOld = table.newInsert();
    PartialRow rowOld = insertOld.getRow();
    rowOld.addString("key", "key_3");
    rowOld.addString("c1", "c1_3");
    rowOld.addString("c2", "c2_3");
    rowOld.addString("c3", "c3_3");
    rowOld.addString("c4", "c4_3");
    OperationResponse respOld = session.apply(insertOld);
    assertFalse(respOld.hasRowError());
  }

  /**
   * This is a test scenario to reproduce conditions described in KUDU-3277.
   * The scenario was failing before the fix:
   *   ** 'java.lang.AssertionError: This Deferred was already called' was
   *       encountered multiple times with the stack exactly as described in
   *       KUDU-3277
   *   ** some flusher threads were unable to join since KuduSession.flush()
   *      would hang (i.e. would not return)
   */
  @MasterServerConfig(flags = {
      // A shorter TTL for tablet locations is necessary to induce more frequent
      // calls to TabletLookupCB.queueBuffer().
      "--table_locations_ttl_ms=500",
  })
  @Test(timeout = 100000)
  public void testConcurrentFlush() throws Exception {
    // This is a very intensive and stressful test scenario, so run it only
    // against Kudu binaries built without sanitizers.
    assumeTrue("this scenario is to run against non-sanitized binaries only",
        KuduBinaryInfo.getSanitizerType() == KuduBinaryInfo.SanitizerType.NONE);
    try {
      AsyncKuduSession.injectLatencyBufferFlushCb(true);

      CreateTableOptions opts = new CreateTableOptions()
          .addHashPartitions(ImmutableList.of("key"), 8)
          .setRangePartitionColumns(ImmutableList.of("key"));

      Schema schema = ClientTestUtil.getBasicSchema();
      PartialRow lowerBoundA = schema.newPartialRow();
      PartialRow upperBoundA = schema.newPartialRow();
      upperBoundA.addInt("key", 0);
      opts.addRangePartition(lowerBoundA, upperBoundA);

      PartialRow lowerBoundB = schema.newPartialRow();
      lowerBoundB.addInt("key", 0);
      PartialRow upperBoundB = schema.newPartialRow();
      opts.addRangePartition(lowerBoundB, upperBoundB);

      KuduTable table = client.createTable(TABLE_NAME, schema, opts);

      final CountDownLatch keepRunning = new CountDownLatch(1);
      final int numSessions = 50;

      List<KuduSession> sessions = new ArrayList<>(numSessions);
      for (int i = 0; i < numSessions; ++i) {
        KuduSession session = client.newSession();
        session.setFlushMode(SessionConfiguration.FlushMode.AUTO_FLUSH_BACKGROUND);
        sessions.add(session);
      }

      List<Thread> flushers = new ArrayList<>(numSessions);
      Random random = RandomUtils.getRandom();
      {
        for (int idx = 0; idx < numSessions; ++idx) {
          final int threadIdx = idx;
          Thread flusher = new Thread(new Runnable() {
            @Override
            public void run() {
              KuduSession session = sessions.get(threadIdx);
              try {
                while (!keepRunning.await(random.nextInt(250), TimeUnit.MILLISECONDS)) {
                  session.flush();
                  assertEquals(0, session.countPendingErrors());
                }
              } catch (Exception e) {
                fail("unexpected exception: " + e);
              }
            }
          });
          flushers.add(flusher);
        }
      }

      final int numRowsPerSession = 10000;
      final CountDownLatch insertersCompleted = new CountDownLatch(numSessions);
      List<Thread> inserters = new ArrayList<>(numSessions);
      {
        for (int idx = 0; idx < numSessions; ++idx) {
          final int threadIdx = idx;
          final int keyStart = threadIdx * numRowsPerSession;
          Thread inserter = new Thread(new Runnable() {
            @Override
            public void run() {
              KuduSession session = sessions.get(threadIdx);
              try {
                for (int key = keyStart; key < keyStart + numRowsPerSession; ++key) {
                  Insert insert = ClientTestUtil.createBasicSchemaInsert(table, key);
                  assertNull(session.apply(insert));
                }
                session.flush();
              } catch (Exception e) {
                fail("unexpected exception: " + e);
              }
              insertersCompleted.countDown();
            }
          });
          inserters.add(inserter);
        }
      }

      for (Thread flusher : flushers) {
        flusher.start();
      }
      for (Thread inserter : inserters) {
        inserter.start();
      }

      // Wait for the inserter threads to finish.
      insertersCompleted.await();
      // Signal the flusher threads to stop.
      keepRunning.countDown();

      for (Thread inserter : inserters) {
        inserter.join();
      }
      for (Thread flusher : flushers) {
        flusher.join();
      }

      KuduScanner scanner = new KuduScanner.KuduScannerBuilder(asyncClient, table)
          .readMode(AsyncKuduScanner.ReadMode.READ_YOUR_WRITES)
          .build();
      assertEquals(numSessions * numRowsPerSession, countRowsInScan(scanner));
    } finally {
      AsyncKuduSession.injectLatencyBufferFlushCb(false);
    }
  }
}<|MERGE_RESOLUTION|>--- conflicted
+++ resolved
@@ -785,8 +785,6 @@
   }
 
   /**
-<<<<<<< HEAD
-=======
    * Test creating a table with non unique primary key in the table schema.
    */
   @Test(timeout = 100000)
@@ -1004,7 +1002,6 @@
   }
 
   /**
->>>>>>> c22794e5
    * Test inserting and retrieving rows from a table that has a range partition
    * with custom hash schema.
    */
