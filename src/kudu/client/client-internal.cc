// Licensed to the Apache Software Foundation (ASF) under one
// or more contributor license agreements.  See the NOTICE file
// distributed with this work for additional information
// regarding copyright ownership.  The ASF licenses this file
// to you under the Apache License, Version 2.0 (the
// "License"); you may not use this file except in compliance
// with the License.  You may obtain a copy of the License at
//
//   http://www.apache.org/licenses/LICENSE-2.0
//
// Unless required by applicable law or agreed to in writing,
// software distributed under the License is distributed on an
// "AS IS" BASIS, WITHOUT WARRANTIES OR CONDITIONS OF ANY
// KIND, either express or implied.  See the License for the
// specific language governing permissions and limitations
// under the License.

#include "kudu/client/client-internal.h"

#include <algorithm>
#include <cstdint>
#include <functional>
#include <limits>
#include <map>
#include <memory>
#include <mutex>
#include <ostream>
#include <random>
#include <string>
#include <type_traits>
#include <utility>
#include <vector>

#include <boost/container/small_vector.hpp>
#include <boost/container/vector.hpp>
#include <gflags/gflags_declare.h>
#include <glog/logging.h>
#include <google/protobuf/stubs/common.h>

#include "kudu/client/authz_token_cache.h"
#include "kudu/client/master_proxy_rpc.h"
#include "kudu/client/master_rpc.h"
#include "kudu/client/meta_cache.h"
#include "kudu/client/schema.h"
#include "kudu/common/common.pb.h"
#include "kudu/common/partition.h"
#include "kudu/common/schema.h"
#include "kudu/common/wire_protocol.h"
#include "kudu/gutil/map-util.h"
#include "kudu/gutil/port.h"
#include "kudu/gutil/strings/human_readable.h"
#include "kudu/gutil/strings/join.h"
#include "kudu/gutil/strings/substitute.h"
#include "kudu/master/master.h"
#include "kudu/master/master.pb.h"
#include "kudu/master/master.proxy.h"
#include "kudu/master/txn_manager.proxy.h"
#include "kudu/rpc/connection.h"
#include "kudu/rpc/request_tracker.h"
#include "kudu/rpc/rpc.h"
#include "kudu/rpc/rpc_controller.h"
#include "kudu/security/cert.h"
#include "kudu/security/tls_context.h"
#include "kudu/util/async_util.h"
#include "kudu/util/logging.h"
#include "kudu/util/net/dns_resolver.h"
#include "kudu/util/net/net_util.h"
#include "kudu/util/net/sockaddr.h"
#include "kudu/util/openssl_util.h"
#include "kudu/util/thread_restrictions.h"

DECLARE_int32(dns_resolver_max_threads_num);
DECLARE_uint32(dns_resolver_cache_capacity_mb);
DECLARE_uint32(dns_resolver_cache_ttl_sec);


using boost::container::small_vector;
using kudu::client::internal::AsyncLeaderMasterRpc;
using kudu::client::internal::ConnectToClusterRpc;
using kudu::client::internal::RemoteTablet;
using kudu::client::internal::RemoteTabletServer;
using kudu::master::AlterTableRequestPB;
using kudu::master::AlterTableResponsePB;
using kudu::master::ConnectToMasterResponsePB;
using kudu::master::CreateTableRequestPB;
using kudu::master::CreateTableResponsePB;
using kudu::master::DeleteTableRequestPB;
using kudu::master::DeleteTableResponsePB;
using kudu::master::GetTableSchemaRequestPB;
using kudu::master::GetTableSchemaResponsePB;
using kudu::master::IsAlterTableDoneRequestPB;
using kudu::master::IsAlterTableDoneResponsePB;
using kudu::master::IsCreateTableDoneRequestPB;
using kudu::master::IsCreateTableDoneResponsePB;
using kudu::master::ListTablesRequestPB;
using kudu::master::ListTablesResponsePB;
using kudu::master::ListTabletServersRequestPB;
using kudu::master::ListTabletServersResponsePB;
using kudu::master::MasterFeatures;
using kudu::master::MasterServiceProxy;
using kudu::master::RecallDeletedTableRequestPB;
using kudu::master::RecallDeletedTableResponsePB;
using kudu::master::TableIdentifierPB;
using kudu::rpc::BackoffType;
using kudu::rpc::CredentialsPolicy;
using kudu::security::SignedTokenPB;
using kudu::transactions::TxnManagerServiceProxy;
using std::map;
using std::pair;
using std::set;
using std::shared_ptr;
using std::string;
using std::unique_ptr;
using std::vector;
using strings::Substitute;

namespace kudu {

namespace security {
class SignedTokenPB;
} // namespace security

namespace client {

Status RetryFunc(const MonoTime& deadline,
                 const string& retry_msg,
                 const string& timeout_msg,
                 const std::function<Status(const MonoTime&, bool*)>& func) {
  DCHECK(deadline.Initialized());

  if (deadline < MonoTime::Now()) {
    return Status::TimedOut(timeout_msg);
  }

  double wait_secs = 0.001;
  const double kMaxSleepSecs = 2;
  while (1) {
    MonoTime func_stime = MonoTime::Now();
    bool retry = true;
    Status s = func(deadline, &retry);
    if (!retry) {
      return s;
    }
    MonoTime now = MonoTime::Now();
    MonoDelta func_time = now - func_stime;

    VLOG(1) << retry_msg << " status=" << s.ToString();
    double secs_remaining = std::numeric_limits<double>::max();
    if (deadline.Initialized()) {
      secs_remaining = (deadline - now).ToSeconds();
    }
    wait_secs = std::min(wait_secs * 1.25, kMaxSleepSecs);

    // We assume that the function will take the same amount of time to run
    // as it did in the previous attempt. If we don't have enough time left
    // to sleep and run it again, we don't bother sleeping and retrying.
    if (wait_secs + func_time.ToSeconds() > secs_remaining) {
      break;
    }

    VLOG(1) << "Waiting for " << HumanReadableElapsedTime::ToShortString(wait_secs)
            << " before retrying...";
    SleepFor(MonoDelta::FromSeconds(wait_secs));
  }

  return Status::TimedOut(timeout_msg);
}

KuduClient::Data::Data()
    : dns_resolver_(new DnsResolver(
          FLAGS_dns_resolver_max_threads_num,
          FLAGS_dns_resolver_cache_capacity_mb * 1024 * 1024,
          MonoDelta::FromSeconds(FLAGS_dns_resolver_cache_ttl_sec))),
      hive_metastore_sasl_enabled_(false),
      latest_observed_timestamp_(KuduClient::kNoTimestamp) {
}

KuduClient::Data::~Data() {
  // Workaround for KUDU-956: the user may close a KuduClient while a flush
  // is still outstanding. In that case, the flush's callback will be the last
  // holder of the client reference, causing it to shut down on the reactor
  // thread. This triggers a ThreadRestrictions crash. It's not critical to
  // fix urgently, because typically once a client is shutting down, latency
  // jitter on the reactor is not a big deal (and DNS resolutions are not in flight).
  ThreadRestrictions::ScopedAllowWait allow_wait;
  dns_resolver_.reset();
}

namespace {

// This random integer is used when making any random choice for replica
// selection. It is static to provide a deterministic selection for any given
// process and therefore also better cache affinity while ensuring that we can
// still benefit from spreading the load across replicas for other processes
// and applications.
int InitRandomSelectionInt() {
  std::random_device rdev;
  std::mt19937 gen(rdev());
  return gen();
}
static const int kRandomSelectionInt = InitRandomSelectionInt();

} // anonymous namespace

RemoteTabletServer* KuduClient::Data::SelectTServer(
    const scoped_refptr<RemoteTablet>& rt,
    const ReplicaSelection selection,
    const set<string>& blacklist,
    vector<RemoteTabletServer*>* candidates) const {
  RemoteTabletServer* ret = nullptr;
  candidates->clear();
  switch (selection) {
    case LEADER_ONLY: {
      ret = rt->LeaderTServer();
      if (ret != nullptr) {
        candidates->push_back(ret);
        if (ContainsKey(blacklist, ret->permanent_uuid())) {
          ret = nullptr;
        }
      }
      break;
    }
    case CLOSEST_REPLICA:
    case FIRST_REPLICA: {
      rt->GetRemoteTabletServers(candidates);
      // Exclude all the blacklisted candidates.
      vector<RemoteTabletServer*> filtered;
      for (RemoteTabletServer* rts : *candidates) {
        if (!ContainsKey(blacklist, rts->permanent_uuid())) {
          filtered.push_back(rts);
        } else {
          VLOG(1) << "Excluding blacklisted tserver " << rts->permanent_uuid();
        }
      }
      if (selection == FIRST_REPLICA) {
        if (!filtered.empty()) {
          ret = filtered[0];
        }
        break;
      }
      // Choose a replica as follows:
      // 1. If there is a replica local to the client according to its IP and
      //    assigned location, pick it. If there are multiple, pick a random one.
      // 2. Otherwise, if there is a replica in the same assigned location,
      //    pick it. If there are multiple, pick a random one.
      // 3. If there are no local replicas or replicas in the same location,
      //    pick a random replica.
      // TODO(wdberkeley): Eventually, the client might use the hierarchical
      // structure of a location to determine proximity.
      // NOTE: this is the same logic implemented in RemoteTablet.java.
      const string client_location = location();
      small_vector<RemoteTabletServer*, 1> local;
      small_vector<RemoteTabletServer*, 3> same_location;
      local.reserve(filtered.size());
      same_location.reserve(filtered.size());
      for (RemoteTabletServer* rts : filtered) {
        bool ts_same_location = !client_location.empty() && client_location == rts->location();
        // Only consider a server "local" if the client is in the same
        // location, or if there is missing location info.
        if (client_location.empty() || rts->location().empty() ||
            ts_same_location) {
          if (IsTabletServerLocal(*rts)) {
            local.push_back(rts);
          }
        }
        if (ts_same_location) {
          same_location.push_back(rts);
        }
      }
      if (!local.empty()) {
        ret = local[kRandomSelectionInt % local.size()];
      } else if (!same_location.empty()) {
        ret = same_location[kRandomSelectionInt % same_location.size()];
      } else if (!filtered.empty()) {
        ret = filtered[kRandomSelectionInt % filtered.size()];
      }
      break;
    }
    default: {
      LOG(FATAL) << "Unknown ReplicaSelection value " << selection;
      break;
    }
  }

  return ret;
}

Status KuduClient::Data::GetTabletServer(KuduClient* client,
                                         const scoped_refptr<RemoteTablet>& rt,
                                         ReplicaSelection selection,
                                         const set<string>& blacklist,
                                         vector<RemoteTabletServer*>* candidates,
                                         RemoteTabletServer** ts) {
  // TODO: write a proper async version of this for async client.
  RemoteTabletServer* ret = SelectTServer(rt, selection, blacklist, candidates);
  if (PREDICT_FALSE(ret == nullptr)) {
    // Construct a blacklist string if applicable.
    string blacklist_string = "";
    if (!blacklist.empty()) {
      blacklist_string = Substitute("(blacklist replicas $0)", JoinStrings(blacklist, ", "));
    }
    return Status::ServiceUnavailable(
        Substitute("No $0 for tablet $1 $2",
                   selection == LEADER_ONLY ? "LEADER" : "replicas",
                   rt->tablet_id(),
                   blacklist_string));
  }
  Synchronizer s;
  ret->InitProxy(client, s.AsStatusCallback());
  RETURN_NOT_OK(s.Wait());

  *ts = ret;
  return Status::OK();
}

Status KuduClient::Data::CreateTable(KuduClient* client,
                                     const CreateTableRequestPB& req,
                                     CreateTableResponsePB* resp,
                                     const MonoTime& deadline,
                                     bool has_range_partition_bounds,
<<<<<<< HEAD
                                     bool has_range_specific_hash_schema) {
=======
                                     bool has_range_specific_hash_schema,
                                     bool has_immutable_column_schema) {
>>>>>>> c22794e5
  vector<uint32_t> features;
  if (has_range_partition_bounds) {
    features.push_back(MasterFeatures::RANGE_PARTITION_BOUNDS);
  }
  if (has_range_specific_hash_schema) {
    features.push_back(MasterFeatures::RANGE_SPECIFIC_HASH_SCHEMA);
  }
<<<<<<< HEAD
=======
  if (has_immutable_column_schema) {
    features.push_back(MasterFeatures::IMMUTABLE_COLUMN_ATTRIBUTE);
  }
>>>>>>> c22794e5
  Synchronizer sync;
  AsyncLeaderMasterRpc<CreateTableRequestPB, CreateTableResponsePB> rpc(
      deadline, client, BackoffType::EXPONENTIAL, req, resp,
      &MasterServiceProxy::CreateTableAsync, "CreateTable", sync.AsStatusCallback(),
      std::move(features));
  rpc.SendRpc();
  return sync.Wait();
}

Status KuduClient::Data::IsCreateTableInProgress(
    KuduClient* client,
    TableIdentifierPB table,
    const MonoTime& deadline,
    bool* create_in_progress) {
  IsCreateTableDoneRequestPB req;
  IsCreateTableDoneResponsePB resp;
  *req.mutable_table() = std::move(table);

  // TODO(aserbin): Add client rpc timeout and use
  // 'default_admin_operation_timeout_' as the default timeout for all
  // admin operations.
  Synchronizer sync;
  AsyncLeaderMasterRpc<IsCreateTableDoneRequestPB, IsCreateTableDoneResponsePB> rpc(
      deadline, client, BackoffType::EXPONENTIAL, req, &resp,
      &MasterServiceProxy::IsCreateTableDoneAsync,
      "IsCreateTableDone", sync.AsStatusCallback(), {});
  rpc.SendRpc();
  RETURN_NOT_OK(sync.Wait());
  *create_in_progress = !resp.done();
  return Status::OK();
}

Status KuduClient::Data::WaitForCreateTableToFinish(
    KuduClient* client,
    TableIdentifierPB table,
    const MonoTime& deadline) {
  return RetryFunc(
      deadline,
      "Waiting on Create Table to be completed",
      "Timed out waiting for Table Creation",
      [&](const MonoTime& deadline, bool* retry) {
        return IsCreateTableInProgress(client, table, deadline, retry);
      });
}

Status KuduClient::Data::DeleteTable(KuduClient* client,
                                     const string& table_name,
                                     const MonoTime& deadline,
                                     bool modify_external_catalogs,
                                     std::optional<uint32_t> reserve_seconds) {
  DeleteTableRequestPB req;
  DeleteTableResponsePB resp;

  req.mutable_table()->set_table_name(table_name);
  req.set_modify_external_catalogs(modify_external_catalogs);
  if (reserve_seconds) {
    req.set_reserve_seconds(*reserve_seconds);
  }
  Synchronizer sync;
  AsyncLeaderMasterRpc<DeleteTableRequestPB, DeleteTableResponsePB> rpc(
      deadline, client, BackoffType::EXPONENTIAL, req, &resp,
      &MasterServiceProxy::DeleteTableAsync, "DeleteTable", sync.AsStatusCallback(), {});
  rpc.SendRpc();
  return sync.Wait();
}

Status KuduClient::Data::RecallTable(KuduClient* client,
                                     const std::string& table_id,
                                     const MonoTime& deadline,
                                     const std::string& new_table_name) {
  RecallDeletedTableRequestPB req;
  RecallDeletedTableResponsePB resp;

  req.mutable_table()->set_table_id(table_id);
  if (!new_table_name.empty()) {
    req.set_new_table_name(new_table_name);
  }
  Synchronizer sync;
  AsyncLeaderMasterRpc<RecallDeletedTableRequestPB, RecallDeletedTableResponsePB> rpc(
      deadline, client, BackoffType::EXPONENTIAL, req, &resp,
      &MasterServiceProxy::RecallDeletedTableAsync, "RecallDeletedTable", sync.AsStatusCallback(),
      {});
  rpc.SendRpc();
  return sync.Wait();
}

Status KuduClient::Data::AlterTable(KuduClient* client,
                                    const AlterTableRequestPB& req,
                                    AlterTableResponsePB* resp,
                                    const MonoTime& deadline,
                                    bool has_add_drop_partition,
<<<<<<< HEAD
                                    bool adding_range_with_custom_hash_schema) {
=======
                                    bool adding_range_with_custom_hash_schema,
                                    bool has_immutable_column_schema) {
>>>>>>> c22794e5
  vector<uint32_t> required_feature_flags;
  if (has_add_drop_partition) {
    required_feature_flags.push_back(MasterFeatures::ADD_DROP_RANGE_PARTITIONS);
  }
  if (adding_range_with_custom_hash_schema) {
    required_feature_flags.push_back(MasterFeatures::RANGE_SPECIFIC_HASH_SCHEMA);
  }
<<<<<<< HEAD
=======
  if (has_immutable_column_schema) {
    required_feature_flags.push_back(MasterFeatures::IMMUTABLE_COLUMN_ATTRIBUTE);
  }
>>>>>>> c22794e5
  Synchronizer sync;
  AsyncLeaderMasterRpc<AlterTableRequestPB, AlterTableResponsePB> rpc(
      deadline, client, BackoffType::EXPONENTIAL, req, resp,
      &MasterServiceProxy::AlterTableAsync, "AlterTable", sync.AsStatusCallback(),
      std::move(required_feature_flags));
  rpc.SendRpc();
  return sync.Wait();
}

Status KuduClient::Data::IsAlterTableInProgress(
    KuduClient* client,
    TableIdentifierPB table,
    const MonoTime& deadline,
    bool* alter_in_progress) {
  IsAlterTableDoneRequestPB req;
  IsAlterTableDoneResponsePB resp;
  *req.mutable_table() = std::move(table);

  Synchronizer sync;
  AsyncLeaderMasterRpc<IsAlterTableDoneRequestPB, IsAlterTableDoneResponsePB> rpc(
      deadline, client, BackoffType::EXPONENTIAL, req, &resp,
      &MasterServiceProxy::IsAlterTableDoneAsync, "IsAlterTableInProgres",
      sync.AsStatusCallback(), {});
  rpc.SendRpc();
  RETURN_NOT_OK(sync.Wait());
  *alter_in_progress = !resp.done();
  return Status::OK();
}

Status KuduClient::Data::WaitForAlterTableToFinish(
    KuduClient* client,
    TableIdentifierPB table,
    const MonoTime& deadline) {
  return RetryFunc(
      deadline,
      "Waiting on Alter Table to be completed",
      "Timed out waiting for AlterTable",
      [&](const MonoTime& deadline, bool* retry) {
        return IsAlterTableInProgress(client, table, deadline, retry);
      });
}

Status KuduClient::Data::ListTablesWithInfo(KuduClient* client,
                                            vector<TableInfo>* tables_info,
                                            const string& filter,
                                            bool list_tablet_with_partition,
                                            bool show_soft_deleted) {
  ListTablesRequestPB req;
  if (!filter.empty()) {
    req.set_name_filter(filter);
  }
  req.set_show_soft_deleted(show_soft_deleted);
  req.set_list_tablet_with_partition(list_tablet_with_partition);

  auto deadline = MonoTime::Now() + client->default_admin_operation_timeout();
  Synchronizer sync;
  ListTablesResponsePB resp;
  AsyncLeaderMasterRpc<ListTablesRequestPB, ListTablesResponsePB> rpc(
      deadline, client, BackoffType::EXPONENTIAL, req, &resp,
      &MasterServiceProxy::ListTablesAsync, "ListTables",
      sync.AsStatusCallback(), {});
  rpc.SendRpc();
  RETURN_NOT_OK(sync.Wait());
  if (resp.has_error()) {
    return StatusFromPB(resp.error().status());
  }
  for (const auto& table : resp.tables()) {
    TableInfo info;
    info.table_name = table.name();
    info.live_row_count = table.has_live_row_count() ? table.live_row_count() : 0;
    info.num_tablets = table.has_num_tablets() ? table.num_tablets() : 0;
    info.num_replicas = table.has_num_replicas() ? table.num_replicas() : 0;
    if (list_tablet_with_partition) {
      for (const auto& pt : table.tablet_with_partition()) {
        Partition partition;
        Partition::FromPB(pt.partition(), &partition);
        PartitionWithTabletId partition_with_tablet_id = {pt.tablet_id(), std::move(partition)};
        info.partition_with_tablet_info.emplace_back(std::move(partition_with_tablet_id));
      }
    }

    // sort by range key
    // Different range partitions of the same table do not intersect.
    // So we just compare the start/begin key of two ranges.
    std::sort(info.partition_with_tablet_info.begin(), info.partition_with_tablet_info.end(),
              [] (const PartitionWithTabletId& lhs, const PartitionWithTabletId& rhs) {
      return lhs.partition.begin().range_key() < rhs.partition.begin().range_key();
    });

    tables_info->emplace_back(std::move(info));
  }

  return Status::OK();
}

Status KuduClient::Data::InitLocalHostNames() {
  // Currently, we just use our configured hostname, and resolve it to come up with
  // a list of potentially local hosts. It would be better to iterate over all of
  // the local network adapters. See KUDU-327.
  string hostname;
  RETURN_NOT_OK(GetFQDN(&hostname));

  // We don't want to consider 'localhost' to be local - otherwise if a misconfigured
  // server reports its own name as localhost, all clients will hammer it.
  if (hostname != "localhost" && hostname != "localhost.localdomain") {
    local_host_names_.insert(hostname);
    VLOG(1) << "Considering host " << hostname << " local";
  }

  vector<Sockaddr> addresses;
  RETURN_NOT_OK_PREPEND(dns_resolver_->ResolveAddresses(HostPort(hostname, 0),
                                                        &addresses),
      Substitute("Could not resolve local host name '$0'", hostname));

  for (const Sockaddr& addr : addresses) {
    // Similar to above, ignore local or wildcard addresses.
    if (addr.IsWildcard()) continue;
    if (addr.IsAnyLocalAddress()) continue;

    VLOG(1) << "Considering host " << addr.host() << " local";
    local_host_names_.insert(addr.host());
  }

  return Status::OK();
}

bool KuduClient::Data::IsLocalHostPort(const HostPort& hp) const {
  if (ContainsKey(local_host_names_, hp.host())) {
    return true;
  }

  // It may be that HostPort is a numeric form (non-reversable) address like
  // 127.0.1.1, etc. In that case we can still consider it local.
  Sockaddr addr;
  return addr.ParseFromNumericHostPort(hp).ok() && addr.IsAnyLocalAddress();
}

bool KuduClient::Data::IsTabletServerLocal(const RemoteTabletServer& rts) const {
  vector<HostPort> host_ports;
  rts.GetHostPorts(&host_ports);
  for (const HostPort& hp : host_ports) {
    if (IsLocalHostPort(hp)) return true;
  }
  return false;
}

Status KuduClient::Data::ListTabletServers(KuduClient* client,
                                           const MonoTime& deadline,
                                           const ListTabletServersRequestPB& req,
                                           ListTabletServersResponsePB* resp) const {
  Synchronizer sync;
  AsyncLeaderMasterRpc<ListTabletServersRequestPB, ListTabletServersResponsePB> rpc(
      deadline, client, BackoffType::EXPONENTIAL, req, resp,
      &MasterServiceProxy::ListTabletServersAsync, "ListTabletServers",
      sync.AsStatusCallback(), {});
  rpc.SendRpc();
  RETURN_NOT_OK(sync.Wait());
  if (resp->has_error()) {
    return StatusFromPB(resp->error().status());
  }
  return Status::OK();
}

bool KuduClient::Data::FetchCachedAuthzToken(const string& table_id, SignedTokenPB* token) {
  return authz_token_cache_.Fetch(table_id, token);
}

void KuduClient::Data::StoreAuthzToken(const string& table_id,
                                       const SignedTokenPB& token) {
  authz_token_cache_.Put(table_id, token);
}

Status KuduClient::Data::OpenTable(KuduClient* client,
                                   const TableIdentifierPB& table_identifier,
                                   client::sp::shared_ptr<KuduTable>* table) {
  KuduSchema schema;
  string table_id;
  string table_name;
  int num_replicas;
  string owner;
  string comment;
  PartitionSchema partition_schema;
  map<string, string> extra_configs;
  MonoTime deadline = MonoTime::Now() + default_admin_operation_timeout_;
  RETURN_NOT_OK(GetTableSchema(client,
                               deadline,
                               table_identifier,
                               &schema,
                               &partition_schema,
                               &table_id,
                               &table_name,
                               &num_replicas,
                               &owner,
                               &comment,
                               &extra_configs));

  // When the table name is specified, use the caller-provided table name.
  // This reduces surprises, e.g., when the HMS integration is on and table
  // names are case-insensitive.
  string effective_table_name = table_identifier.has_table_name() ?
      table_identifier.table_name() :
      table_name;

  // TODO(wdberkeley): In the future, probably will look up the table in some
  //                   map to reuse KuduTable instances.
  table->reset(new KuduTable(client->shared_from_this(),
                             effective_table_name, table_id, num_replicas,
                             owner, comment, schema, partition_schema, extra_configs));

  // When opening a table, clear the existing cached non-covered range entries.
  // This avoids surprises where a new table instance won't be able to see the
  // current range partitions of a table for up to the ttl.
  meta_cache_->ClearNonCoveredRangeEntries(table_id);

  return Status::OK();
}

Status KuduClient::Data::GetTableSchema(KuduClient* client,
                                        const MonoTime& deadline,
                                        const TableIdentifierPB& table,
                                        KuduSchema* schema,
                                        PartitionSchema* partition_schema,
                                        std::string* table_id,
                                        std::string* table_name,
                                        int* num_replicas,
                                        std::string* owner,
                                        std::string* comment,
                                        map<string, string>* extra_configs) {
  GetTableSchemaRequestPB req;
  GetTableSchemaResponsePB resp;

  if (table.has_table_id()) {
    req.mutable_table()->set_table_id(table.table_id());
  } else {
    req.mutable_table()->set_table_name(table.table_name());
  }
  Synchronizer sync;
  AsyncLeaderMasterRpc<GetTableSchemaRequestPB, GetTableSchemaResponsePB> rpc(
      deadline, client, BackoffType::EXPONENTIAL, req, &resp,
      &MasterServiceProxy::GetTableSchemaAsync, "GetTableSchema", sync.AsStatusCallback(), {});
  rpc.SendRpc();
  RETURN_NOT_OK(sync.Wait());
  // Parse the server schema out of the response.
  unique_ptr<Schema> new_schema(new Schema);
  RETURN_NOT_OK(SchemaFromPB(resp.schema(), new_schema.get()));

  // Parse the server partition schema out of the response.
  PartitionSchema new_partition_schema;
  RETURN_NOT_OK(PartitionSchema::FromPB(resp.partition_schema(),
                                        *new_schema,
                                        &new_partition_schema));
  if (schema) {
    delete schema->schema_;
    schema->schema_ = new_schema.release();
  }
  if (partition_schema) {
    *partition_schema = std::move(new_partition_schema);
  }
  if (table_name) {
    *table_name = resp.table_name();
  }
  if (table_id) {
    *table_id = resp.table_id();
  }
  if (num_replicas) {
    *num_replicas = resp.num_replicas();
  }
  if (owner) {
    *owner = resp.owner();
  }
  if (comment) {
    *comment = resp.comment();
  }
  if (extra_configs) {
    map<string, string> result(resp.extra_configs().begin(), resp.extra_configs().end());
    *extra_configs = std::move(result);
  }
  // Cache the authz token if the response came with one. It might not have one
  // if running against an older master that does not support authz tokens.
  if (resp.has_authz_token()) {
    StoreAuthzToken(resp.table_id(), resp.authz_token());
  }
  return Status::OK();
}

void KuduClient::Data::ConnectedToClusterCb(
    const Status& status,
    const pair<Sockaddr, string>& leader_addr_and_name,
    const ConnectToMasterResponsePB& connect_response,
    CredentialsPolicy cred_policy) {

  const auto& leader_addr = leader_addr_and_name.first;
  const auto& leader_hostname = leader_addr_and_name.second;

  // Ensure that all of the CAs reported by the master are trusted
  // in our local TLS configuration.
  if (status.ok()) {
    for (const string& cert_der : connect_response.ca_cert_der()) {
      security::Cert cert;
      Status s = cert.FromString(cert_der, security::DataFormat::DER);
      if (!s.ok()) {
        KLOG_EVERY_N_SECS(WARNING, 5) << "Master " << leader_addr.ToString()
                                     << " provided an unparseable CA cert: "
                                     << s.ToString();
        continue;
      }
      s = messenger_->mutable_tls_context()->AddTrustedCertificate(cert);
      if (!s.ok()) {
        KLOG_EVERY_N_SECS(WARNING, 5) << "Master " << leader_addr.ToString()
                                     << " provided a cert that could not be trusted: "
                                     << s.ToString();
        continue;
      }
    }
  }

  // Adopt the authentication token from the response, if it's been set.
  if (connect_response.has_authn_token()) {
    messenger_->set_authn_token(connect_response.authn_token());
    VLOG(2) << "Received and adopted authn token";
  }

  vector<StatusCallback> cbs;
  {
    std::lock_guard<simple_spinlock> l(leader_master_lock_);
    if (cred_policy == CredentialsPolicy::PRIMARY_CREDENTIALS) {
      leader_master_rpc_primary_creds_.reset();
      cbs.swap(leader_master_callbacks_primary_creds_);
    } else {
      leader_master_rpc_any_creds_.reset();
      cbs.swap(leader_master_callbacks_any_creds_);
    }

    if (status.ok()) {
      leader_master_hostport_ = HostPort(leader_hostname, leader_addr.port());
      master_hostports_.clear();
      for (const auto& hostport : connect_response.master_addrs()) {
        master_hostports_.emplace_back(HostPort(hostport.host(), hostport.port()));
      }

      const auto& hive_config = connect_response.hms_config();
      hive_metastore_uris_ = hive_config.hms_uris();
      hive_metastore_sasl_enabled_ = hive_config.hms_sasl_enabled();
      hive_metastore_uuid_ = hive_config.hms_uuid();

      location_ = connect_response.client_location();
      cluster_id_ = connect_response.cluster_id();

      master_proxy_ = std::make_shared<MasterServiceProxy>(
          messenger_, leader_addr, leader_hostname);
      master_proxy_->set_user_credentials(user_credentials_);

      txn_manager_proxy_ = std::make_shared<TxnManagerServiceProxy>(
          messenger_, leader_addr, leader_hostname);
      txn_manager_proxy_->set_user_credentials(user_credentials_);
    }
  }

  for (const StatusCallback& cb : cbs) {
    cb(status);
  }
}

Status KuduClient::Data::ConnectToCluster(KuduClient* client,
                                          const MonoTime& deadline,
                                          CredentialsPolicy creds_policy) {
  Synchronizer sync;
  ConnectToClusterAsync(client, deadline, sync.AsStatusCallback(), creds_policy);
  return sync.Wait();
}

void KuduClient::Data::ConnectToClusterAsync(KuduClient* client,
                                             const MonoTime& deadline,
                                             const StatusCallback& cb,
                                             CredentialsPolicy creds_policy) {
  DCHECK(deadline.Initialized());

  if (master_server_addrs_.empty()) {
    cb(Status::InvalidArgument("no master address specified"));
  }

  vector<pair<Sockaddr, string>> master_addrs_with_names;
  for (const string& master_server_addr : master_server_addrs_) {
    vector<Sockaddr> addrs;
    HostPort hp;
    Status s = hp.ParseString(master_server_addr, master::Master::kDefaultPort);
    if (s.ok()) {
      // TODO(todd): Until address resolution is done asynchronously, we need
      // to allow waiting as some callers may be reactor threads.
      ThreadRestrictions::ScopedAllowWait allow_wait;
      s = dns_resolver_->ResolveAddresses(hp, &addrs);
    }
    if (!s.ok()) {
      cb(s);
      return;
    }
    if (addrs.empty()) {
      cb(Status::InvalidArgument(Substitute("No master address specified by '$0'",
                                            master_server_addr)));
      return;
    }
    if (addrs.size() > 1) {
      KLOG_EVERY_N_SECS(INFO, 1)
          << Substitute("Specified master server address '$0' resolved to multiple IPs $1. "
                        "Connecting to each one of them.",
                        master_server_addr, Sockaddr::ToCommaSeparatedString(addrs));
    }
    for (const Sockaddr& addr : addrs) {
      master_addrs_with_names.emplace_back(addr, hp.host());
    }
  }

  // This ensures that no more than one ConnectToClusterRpc of each credentials
  // policy is in flight at any time -- there isn't much sense in requesting
  // this information in parallel, since the requests should end up with the
  // same result. Instead, simply piggy-back onto the existing request by adding
  // our the callback to leader_master_callbacks_{any_creds,primary_creds}_.
  std::unique_lock<simple_spinlock> l(leader_master_lock_);

  // Optimize sending out a new request in the presence of already existing
  // requests to the leader master. Depending on the credentials policy for the
  // request, we select different strategies:
  //   * If the new request is of ANY_CREDENTIALS policy, piggy-back it on any
  //     leader master request which is progress.
  //   * If the new request is of PRIMARY_CREDENTIALS, it can by piggy-backed
  //     only on the request of the same type.
  //
  // If this is a request to re-acquire authn token, we allow it to run in
  // parallel with other requests of ANY_CREDENTIALS_TYPE policy, if any.
  // Otherwise it's hard to guarantee that the token re-acquisition request
  // will be sent: there might be other concurrent requests to leader master,
  // they might have different timeout settings and they are retried
  // independently of each other.
  DCHECK(creds_policy == CredentialsPolicy::ANY_CREDENTIALS ||
         creds_policy == CredentialsPolicy::PRIMARY_CREDENTIALS);

  // Decide on which call to piggy-back the callback: if a call with primary
  // credentials is available, piggy-back on that. Otherwise, piggy-back on
  // any-credentials-policy request.
  if (leader_master_rpc_primary_creds_) {
    // Piggy-back on an existing connection with primary credentials.
    leader_master_callbacks_primary_creds_.push_back(cb);
  } else if (leader_master_rpc_any_creds_ &&
             creds_policy == CredentialsPolicy::ANY_CREDENTIALS) {
    // Piggy-back on an existing connection with any credentials.
    leader_master_callbacks_any_creds_.push_back(cb);
  } else {
    // It's time to create a new request which would satisfy the credentials
    // policy.
    scoped_refptr<internal::ConnectToClusterRpc> rpc(
        new internal::ConnectToClusterRpc(
            [this, creds_policy](const Status& status,
                                 const std::pair<Sockaddr, string>& leader_master,
                                 const ConnectToMasterResponsePB& connect_response) {
              this->ConnectedToClusterCb(status, leader_master, connect_response, creds_policy);
            },
        std::move(master_addrs_with_names),
        deadline,
        client->default_rpc_timeout(),
        messenger_,
        user_credentials_,
        creds_policy));

    if (creds_policy == CredentialsPolicy::PRIMARY_CREDENTIALS) {
      DCHECK(!leader_master_rpc_primary_creds_);
      leader_master_rpc_primary_creds_ = rpc;
      leader_master_callbacks_primary_creds_.push_back(cb);
    } else {
      DCHECK(!leader_master_rpc_any_creds_);
      leader_master_rpc_any_creds_ = rpc;
      leader_master_callbacks_any_creds_.push_back(cb);
    }
    l.unlock();
    rpc->SendRpc();
  }
}

Status KuduClient::Data::RetrieveAuthzToken(const KuduTable* table,
                                            const MonoTime& deadline) {
  Synchronizer sync;
  RetrieveAuthzTokenAsync(table, sync.AsStatusCallback(), deadline);
  return sync.Wait();
}

void KuduClient::Data::RetrieveAuthzTokenAsync(const KuduTable* table,
                                               const StatusCallback& cb,
                                               const MonoTime& deadline) {
  DCHECK(deadline.Initialized());
  authz_token_cache_.RetrieveNewAuthzToken(table, cb, deadline);
}

HostPort KuduClient::Data::leader_master_hostport() const {
  std::lock_guard<simple_spinlock> l(leader_master_lock_);
  return leader_master_hostport_;
}

vector<HostPort> KuduClient::Data::master_hostports() const {
  std::lock_guard<simple_spinlock> l(leader_master_lock_);
  return master_hostports_;
}

string KuduClient::Data::location() const {
  std::lock_guard<simple_spinlock> l(leader_master_lock_);
  return location_;
}

string KuduClient::Data::cluster_id() const {
  std::lock_guard<simple_spinlock> l(leader_master_lock_);
  return cluster_id_;
}

shared_ptr<master::MasterServiceProxy> KuduClient::Data::master_proxy() const {
  std::lock_guard<simple_spinlock> l(leader_master_lock_);
  return master_proxy_;
}

std::shared_ptr<transactions::TxnManagerServiceProxy>
KuduClient::Data::txn_manager_proxy() const {
  std::lock_guard<simple_spinlock> l(leader_master_lock_);
  return txn_manager_proxy_;
}

uint64_t KuduClient::Data::GetLatestObservedTimestamp() const {
  return latest_observed_timestamp_.Load();
}

void KuduClient::Data::UpdateLatestObservedTimestamp(uint64_t timestamp) {
  latest_observed_timestamp_.StoreMax(timestamp);
}

} // namespace client
} // namespace kudu<|MERGE_RESOLUTION|>--- conflicted
+++ resolved
@@ -318,12 +318,8 @@
                                      CreateTableResponsePB* resp,
                                      const MonoTime& deadline,
                                      bool has_range_partition_bounds,
-<<<<<<< HEAD
-                                     bool has_range_specific_hash_schema) {
-=======
                                      bool has_range_specific_hash_schema,
                                      bool has_immutable_column_schema) {
->>>>>>> c22794e5
   vector<uint32_t> features;
   if (has_range_partition_bounds) {
     features.push_back(MasterFeatures::RANGE_PARTITION_BOUNDS);
@@ -331,12 +327,9 @@
   if (has_range_specific_hash_schema) {
     features.push_back(MasterFeatures::RANGE_SPECIFIC_HASH_SCHEMA);
   }
-<<<<<<< HEAD
-=======
   if (has_immutable_column_schema) {
     features.push_back(MasterFeatures::IMMUTABLE_COLUMN_ATTRIBUTE);
   }
->>>>>>> c22794e5
   Synchronizer sync;
   AsyncLeaderMasterRpc<CreateTableRequestPB, CreateTableResponsePB> rpc(
       deadline, client, BackoffType::EXPONENTIAL, req, resp,
@@ -428,12 +421,8 @@
                                     AlterTableResponsePB* resp,
                                     const MonoTime& deadline,
                                     bool has_add_drop_partition,
-<<<<<<< HEAD
-                                    bool adding_range_with_custom_hash_schema) {
-=======
                                     bool adding_range_with_custom_hash_schema,
                                     bool has_immutable_column_schema) {
->>>>>>> c22794e5
   vector<uint32_t> required_feature_flags;
   if (has_add_drop_partition) {
     required_feature_flags.push_back(MasterFeatures::ADD_DROP_RANGE_PARTITIONS);
@@ -441,12 +430,9 @@
   if (adding_range_with_custom_hash_schema) {
     required_feature_flags.push_back(MasterFeatures::RANGE_SPECIFIC_HASH_SCHEMA);
   }
-<<<<<<< HEAD
-=======
   if (has_immutable_column_schema) {
     required_feature_flags.push_back(MasterFeatures::IMMUTABLE_COLUMN_ATTRIBUTE);
   }
->>>>>>> c22794e5
   Synchronizer sync;
   AsyncLeaderMasterRpc<AlterTableRequestPB, AlterTableResponsePB> rpc(
       deadline, client, BackoffType::EXPONENTIAL, req, resp,
