// Licensed to the Apache Software Foundation (ASF) under one
// or more contributor license agreements.  See the NOTICE file
// distributed with this work for additional information
// regarding copyright ownership.  The ASF licenses this file
// to you under the Apache License, Version 2.0 (the
// "License"); you may not use this file except in compliance
// with the License.  You may obtain a copy of the License at
//
//   http://www.apache.org/licenses/LICENSE-2.0
//
// Unless required by applicable law or agreed to in writing,
// software distributed under the License is distributed on an
// "AS IS" BASIS, WITHOUT WARRANTIES OR CONDITIONS OF ANY
// KIND, either express or implied.  See the License for the
// specific language governing permissions and limitations
// under the License.

#include <cstdint>
#include <cstdlib>
#include <iostream>
#include <memory>
#include <string>
#include <utility>
#include <vector>

#include <gflags/gflags.h>
#include <glog/logging.h>
#include <gtest/gtest.h>

#include "kudu/client/client-test-util.h"
#include "kudu/client/client.h"
#include "kudu/client/scan_batch.h"
#include "kudu/client/scan_predicate.h"
#include "kudu/client/schema.h"
#include "kudu/client/value.h"
#include "kudu/client/write_op.h"
#include "kudu/common/partial_row.h"
#include "kudu/common/partition.h"
#include "kudu/gutil/port.h"
#include "kudu/gutil/ref_counted.h"
#include "kudu/gutil/stl_util.h"
#include "kudu/gutil/strings/substitute.h"
#include "kudu/master/catalog_manager.h"
#include "kudu/master/master.h"
#include "kudu/master/mini_master.h"
#include "kudu/mini-cluster/internal_mini_cluster.h"
#include "kudu/tablet/tablet.h"
#include "kudu/tablet/tablet_replica.h"
#include "kudu/tserver/mini_tablet_server.h"
#include "kudu/tserver/tablet_server.h"
#include "kudu/tserver/ts_tablet_manager.h"
#include "kudu/util/curl_util.h"
#include "kudu/util/faststring.h"
#include "kudu/util/metrics.h"
#include "kudu/util/net/sockaddr.h"
#include "kudu/util/slice.h"
#include "kudu/util/status.h"
#include "kudu/util/test_macros.h"
#include "kudu/util/test_util.h"

DECLARE_bool(enable_per_range_hash_schemas);
DECLARE_int32(flush_threshold_secs);
DECLARE_int32(heartbeat_interval_ms);
DECLARE_string(webserver_doc_root);

METRIC_DECLARE_counter(scans_started);

using kudu::client::sp::shared_ptr;
using kudu::client::KuduValue;
using kudu::cluster::InternalMiniCluster;
using kudu::cluster::InternalMiniClusterOptions;
using kudu::master::CatalogManager;
using kudu::master::TableInfo;
using kudu::master::TabletInfo;
using kudu::tablet::TabletReplica;
using std::string;
using std::unique_ptr;
using std::vector;
using strings::Substitute;

static constexpr const char* const kKeyColumn = "key";
static constexpr const char* const kIntValColumn = "int_val";
static constexpr const char* const kStringValColumn = "string_val";

namespace kudu {
namespace client {

class FlexPartitioningTest : public KuduTest {
 public:
  FlexPartitioningTest() {
    KuduSchemaBuilder b;
    b.AddColumn(kKeyColumn)->
        Type(KuduColumnSchema::INT32)->
        NotNull()->
        PrimaryKey();
    b.AddColumn(kIntValColumn)->
        Type(KuduColumnSchema::INT32)->
        NotNull();
    b.AddColumn(kStringValColumn)->
        Type(KuduColumnSchema::STRING)->
        Nullable();
    CHECK_OK(b.Build(&schema_));
  }

  virtual int num_tablet_servers() const {
    return 1;
  }

  void SetUp() override {
    KuduTest::SetUp();

    // Reduce the TS<->Master heartbeat interval to speed up testing.
    FLAGS_heartbeat_interval_ms = 10;

    // Ensure the static pages are not available as tests are written based
    // on this value of the flag
    FLAGS_webserver_doc_root = "";

    InternalMiniClusterOptions opt;
    opt.num_tablet_servers = num_tablet_servers();
    // Start minicluster and wait for tablet servers to connect to master.
    cluster_.reset(new InternalMiniCluster(env_, std::move(opt)));
    ASSERT_OK(cluster_->Start());

    // Connect to the cluster.
    ASSERT_OK(KuduClientBuilder()
        .add_master_server_addr(
            cluster_->mini_master()->bound_rpc_addr().ToString())
        .Build(&client_));
  }

 protected:
  typedef unique_ptr<KuduRangePartition> RangePartition;
  typedef vector<RangePartition> RangePartitions;

  static Status ApplyInsert(KuduSession* session,
                            const shared_ptr<KuduTable>& table,
                            int32_t key_val,
                            int32_t int_val,
                            string string_val) {
    unique_ptr<KuduInsert> insert(table->NewInsert());
    RETURN_NOT_OK(insert->mutable_row()->SetInt32(kKeyColumn, key_val));
    RETURN_NOT_OK(insert->mutable_row()->SetInt32(kIntValColumn, int_val));
    RETURN_NOT_OK(insert->mutable_row()->SetStringCopy(
        kStringValColumn, std::move(string_val)));
    return session->Apply(insert.release());
  }

  static Status FetchSessionErrors(KuduSession* session,
                                   vector<KuduError*>* errors = nullptr) {
    if (errors) {
      bool overflowed;
      session->GetPendingErrors(errors, &overflowed);
      if (PREDICT_FALSE(overflowed)) {
        return Status::RuntimeError("session error buffer overflowed");
      }
    }
    return Status::OK();
  }

  Status InsertTestRows(
      const char* table_name,
      int32_t key_beg,
      int32_t key_end,
      KuduSession::FlushMode flush_mode = KuduSession::AUTO_FLUSH_SYNC,
      vector<KuduError*>* errors = nullptr) {
    CHECK_LE(key_beg, key_end);
    shared_ptr<KuduTable> table;
    RETURN_NOT_OK(client_->OpenTable(table_name, &table));
    shared_ptr<KuduSession> session = client_->NewSession();
    RETURN_NOT_OK(session->SetFlushMode(flush_mode));
    session->SetTimeoutMillis(60000);
    for (int32_t key_val = key_beg; key_val < key_end; ++key_val) {
      if (const auto s = ApplyInsert(session.get(),
                                     table,
                                     key_val,
                                     rand(),
                                     std::to_string(rand()));
          !s.ok()) {
        RETURN_NOT_OK(FetchSessionErrors(session.get(), errors));
        return s;
      }
    }

    const auto s = session->Flush();
    if (!s.ok()) {
      RETURN_NOT_OK(FetchSessionErrors(session.get(), errors));
    }

    return s;
  }

  Status CreateTable(const char* table_name, RangePartitions partitions) {
    unique_ptr<KuduTableCreator> table_creator(client_->NewTableCreator());
    table_creator->table_name(table_name)
        .schema(&schema_)
        .num_replicas(1)
        .set_range_partition_columns({ kKeyColumn });

    for (auto& p : partitions) {
      table_creator->add_custom_range_partition(p.release());
    }

    return table_creator->Create();
  }

  static RangePartition CreateRangePartition(const KuduSchema& schema,
                                             const string& key_column,
                                             int32_t lower_bound,
                                             int32_t upper_bound) {
    unique_ptr<KuduPartialRow> lower(schema.NewRow());
    CHECK_OK(lower->SetInt32(key_column, lower_bound));
    unique_ptr<KuduPartialRow> upper(schema.NewRow());
    CHECK_OK(upper->SetInt32(key_column, upper_bound));
    return unique_ptr<KuduRangePartition>(
        new KuduRangePartition(lower.release(), upper.release()));
  }

  RangePartition CreateRangePartition(int32_t lower_bound = 0,
                                      int32_t upper_bound = 100) {
    return CreateRangePartition(schema_, kKeyColumn, lower_bound, upper_bound);
  }

  RangePartition CreateRangePartitionNoLowerBound(int32_t upper_bound) {
    unique_ptr<KuduPartialRow> upper(schema_.NewRow());
    CHECK_OK(upper->SetInt32(kKeyColumn, upper_bound));
    return unique_ptr<KuduRangePartition>(
        new KuduRangePartition(schema_.NewRow(), upper.release()));
  }

  RangePartition CreateRangePartitionNoUpperBound(int32_t lower_bound) {
    unique_ptr<KuduPartialRow> lower(schema_.NewRow());
    CHECK_OK(lower->SetInt32(kKeyColumn, lower_bound));
    return unique_ptr<KuduRangePartition>(
        new KuduRangePartition(lower.release(), schema_.NewRow()));
  }

  void CheckTabletCount(const char* table_name, int expected_count) {
    shared_ptr<KuduTable> table;
    ASSERT_OK(client_->OpenTable(table_name, &table));

    scoped_refptr<master::TableInfo> table_info;
    {
      auto* cm = cluster_->mini_master(0)->master()->catalog_manager();
      CatalogManager::ScopedLeaderSharedLock l(cm);
      ASSERT_OK(cm->GetTableInfo(table->id(), &table_info));
    }
    ASSERT_EQ(expected_count, table_info->num_tablets());
  }

  void CheckTableRowsNum(const char* table_name,
                         int64_t expected_count) {
    shared_ptr<KuduTable> table;
    ASSERT_OK(client_->OpenTable(table_name, &table));
    KuduScanner scanner(table.get());
    ASSERT_OK(scanner.SetSelection(KuduClient::LEADER_ONLY));
    ASSERT_OK(scanner.SetReadMode(KuduScanner::READ_YOUR_WRITES));
    ASSERT_OK(scanner.Open());

    int64_t count = 0;
    KuduScanBatch batch;
    while (scanner.HasMoreRows()) {
      ASSERT_OK(scanner.NextBatch(&batch));
      count += batch.NumRows();
    }
    ASSERT_EQ(expected_count, count);
  }

  void CheckScanWithColumnPredicate(const string& table_name, Slice col_name,
                                    int expected_count, int tablets, int lower, int upper) {
    shared_ptr<KuduTable> table;
    ASSERT_OK(client_->OpenTable(table_name, &table));

    KuduScanner scanner(table.get());
    ASSERT_OK(scanner.SetTimeoutMillis(60000));
    if (lower != INT8_MIN) {
      ASSERT_OK(scanner.AddConjunctPredicate(table->NewComparisonPredicate(
          col_name, KuduPredicate::GREATER_EQUAL, KuduValue::FromInt(lower))));
    }
    if (upper != INT8_MAX) {
      ASSERT_OK(scanner.AddConjunctPredicate(table->NewComparisonPredicate(
          col_name, KuduPredicate::LESS, KuduValue::FromInt(upper))));
    }
    ASSERT_OK(scanner.Open());

    int64_t count = 0;
    while (scanner.HasMoreRows()) {
      KuduScanBatch batch;
      ASSERT_OK(scanner.NextBatch(&batch));
      count += batch.NumRows();
    }
    ASSERT_EQ(count, expected_count);

    NO_FATALS(CheckTabletsScanned(table_name, tablets));
  }

  void CheckTabletsScanned(const string& table_name, int tablets) {
    shared_ptr<KuduTable> table;
    ASSERT_OK(client_->OpenTable(table_name, &table));
    vector<scoped_refptr<master::TabletInfo>> all_tablets_info;
    {
      auto* cm = cluster_->mini_master(0)->master()->catalog_manager();
      CatalogManager::ScopedLeaderSharedLock l(cm);
      scoped_refptr<master::TableInfo> table_info;
      ASSERT_OK(cm->GetTableInfo(table->id(), &table_info));
      table_info->GetAllTablets(&all_tablets_info);
    }

    int64_t tablets_scanned = 0;
    for (const auto& tablet_info : all_tablets_info) {
      for (auto i = 0; i < cluster_->num_tablet_servers(); ++i) {
        scoped_refptr<tablet::TabletReplica> replica;
        ASSERT_TRUE(cluster_->mini_tablet_server(i)->server()->
        tablet_manager()->LookupTablet(tablet_info->id(), &replica));
        ASSERT_TRUE(replica->tablet()->GetMetricEntity());
        auto scans_started = METRIC_scans_started.Instantiate(replica->tablet()->GetMetricEntity());
        tablets_scanned += scans_started->value();
        scans_started->Reset();
      }
    }
    ASSERT_EQ(tablets, tablets_scanned);
  }

  void CheckTableRowsNum(const char* table_name, const char* col_name,
                         int lower, int upper, int expected_row_count) {
    shared_ptr<KuduTable> table;
    ASSERT_OK(client_->OpenTable(table_name, &table));
    KuduScanner scanner(table.get());
    ASSERT_OK(scanner.SetTimeoutMillis(60000));
    ASSERT_OK(scanner.AddConjunctPredicate(table->NewComparisonPredicate(
        col_name, KuduPredicate::GREATER_EQUAL, KuduValue::FromInt(lower))));
    ASSERT_OK(scanner.AddConjunctPredicate(table->NewComparisonPredicate(
        col_name, KuduPredicate::LESS, KuduValue::FromInt(upper))));

    ASSERT_OK(scanner.Open());
    KuduScanBatch batch;
    int live_row_count = 0;
    while (scanner.HasMoreRows()) {
      ASSERT_OK(scanner.NextBatch(&batch));
      live_row_count += batch.NumRows();
    }
    ASSERT_EQ(expected_row_count, live_row_count);
  }

  KuduSchema schema_;
  unique_ptr<InternalMiniCluster> cluster_;
  shared_ptr<KuduClient> client_;
};

// Test for scenarios covering range partitioning with custom bucket schemas
// specified when creating a table.
class FlexPartitioningCreateTableTest : public FlexPartitioningTest {};

TEST_F(FlexPartitioningCreateTableTest, TableWideHashSchema) {
  // Create a table with the following partitions:
  //
  //            hash bucket
  //   key    0           1
  //         -------------------------
  //  <111    x:{key}     x:{key}
  constexpr const char* const kTableName = "TableWideHashSchema";

  unique_ptr<KuduTableCreator> table_creator(client_->NewTableCreator());
  table_creator->table_name(kTableName)
      .schema(&schema_)
      .num_replicas(1)
      .add_hash_partitions({ kKeyColumn }, 2)
      .set_range_partition_columns({ kKeyColumn });

  // Add a range partition with the table-wide hash partitioning rules.
  {
    unique_ptr<KuduPartialRow> lower(schema_.NewRow());
    ASSERT_OK(lower->SetInt32(kKeyColumn, INT32_MIN));
    unique_ptr<KuduPartialRow> upper(schema_.NewRow());
    ASSERT_OK(upper->SetInt32(kKeyColumn, 111));
    table_creator->add_range_partition(lower.release(), upper.release());
  }

  ASSERT_OK(table_creator->Create());
  NO_FATALS(CheckTabletCount(kTableName, 2));
  ASSERT_OK(InsertTestRows(kTableName, -111, 111, KuduSession::MANUAL_FLUSH));
  NO_FATALS(CheckTableRowsNum(kTableName, 222));
}

TEST_F(FlexPartitioningCreateTableTest, EmptyTableWideHashSchema) {
  constexpr const char* const kTableName = "EmptyTableWideHashSchema";

  unique_ptr<KuduTableCreator> table_creator(client_->NewTableCreator());
  table_creator->table_name(kTableName)
      .schema(&schema_)
      .num_replicas(1)
      .set_range_partition_columns({ kKeyColumn });

  // Add a range partition with the table-wide hash partitioning rules: no hash
  // bucketing at all.
  {
    unique_ptr<KuduPartialRow> lower(schema_.NewRow());
    ASSERT_OK(lower->SetInt32(kKeyColumn, INT32_MIN));
    unique_ptr<KuduPartialRow> upper(schema_.NewRow());
    ASSERT_OK(upper->SetInt32(kKeyColumn, 111));
    table_creator->add_range_partition(lower.release(), upper.release());
  }

  // Add a custom range: no hash bucketing as well.
  {
    auto p = CreateRangePartition(111, 222);
    table_creator->add_custom_range_partition(p.release());
  }

  ASSERT_OK(table_creator->Create());
  // There should be 2 tablets total: one per each range created.
  NO_FATALS(CheckTabletCount(kTableName, 2));
  ASSERT_OK(InsertTestRows(kTableName, -111, 222, KuduSession::MANUAL_FLUSH));
  NO_FATALS(CheckTableRowsNum(kTableName, 333));
}

// Create tables with range partitions using custom hash bucket schemas only.
TEST_F(FlexPartitioningCreateTableTest, CustomHashSchemaDiffersFromTableWide) {
  // Using one-level hash bucketing { 3, "key" } as the custom hash schema
  // for the newly created range partition. Note that the table-wide hash schema
  // is empty per FlexPartitioningTest::FlexPartitioningTest(), so the attempt
  // to create such a table fails with the Status::NotSupported() status.
  constexpr const char* const kTableName = "3@key";
  RangePartitions partitions;
  partitions.emplace_back(CreateRangePartition(0, 100));
  auto& p = partitions.back();
  ASSERT_OK(p->add_hash_partitions({ kKeyColumn }, 3, 0));
  const auto s = CreateTable(kTableName, std::move(partitions));
  ASSERT_TRUE(s.IsNotSupported()) << s.ToString();
  ASSERT_STR_CONTAINS(s.ToString(),
      "varying number of hash dimensions per range is not yet supported");
}

// TODO(aserbin): re-enable this scenario once varying hash dimensions per range
//                are supported
TEST_F(FlexPartitioningCreateTableTest, DISABLED_SingleCustomRangeEmptyHashSchema) {
  // Create a table with the following partitions:
  //
  //           hash bucket
  //   key    0           1
  //         -------------------------
  //  <111    x:{key}     x:{key}
  // 111-222  -           -
  constexpr const char* const kTableName = "SingleCustomRangeEmptyHashSchema";

  unique_ptr<KuduTableCreator> table_creator(client_->NewTableCreator());
  table_creator->table_name(kTableName)
      .schema(&schema_)
      .num_replicas(1)
      .add_hash_partitions({ kKeyColumn }, 2)
      .set_range_partition_columns({ kKeyColumn });

  // Add a range partition with the table-wide hash partitioning rules.
  {
    unique_ptr<KuduPartialRow> lower(schema_.NewRow());
    ASSERT_OK(lower->SetInt32(kKeyColumn, INT32_MIN));
    unique_ptr<KuduPartialRow> upper(schema_.NewRow());
    ASSERT_OK(upper->SetInt32(kKeyColumn, 111));
    table_creator->add_range_partition(lower.release(), upper.release());
  }

  // Add a range partition with no hash bucketing. Not calling
  // KuduRangePartition::add_hash_partitions() on the newly created range means
  // the range doesn't have any hash bucketing.
  {
    auto p = CreateRangePartition(111, 222);
    table_creator->add_custom_range_partition(p.release());
  }

  ASSERT_OK(table_creator->Create());
  NO_FATALS(CheckTabletCount(kTableName, 3));

  // Make sure it's possible to insert rows into the table for all the existing
  // the partitions: first check the range of table-wide schema, then check
  // the ranges with custom hash schemas.
  ASSERT_OK(InsertTestRows(kTableName, -111, 0));
  NO_FATALS(CheckTableRowsNum(kTableName, 111));
  ASSERT_OK(InsertTestRows(kTableName, 111, 222));
  NO_FATALS(CheckTableRowsNum(kTableName, 222));
}

// Create a table with mixed set of range partitions, using both table-wide and
// custom hash bucket schemas.
TEST_F(FlexPartitioningCreateTableTest, DefaultAndCustomHashSchemas) {
  // Create a table with the following partitions:
  //
  //            hash bucket
  //   key    0           1           2               3
  //         -----------------------------------------------------------
  //  <111    x:{key}     x:{key}     -               -
  // 111-222  x:{key}     x:{key}     x:{key}         -
  // 222-333  x:{key}     x:{key}     x:{key}     x:{key}
  // 333-444  x:{key}     x:{key}     -               -
  constexpr const char* const kTableName = "DefaultAndCustomHashSchemas";

  unique_ptr<KuduTableCreator> table_creator(client_->NewTableCreator());
  table_creator->table_name(kTableName)
      .schema(&schema_)
      .num_replicas(1)
      .add_hash_partitions({ kKeyColumn }, 2)
      .set_range_partition_columns({ kKeyColumn });

  // Add a range partition with the table-wide hash partitioning rules.
  {
    unique_ptr<KuduPartialRow> lower(schema_.NewRow());
    ASSERT_OK(lower->SetInt32(kKeyColumn, INT32_MIN));
    unique_ptr<KuduPartialRow> upper(schema_.NewRow());
    ASSERT_OK(upper->SetInt32(kKeyColumn, 111));
    table_creator->add_range_partition(lower.release(), upper.release());
  }

  // Add a range partition with custom hash sub-partitioning rules:
  // 3 buckets with hash based on the "key" column with hash seed 1.
  {
    auto p = CreateRangePartition(111, 222);
    ASSERT_OK(p->add_hash_partitions({ kKeyColumn }, 3, 1));
    table_creator->add_custom_range_partition(p.release());
  }

  // Add a range partition with custom hash sub-partitioning rules:
  // 4 buckets with hash based on the "key" column with hash seed 2.
  {
    auto p = CreateRangePartition(222, 333);
    ASSERT_OK(p->add_hash_partitions({ kKeyColumn }, 4, 2));
    table_creator->add_custom_range_partition(p.release());
  }

  // Add a range partition with custom hash sub-partitioning rules:
  // 2 buckets hashing on the "key" column with hash seed 3.
  {
    auto p = CreateRangePartition(333, 444);
    ASSERT_OK(p->add_hash_partitions({ kKeyColumn }, 2, 3));
    table_creator->add_custom_range_partition(p.release());
  }

  ASSERT_OK(table_creator->Create());
  NO_FATALS(CheckTabletCount(kTableName, 11));

  // Make sure it's possible to insert rows into the table for all the existing
  // the partitions: first check the range of table-wide schema, then check
  // the ranges with custom hash schemas.
  ASSERT_OK(InsertTestRows(kTableName, -111, 0));
  NO_FATALS(CheckTableRowsNum(kTableName, 111));
  ASSERT_OK(InsertTestRows(kTableName, 111, 444));
  NO_FATALS(CheckTableRowsNum(kTableName, 444));

  // Meanwhile, inserting into non-covered ranges should result in a proper
  // error status return to the client attempting such an operation.
  {
    vector<KuduError*> errors;
    ElementDeleter drop(&errors);
    auto s = InsertTestRows(
        kTableName, 444, 445, KuduSession::AUTO_FLUSH_SYNC, &errors);
    ASSERT_TRUE(s.IsIOError()) << s.ToString();
    ASSERT_STR_CONTAINS(s.ToString(), "failed to flush data");
    ASSERT_EQ(1, errors.size());
    const auto& err = errors[0]->status();
    EXPECT_TRUE(err.IsNotFound()) << err.ToString();
    ASSERT_STR_CONTAINS(err.ToString(),
                        "No tablet covering the requested range partition");
  }
  // Try same as in the scope above, but do so for multiple rows to make sure
  // custom hash bucketing isn't inducing any unexpected side effects.
  {
    constexpr int kNumRows = 10;
    vector<KuduError*> errors;
    ElementDeleter drop(&errors);
    auto s = InsertTestRows(
        kTableName, 445, 445 + kNumRows, KuduSession::MANUAL_FLUSH, &errors);
    ASSERT_TRUE(s.IsIOError()) << s.ToString();
    ASSERT_STR_CONTAINS(s.ToString(), "failed to flush data");
    ASSERT_EQ(kNumRows, errors.size());
    for (const auto& e : errors) {
      const auto& err = e->status();
      EXPECT_TRUE(err.IsNotFound()) << err.ToString();
      ASSERT_STR_CONTAINS(err.ToString(),
                          "No tablet covering the requested range partition");
    }
  }
}

TEST_F(FlexPartitioningCreateTableTest, TabletServerWebUI) {
  // Create a table with the following partitions:
  //
  //            hash bucket
  //   key    0           1           2               3
  //         -----------------------------------------------------------
  //  <111    x:{key}     x:{key}     -               -
  // 111-222  x:{key}     x:{key}     x:{key}         -
  // 222-333  x:{key}     x:{key}     x:{key}     x:{key}
  constexpr const char* const kTableName = "TabletServerWebUI";

  unique_ptr<KuduTableCreator> table_creator(client_->NewTableCreator());
  table_creator->table_name(kTableName)
      .schema(&schema_)
      .num_replicas(1)
      .add_hash_partitions({ kKeyColumn }, 2)
      .set_range_partition_columns({ kKeyColumn });

  // Add a range partition with the table-wide hash partitioning rules.
  {
    unique_ptr<KuduPartialRow> lower(schema_.NewRow());
    ASSERT_OK(lower->SetInt32(kKeyColumn, INT32_MIN));
    unique_ptr<KuduPartialRow> upper(schema_.NewRow());
    ASSERT_OK(upper->SetInt32(kKeyColumn, 111));
    table_creator->add_range_partition(lower.release(), upper.release());
  }

  // Add a range partition with custom hash sub-partitioning rules:
  // 3 buckets with hash based on the "key" column with hash seed 1.
  {
    auto p = CreateRangePartition(111, 222);
    ASSERT_OK(p->add_hash_partitions({ kKeyColumn }, 3, 1));
    table_creator->add_custom_range_partition(p.release());
  }

  // Add a range partition with custom hash sub-partitioning rules:
  // 4 buckets with hash based on the "key" column with hash seed 2.
  {
    auto p = CreateRangePartition(222, 333);
    ASSERT_OK(p->add_hash_partitions({ kKeyColumn }, 4, 2));
    table_creator->add_custom_range_partition(p.release());
  }

  ASSERT_OK(table_creator->Create());
  NO_FATALS(CheckTabletCount(kTableName, 9));

  // Obtain the web page contents
  EasyCurl c;
  faststring buf;
  ASSERT_OK(c.FetchURL(Substitute("http://$0/tablets",
                                  cluster_->mini_tablet_server(0)->bound_http_addr().ToString()),
                       &buf));
  string raw = buf.ToString();

  // Get the list of tablets present in this table
  std::vector<scoped_refptr<TableInfo>> tables;
  {
    CatalogManager::ScopedLeaderSharedLock l(
        cluster_->mini_master(0)->master()->catalog_manager());
    cluster_->mini_master(0)->master()->catalog_manager()->GetAllTables(&tables);
  }
  ASSERT_EQ(1, tables.size());
  vector<scoped_refptr<TabletInfo>> tablets;
  tables.front()->GetAllTablets(&tablets);

  ASSERT_EQ(9, tablets.size());
  // Validate the partition information rendered in the page
  ASSERT_STR_CONTAINS(raw, Substitute("id=$0\"},\"partition\":\"HASH (key) PARTITION 0, "
                                      "RANGE (key) PARTITION -2147483648 <= VALUES < 111",
                                      tablets[0]->id()));
  ASSERT_STR_CONTAINS(raw, Substitute("id=$0\"},\"partition\":\"HASH (key) PARTITION 0, "
                                      "RANGE (key) PARTITION 111 <= VALUES < 222",
                                      tablets[1]->id()));
  ASSERT_STR_CONTAINS(raw, Substitute("id=$0\"},\"partition\":\"HASH (key) PARTITION 0, "
                                      "RANGE (key) PARTITION 222 <= VALUES < 333",
                                      tablets[2]->id()));
  ASSERT_STR_CONTAINS(raw, Substitute("id=$0\"},\"partition\":\"HASH (key) PARTITION 1, "
                                      "RANGE (key) PARTITION -2147483648 <= VALUES < 111",
                                      tablets[3]->id()));
  ASSERT_STR_CONTAINS(raw, Substitute("id=$0\"},\"partition\":\"HASH (key) PARTITION 1, "
                                      "RANGE (key) PARTITION 111 <= VALUES < 222",
                                      tablets[4]->id()));
  ASSERT_STR_CONTAINS(raw, Substitute("id=$0\"},\"partition\":\"HASH (key) PARTITION 1, "
                                      "RANGE (key) PARTITION 222 <= VALUES < 333",
                                      tablets[5]->id()));
  ASSERT_STR_CONTAINS(raw, Substitute("id=$0\"},\"partition\":\"HASH (key) PARTITION 2, "
                                      "RANGE (key) PARTITION 111 <= VALUES < 222",
                                      tablets[6]->id()));
  ASSERT_STR_CONTAINS(raw, Substitute("id=$0\"},\"partition\":\"HASH (key) PARTITION 2, "
                                      "RANGE (key) PARTITION 222 <= VALUES < 333",
                                      tablets[7]->id()));
  ASSERT_STR_CONTAINS(raw, Substitute("id=$0\"},\"partition\":\"HASH (key) PARTITION 3, "
                                      "RANGE (key) PARTITION 222 <= VALUES < 333",
                                      tablets[8]->id()));
}

// Parameters for a single hash dimension.
struct HashDimensionParameters {
  vector<string> columns; // names of the columns to use for hash bucketing
  int32_t num_buckets;    // number of hash buckets
};
std::ostream& operator<<(std::ostream& os,
                         const HashDimensionParameters& params) {
  os << "{columns:{";
  for (const auto& c : params.columns) {
    os << c << ",";
  }
  os << "},";
  os << "num_buckets:" << params.num_buckets << ",";
  return os;
}

// Hash bucketing parameters for a range partition.
typedef vector<HashDimensionParameters> HashPartitionParameters;
std::ostream& operator<<(std::ostream& os,
                         const HashPartitionParameters& params) {
  os << "{";
  for (const auto& e : params) {
    os << e << ",";
  }
  os << "}";
  return os;
}

// Range partition bounds.
struct RangeBounds {
  int32_t lower;  // inclusive lower bound
  int32_t upper;  // exclusive upper bound
};

// The whole set of parameters per range.
struct PerRangeParameters {
  RangeBounds bounds;
  HashPartitionParameters hash_params;
};
std::ostream& operator<<(std::ostream& os,
                         const PerRangeParameters& params) {
  os << "{bounds:["
     << params.bounds.lower << ","
     << params.bounds.upper << "),{";
  for (const auto& hp : params.hash_params) {
    os << hp << ",";
  }
  os << "}}";
  return os;
}

typedef vector<PerRangeParameters> TablePartitionParameters;
std::ostream& operator<<(std::ostream& os,
                         const TablePartitionParameters& params) {
  os << "{";
  for (const auto& per_range_params : params) {
    os << per_range_params;
  }
  os << "}";
  return os;
}

struct PerRangeTestParameters {
  bool allowed;
  TablePartitionParameters partition_params;
  vector<HashDimensionParameters> table_wide_hash_schema_params;
};
std::ostream& operator<<(std::ostream& os,
                         const PerRangeTestParameters& params) {
  os << "allowed:" << std::boolalpha << params.allowed
     << " partition_params:" << params.partition_params;
  return os;
}

class FlexPartitioningCreateTableParamTest :
    public FlexPartitioningCreateTableTest,
    public testing::WithParamInterface<PerRangeTestParameters> {
 public:
  FlexPartitioningCreateTableParamTest() {
    KuduSchemaBuilder b;
    b.AddColumn(kKeyColumn)->Type(KuduColumnSchema::INT32)->NotNull();
    b.AddColumn(kIntValColumn)->Type(KuduColumnSchema::INT32)->NotNull();
    b.AddColumn(kStringValColumn)->Type(KuduColumnSchema::STRING);
    b.SetPrimaryKey({ kKeyColumn, kIntValColumn });
    CHECK_OK(b.Build(&schema_));
  }

  void Run() {
    constexpr const char* const kTableName = "PerRangeHashSchemaVariations";
    unique_ptr<KuduTableCreator> table_creator(client_->NewTableCreator());
    table_creator->table_name(kTableName)
        .schema(&schema_)
        .num_replicas(1)
        .set_range_partition_columns({ kKeyColumn });

    const PerRangeTestParameters& params = GetParam();
    for (const auto& per_range_params : params.partition_params) {
      auto p = CreateRangePartition(per_range_params.bounds.lower,
                                    per_range_params.bounds.upper);
      const auto& hash_params = per_range_params.hash_params;
      for (const auto& hd : hash_params) {
        ASSERT_OK(p->add_hash_partitions(hd.columns, hd.num_buckets, 0));
      }
      table_creator->add_custom_range_partition(p.release());
    }

    for (const auto& table_wide_params : params.table_wide_hash_schema_params) {
      table_creator->add_hash_partitions(table_wide_params.columns,
                                         table_wide_params.num_buckets);
    }

    if (params.allowed) {
      ASSERT_OK(table_creator->Create());
    } else {
      const auto s = table_creator->Create();
      ASSERT_TRUE(s.IsNotSupported()) << s.ToString();
      ASSERT_STR_CONTAINS(s.ToString(),
          "varying number of hash dimensions per range is not yet supported");
    }
  }
};

const vector<PerRangeTestParameters> kPerRangeTestParameters = {
  // A single range with no hashing at all.
  {
    true,
    {
      { { INT32_MIN, 0 }, {} },
    },
    {}  // empty table-wide hash schema
  },
  // A single range with minimal hash schema.
  {
    true,
    {
      { { INT32_MIN, 0 }, { { { kKeyColumn }, 2, } } },
    },
    {
      { { kKeyColumn }, 3 },
    }
  },
  // A single range with hashing on both columns of the primary key.
  {
    true,
    {
      { { INT32_MIN, 0 }, { { { kKeyColumn, kIntValColumn }, 2, } } },
    },
    {
      { { kKeyColumn }, 5 },
    }
  },
  // Varying the number of hash buckets.
  {
    true,
    {
      { {   0, 100 }, { { { kKeyColumn }, 2, } } },
      { { 100, 200 }, { { { kKeyColumn }, 3, } } },
      { { 200, 300 }, { { { kKeyColumn }, 2, } } },
      { { 300, 400 }, { { { kKeyColumn }, 10, } } },
    },
    {
      { { kIntValColumn }, 5 },
    }
  },
  // Varying the set of columns for hash bucketing.
  {
    true,
    {
      { { 100, 200 }, { { { kKeyColumn }, 2, } } },
      { { 200, 300 }, { { { kKeyColumn, kIntValColumn }, 2, } } },
      { { 300, 400 }, { { { kIntValColumn }, 2, } } },
      { { 400, 500 }, { { { kIntValColumn, kKeyColumn }, 2, } } },
    },
    {
      { { kIntValColumn }, 3 },
    }
  },
  // Varying the set of columns for hash bucketing and number of buckets.
  {
    true,
    {
      { { 200, 300 }, { { { kKeyColumn }, 10, } } },
      { { 300, 400 }, { { { kKeyColumn, kIntValColumn }, 2, } } },
      { { 400, 500 }, { { { kKeyColumn, kIntValColumn }, 5, } } },
      { { 500, 600 }, { { { kIntValColumn }, 8, } } },
      { { 600, 700 }, { { { kKeyColumn }, 3, } } },
      { { 700, 800 }, { { { kIntValColumn, kKeyColumn }, 16, } } },
      { { 800, 900 }, { { { kIntValColumn }, 32, } } },
    },
    {
      { { kIntValColumn }, 7 },
    }
  },
  // Below are multiple scenarios with varying number of hash dimensions
  // for hash bucketing.
  {
    false,
    {
      { { INT32_MIN, 0 }, {} },
      { { 0, 100 }, { { { kKeyColumn }, 2 } } },
    },
    {}  // an empty table-wide schema
  },
  {
    false,
    {
      { { INT32_MIN, 0 }, { { { kKeyColumn }, 3 } } },
      { { 0, 100 }, {} },
    },
    {
      { { kKeyColumn }, 8 },
    }
  },
  {
    false,
    {
      { { INT32_MIN, 0 }, {} },
      { {   0, 100 }, { { { kKeyColumn }, 2 } } },
      { { 100, 200 }, {} },
    },
    {}  // an empty table-wide schema
  },
  {
    false,
    {
      { { INT32_MIN, 0 }, { { { kKeyColumn }, 3 } } },
      { {   0, 100 }, {} },
      { { 100, 200 }, { { { kIntValColumn }, 2 } } },
    },
    {}  // an empty table-wide schema
  },
  {
    false,
    {
      { {  0,  100 }, { { { kKeyColumn }, 2 }, { { kIntValColumn }, 2 } } },
      { { 100, 200 }, { { { kKeyColumn, kIntValColumn }, 2 } } },
    },
    {
      { { kKeyColumn }, 7 },
      { { kIntValColumn }, 3 },
    }
  },
  {
    false,
    {
      { { 100, 200 }, { { { kKeyColumn }, 2 }, { { kIntValColumn }, 3 } } },
      { { 200, 300 }, { { { kKeyColumn }, 3 } } },
    },
    {
      { { kKeyColumn }, 7 },
    }
  },
  {
    false,
    {
      { { 300, 400 }, { { { kKeyColumn }, 2 }, { { kIntValColumn }, 3 } } },
      { { 400, 500 }, { { { kKeyColumn }, 3 } } },
    },
    {
      { { kKeyColumn }, 7 },
    }
  },
  {
    false,
    {
      { { 500, 600 }, { { { kKeyColumn }, 10 }, { { kIntValColumn }, 5 } } },
      { { 600, 700 }, { { { kKeyColumn }, 2 } } },
      { { 700, INT32_MAX }, {} },
    },
    {}  // an empty table-wide schema
  },
};
INSTANTIATE_TEST_SUITE_P(Variations, FlexPartitioningCreateTableParamTest,
                         testing::ValuesIn(kPerRangeTestParameters));
TEST_P(FlexPartitioningCreateTableParamTest, PerRangeHashSchemaVariations) {
  NO_FATALS(Run());
}

TEST_F(FlexPartitioningCreateTableTest, CustomHashSchemasVaryingDimensionsNumber) {
  constexpr const char* const kTableName = "CustomHashSchemasVaryingDimensions";

  // Try creating a table with the following partitions:
  //
  //            hash bucket
  //   key    0           1
  //         -------------------------
  //  <111    x:{key}     x:{key}
  // 111-222  -           -
  unique_ptr<KuduTableCreator> table_creator(client_->NewTableCreator());
  table_creator->table_name(kTableName)
      .schema(&schema_)
      .num_replicas(1)
      .add_hash_partitions({ kKeyColumn }, 2)
      .set_range_partition_columns({ kKeyColumn });

  // Add a range partition with the table-wide hash partitioning rules.
  {
    unique_ptr<KuduPartialRow> lower(schema_.NewRow());
    ASSERT_OK(lower->SetInt32(kKeyColumn, INT32_MIN));
    unique_ptr<KuduPartialRow> upper(schema_.NewRow());
    ASSERT_OK(upper->SetInt32(kKeyColumn, 111));
    table_creator->add_range_partition(lower.release(), upper.release());
  }

  // Add a range partition with no hash bucketing. Not calling
  // KuduRangePartition::add_hash_partitions() on the newly created range
  // means the range doesn't have any hash bucketing.
  {
    auto p = CreateRangePartition(111, 222);
    table_creator->add_custom_range_partition(p.release());
  }

  const auto s = table_creator->Create();
  ASSERT_TRUE(s.IsNotSupported()) << s.ToString();
  ASSERT_STR_CONTAINS(s.ToString(),
      "varying number of hash dimensions per range is not yet supported");
}

// This test scenario creates a table with a range partition having no upper
// bound. The range partition has a custom empty hash schema (i.e. no hash
// bucketing for the range) in the presence of non-empty table-wide hash schema.
//
// TODO(aserbin): re-enable this scenario once varying hash dimensions per range
//                are supported
TEST_F(FlexPartitioningCreateTableTest, DISABLED_NoUpperBoundRangeCustomHashSchema) {
  // Create a table with the following partitions:
  //
  //            hash bucket
  //   key    0           1           2
  //         --------------------------------
  //   0-111  x:{key}     x:{key}     x:{key}
  // 111-222  x:{key}     x:{key}     -
  //  >=222   -           -           -
  constexpr const char* const kTableName = "NoUpperBoundRangeCustomHashSchema";

  unique_ptr<KuduTableCreator> table_creator(client_->NewTableCreator());
  table_creator->table_name(kTableName)
      .schema(&schema_)
      .num_replicas(1)
      .add_hash_partitions({ kKeyColumn }, 3)
      .set_range_partition_columns({ kKeyColumn });

  // Add a range partition with the table-wide hash partitioning rules.
  {
    unique_ptr<KuduPartialRow> lower(schema_.NewRow());
    ASSERT_OK(lower->SetInt32(kKeyColumn, 0));
    unique_ptr<KuduPartialRow> upper(schema_.NewRow());
    ASSERT_OK(upper->SetInt32(kKeyColumn, 111));
    table_creator->add_range_partition(lower.release(), upper.release());
  }

  // Add a range partition with custom hash sub-partitioning rules:
  // 2 buckets with hash based on the "key" column with hash seed 1.
  {
    auto p = CreateRangePartition(111, 222);
    ASSERT_OK(p->add_hash_partitions({ kKeyColumn }, 2, 0));
    table_creator->add_custom_range_partition(p.release());
  }

  // Add unbounded range partition with no hash bucketing.
  {
    auto p = CreateRangePartitionNoUpperBound(222);
    table_creator->add_custom_range_partition(p.release());
  }

  ASSERT_OK(table_creator->Create());
  NO_FATALS(CheckTabletCount(kTableName, 6));

  // Make sure it's possible to insert rows into the table for all the existing
  // partitions.
  ASSERT_OK(InsertTestRows(kTableName, 0, 555));
  NO_FATALS(CheckTableRowsNum(kTableName, 555));
}

// Create a table unbounded ranges with custom hash schemas.
TEST_F(FlexPartitioningCreateTableTest, UnboundedRangesWithCustomHashSchemas) {
  constexpr const char* const kTableName =
      "UnboundedRangesWithCustomHashSchemas";

  unique_ptr<KuduTableCreator> table_creator(client_->NewTableCreator());
  table_creator->table_name(kTableName)
      .schema(&schema_)
      .num_replicas(1)
      .add_hash_partitions({ kKeyColumn }, 2)
      .set_range_partition_columns({ kKeyColumn });

  // Add a range partition with custom hash sub-partitioning rules:
  // 3 buckets with hash based on the "key" column with hash seed 1.
  {
    auto p = CreateRangePartitionNoLowerBound(0);
    ASSERT_OK(p->add_hash_partitions({ kKeyColumn }, 3, 1));
    table_creator->add_custom_range_partition(p.release());
  }

  // Add a range partition with custom hash sub-partitioning rules:
  // 5 buckets with hash based on the "key" column with hash seed 2.
  {
    auto p = CreateRangePartitionNoUpperBound(0);
    ASSERT_OK(p->add_hash_partitions({ kKeyColumn }, 5, 2));
    table_creator->add_custom_range_partition(p.release());
  }

  ASSERT_OK(table_creator->Create());
  NO_FATALS(CheckTabletCount(kTableName, 8));

  ASSERT_OK(InsertTestRows(kTableName, -250, -125));
  NO_FATALS(CheckTableRowsNum(kTableName, 125));
  ASSERT_OK(InsertTestRows(kTableName, 125, 250));
  NO_FATALS(CheckTableRowsNum(kTableName, 250));
  ASSERT_OK(InsertTestRows(kTableName, -125, 125));
  NO_FATALS(CheckTableRowsNum(kTableName, 500));
}

// Similar to the UnboundedRangesWithCustomHashSchemas above, but with
// additional range having table-wide table schema.
TEST_F(FlexPartitioningCreateTableTest,
       TwoUnboundedRangesWithCustomHashSchemasAndOneInBetween) {
  constexpr const char* const kTableName =
      "TwoUnboundedRangesWithCustomHashSchemasAndOneInBetween";

  unique_ptr<KuduTableCreator> table_creator(client_->NewTableCreator());
  table_creator->table_name(kTableName)
      .schema(&schema_)
      .num_replicas(1)
      .add_hash_partitions({ kKeyColumn }, 3)
      .set_range_partition_columns({ kKeyColumn });

  // Add a range partition with the table-wide hash partitioning rules.
  {
    unique_ptr<KuduPartialRow> lower(schema_.NewRow());
    ASSERT_OK(lower->SetInt32(kKeyColumn, -111));
    unique_ptr<KuduPartialRow> upper(schema_.NewRow());
    ASSERT_OK(upper->SetInt32(kKeyColumn, 111));
    table_creator->add_range_partition(lower.release(), upper.release());
  }

  // Add a range partition with custom hash sub-partitioning rules:
  // 2 buckets with hash based on the "key" column with hash seed 1.
  {
    auto p = CreateRangePartitionNoLowerBound(-111);
    ASSERT_OK(p->add_hash_partitions({ kKeyColumn }, 2, 1));
    table_creator->add_custom_range_partition(p.release());
  }
  {
    auto p = CreateRangePartitionNoUpperBound(111);
    ASSERT_OK(p->add_hash_partitions({ kKeyColumn }, 5, 2));
    table_creator->add_custom_range_partition(p.release());
  }

  ASSERT_OK(table_creator->Create());
  NO_FATALS(CheckTabletCount(kTableName, 10));  // 3 + 2 + 5 = 10

  // Make sure it's possible to insert rows into the table for all the existing
  // partitions.
  ASSERT_OK(InsertTestRows(kTableName, -500, 500));
  NO_FATALS(CheckTableRowsNum(kTableName, 1000));
}

TEST_F(FlexPartitioningCreateTableTest, ScansWithRangePredicates) {

  constexpr const char* const kTableName = "ScansWithRangePredicates";

  unique_ptr<KuduTableCreator> table_creator(client_->NewTableCreator());
  table_creator->table_name(kTableName)
    .schema(&schema_)
    .num_replicas(1)
    .add_hash_partitions({ kKeyColumn }, 2)
    .set_range_partition_columns({ kKeyColumn });

  // Add a range partition with the table-wide hash partitioning rules.
  {
    unique_ptr<KuduPartialRow> lower(schema_.NewRow());
    ASSERT_OK(lower->SetInt32(kKeyColumn, 0));
    unique_ptr<KuduPartialRow> upper(schema_.NewRow());
    ASSERT_OK(upper->SetInt32(kKeyColumn, 111));
    table_creator->add_range_partition(lower.release(), upper.release());
  }

  // Add a range partition with custom hash sub-partitioning rules:
  // 4 buckets with hash based on the "key" column with hash seed 1.
  {
    auto p = CreateRangePartition(111, 222);
    ASSERT_OK(p->add_hash_partitions({ kKeyColumn }, 4, 1));
    table_creator->add_custom_range_partition(p.release());
  }

  // Add a range partition with custom hash sub-partitioning rules:
  // 3 buckets with hash based on the "key" column with hash seed 1.
  {
    auto p = CreateRangePartition(222, 333);
    ASSERT_OK(p->add_hash_partitions({ kKeyColumn }, 3, 1));
    table_creator->add_custom_range_partition(p.release());
  }

  ASSERT_OK(table_creator->Create());
  NO_FATALS(CheckTabletCount(kTableName, 9));

  ASSERT_OK(InsertTestRows(kTableName, 0, 111));
  NO_FATALS(CheckTableRowsNum(kTableName, 111));
  NO_FATALS(CheckTabletsScanned(kTableName, 9));

  ASSERT_OK(InsertTestRows(kTableName, 111, 222));
  NO_FATALS(CheckTableRowsNum(kTableName, 222));
  NO_FATALS(CheckTabletsScanned(kTableName, 9));

  ASSERT_OK(InsertTestRows(kTableName, 222, 333));
  NO_FATALS(CheckTableRowsNum(kTableName, 333));
  NO_FATALS(CheckTabletsScanned(kTableName, 9));

  // Filler values for lower or upper bound when it's not meant to be set.
  constexpr int lower_filler = INT8_MIN;
  constexpr int upper_filler = INT8_MAX;

  CheckScanWithColumnPredicate(kTableName, "key", 150, 6,  0, 150);
  CheckScanWithColumnPredicate(kTableName, "key", 183, 7, 150, 333);
  CheckScanWithColumnPredicate(kTableName, "key", 75, 2, 0, 75);
  CheckScanWithColumnPredicate(kTableName, "key", 175, 9, 75, 250);
  CheckScanWithColumnPredicate(kTableName, "key", 83, 3, 250, 333);
  CheckScanWithColumnPredicate(kTableName, "key", 1, 1, 0, 1);
  CheckScanWithColumnPredicate(kTableName, "key", 2, 6, 110, 112);
  CheckScanWithColumnPredicate(kTableName, "key", 0, 0, -10, -5);
  CheckScanWithColumnPredicate(kTableName, "key", 0, 0, 350, 400);
  CheckScanWithColumnPredicate(kTableName, "key", 1, 1, 332, 333);
  CheckScanWithColumnPredicate(kTableName, "key", 0, 0, 333, 334);
  CheckScanWithColumnPredicate(kTableName, "key", 100, 2, lower_filler, 100);
  CheckScanWithColumnPredicate(kTableName, "key", 250, 9, lower_filler, 250);
  CheckScanWithColumnPredicate(kTableName, "key", 333, 9, lower_filler, 333);
  CheckScanWithColumnPredicate(kTableName, "key", 333, 9, lower_filler, 334);
  CheckScanWithColumnPredicate(kTableName, "key", 333, 9, -10, upper_filler);
  CheckScanWithColumnPredicate(kTableName, "key", 233, 9, 100, upper_filler);
  CheckScanWithColumnPredicate(kTableName, "key", 133, 7, 200, upper_filler);
  CheckScanWithColumnPredicate(kTableName, "key", 83, 3, 250, upper_filler);
  CheckScanWithColumnPredicate(kTableName, "key", 0, 0, 333, upper_filler);

  // Meanwhile, inserting into non-covered ranges should result in a proper
  // error status return to the client attempting such an operation.
  {
    constexpr int kNumRows = 10;
    vector<KuduError*> errors;
    ElementDeleter drop(&errors);
    auto s = InsertTestRows(
        kTableName, 334, 334 + kNumRows, KuduSession::MANUAL_FLUSH, &errors);
    ASSERT_TRUE(s.IsIOError()) << s.ToString();
    ASSERT_STR_CONTAINS(s.ToString(), "failed to flush data");
    ASSERT_EQ(kNumRows, errors.size());
    for (const auto& e : errors) {
      const auto& err = e->status();
      EXPECT_TRUE(err.IsNotFound()) << err.ToString();
      ASSERT_STR_CONTAINS(err.ToString(),
                          "No tablet covering the requested range partition");
    }
  }
}

TEST_F(FlexPartitioningCreateTableTest, ScansWithRangePredicatesWithSameHashBuckets) {

  constexpr const char* const kTableName = "ScansWithRangePredicatesWithSameHashBuckets";

  unique_ptr<KuduTableCreator> table_creator(client_->NewTableCreator());
  table_creator->table_name(kTableName)
  .schema(&schema_)
  .num_replicas(1)
  .add_hash_partitions({ kKeyColumn }, 3)
  .set_range_partition_columns({ kKeyColumn });

  // Add a range partition with the table-wide hash partitioning rules.
  {
    unique_ptr<KuduPartialRow> lower(schema_.NewRow());
    ASSERT_OK(lower->SetInt32(kKeyColumn, 0));
    unique_ptr<KuduPartialRow> upper(schema_.NewRow());
    ASSERT_OK(upper->SetInt32(kKeyColumn, 111));
    table_creator->add_range_partition(lower.release(), upper.release());
  }

  // Add a range partition with the table-wide hash partitioning rules.
  {
    unique_ptr<KuduPartialRow> lower(schema_.NewRow());
    ASSERT_OK(lower->SetInt32(kKeyColumn, 111));
    unique_ptr<KuduPartialRow> upper(schema_.NewRow());
    ASSERT_OK(upper->SetInt32(kKeyColumn, 222));
    table_creator->add_range_partition(lower.release(), upper.release());
  }

  // Add a range partition with the table-wide hash partitioning rules.
  {
    unique_ptr<KuduPartialRow> lower(schema_.NewRow());
    ASSERT_OK(lower->SetInt32(kKeyColumn, 222));
    unique_ptr<KuduPartialRow> upper(schema_.NewRow());
    ASSERT_OK(upper->SetInt32(kKeyColumn, 333));
    table_creator->add_range_partition(lower.release(), upper.release());
  }


  ASSERT_OK(table_creator->Create());
  NO_FATALS(CheckTabletCount(kTableName, 9));

  ASSERT_OK(InsertTestRows(kTableName, 0, 111));
  NO_FATALS(CheckTableRowsNum(kTableName, 111));
  NO_FATALS(CheckTabletsScanned(kTableName, 9));

  ASSERT_OK(InsertTestRows(kTableName, 111, 222));
  NO_FATALS(CheckTableRowsNum(kTableName, 222));
  NO_FATALS(CheckTabletsScanned(kTableName, 9));

  ASSERT_OK(InsertTestRows(kTableName, 222, 333));
  NO_FATALS(CheckTableRowsNum(kTableName, 333));
  NO_FATALS(CheckTabletsScanned(kTableName, 9));

  // Filler values for lower or upper bound when it's not meant to be set.
  constexpr int lower_filler = INT8_MIN;
  constexpr int upper_filler = INT8_MAX;

  // The test cases commented out below fail. Initially, it was thought to be a regression but these
  // failures are not reproducible in a real cluster.
  CheckScanWithColumnPredicate(kTableName, "key", 150, 6, 0, 150);
  CheckScanWithColumnPredicate(kTableName, "key", 183, 6, 150, 333);
  CheckScanWithColumnPredicate(kTableName, "key", 75, 3, 0, 75);
  CheckScanWithColumnPredicate(kTableName, "key", 175, 9, 75, 250);
  CheckScanWithColumnPredicate(kTableName, "key", 83, 3, 250, 333);
  CheckScanWithColumnPredicate(kTableName, "key", 1, 1, 0, 1);
  CheckScanWithColumnPredicate(kTableName, "key", 1, 1, 110, 111);
  CheckScanWithColumnPredicate(kTableName, "key", 3, 6, 110, 113);
  CheckScanWithColumnPredicate(kTableName, "key", 1, 1, 332, 333);
  CheckScanWithColumnPredicate(kTableName, "key", 0, 0, 333, 334);
  CheckScanWithColumnPredicate(kTableName, "key", 0, 0, -10, -5);
  CheckScanWithColumnPredicate(kTableName, "key", 0, 0, 350, 400);
  CheckScanWithColumnPredicate(kTableName, "key", 100, 3, lower_filler, 100);
  CheckScanWithColumnPredicate(kTableName, "key", 250, 9, lower_filler, 250);
  CheckScanWithColumnPredicate(kTableName, "key", 333, 9, lower_filler, 333);
  CheckScanWithColumnPredicate(kTableName, "key", 333, 9, lower_filler, 334);
  CheckScanWithColumnPredicate(kTableName, "key", 333, 9, -10, upper_filler);
  CheckScanWithColumnPredicate(kTableName, "key", 233, 9, 100, upper_filler);
  CheckScanWithColumnPredicate(kTableName, "key", 133, 6, 200, upper_filler);
  CheckScanWithColumnPredicate(kTableName, "key", 83, 3, 250, upper_filler);
  CheckScanWithColumnPredicate(kTableName, "key", 0, 0, 333, upper_filler);

  // Meanwhile, inserting into non-covered ranges should result in a proper
  // error status return to the client attempting such an operation.
  {
    constexpr int kNumRows = 10;
    vector<KuduError*> errors;
    ElementDeleter drop(&errors);
    auto s = InsertTestRows(
        kTableName, 334, 334 + kNumRows, KuduSession::MANUAL_FLUSH, &errors);
    ASSERT_TRUE(s.IsIOError()) << s.ToString();
    ASSERT_STR_CONTAINS(s.ToString(), "failed to flush data");
    ASSERT_EQ(kNumRows, errors.size());
    for (const auto& e : errors) {
      const auto& err = e->status();
      EXPECT_TRUE(err.IsNotFound()) << err.ToString();
      ASSERT_STR_CONTAINS(err.ToString(),
                          "No tablet covering the requested range partition");
    }
  }
}

TEST_F(FlexPartitioningCreateTableTest, ScansWithNonCoveringRanges) {

  constexpr const char* const kTableName = "ScansWithNonCoveringRanges";

  unique_ptr<KuduTableCreator> table_creator(client_->NewTableCreator());
  table_creator->table_name(kTableName)
  .schema(&schema_)
  .num_replicas(1)
  .add_hash_partitions({ kKeyColumn }, 2)
  .set_range_partition_columns({ kKeyColumn });

  // Add a range partition with custom hash sub-partitioning rules:
  // 4 buckets with hash based on the "key" column with hash seed 1.
  {
    auto p = CreateRangePartition(0, 111);
    ASSERT_OK(p->add_hash_partitions({ kKeyColumn }, 4, 1));
    table_creator->add_custom_range_partition(p.release());
  }

  // Add a range partition with the table-wide hash partitioning rules.
  {
    unique_ptr<KuduPartialRow> lower(schema_.NewRow());
    ASSERT_OK(lower->SetInt32(kKeyColumn, 222));
    unique_ptr<KuduPartialRow> upper(schema_.NewRow());
    ASSERT_OK(upper->SetInt32(kKeyColumn, 333));
    table_creator->add_range_partition(lower.release(), upper.release());
  }

  // Add a range partition with custom hash sub-partitioning rules:
  // 3 buckets with hash based on the "key" column with hash seed 1.
  {
    auto p = CreateRangePartition(444, 555);
    ASSERT_OK(p->add_hash_partitions({ kKeyColumn }, 3, 1));
    table_creator->add_custom_range_partition(p.release());
  }

  ASSERT_OK(table_creator->Create());
  NO_FATALS(CheckTabletCount(kTableName, 9));

  ASSERT_OK(InsertTestRows(kTableName, 0, 111));
  NO_FATALS(CheckTableRowsNum(kTableName, 111));
  NO_FATALS(CheckTabletsScanned(kTableName, 9));

  ASSERT_OK(InsertTestRows(kTableName, 222, 333));
  NO_FATALS(CheckTableRowsNum(kTableName, 222));
  NO_FATALS(CheckTabletsScanned(kTableName, 9));

  ASSERT_OK(InsertTestRows(kTableName, 444, 555));
  NO_FATALS(CheckTableRowsNum(kTableName, 333));
  NO_FATALS(CheckTabletsScanned(kTableName, 9));

  // Filler values for lower or upper bound when it's not meant to be set.
  constexpr int lower_filler = INT8_MIN;
  constexpr int upper_filler = INT8_MAX;

  CheckScanWithColumnPredicate(kTableName, "key", 111, 4, -10, 111);
  CheckScanWithColumnPredicate(kTableName, "key", 111, 4, -10, 150);
  CheckScanWithColumnPredicate(kTableName, "key", 111, 2, 150, 333);
  CheckScanWithColumnPredicate(kTableName, "key", 33, 6, 100, 244);
  CheckScanWithColumnPredicate(kTableName, "key", 111, 2, 144, 344);
  CheckScanWithColumnPredicate(kTableName, "key", 333, 9, -50, 600);
  CheckScanWithColumnPredicate(kTableName, "key", 222, 5, 150, 600);
  CheckScanWithColumnPredicate(kTableName, "key", 1, 1, 0, 1);
  CheckScanWithColumnPredicate(kTableName, "key", 0, 0, -10, -5);
  CheckScanWithColumnPredicate(kTableName, "key", 0, 0, 600, 650);
  CheckScanWithColumnPredicate(kTableName, "key", 1, 1, 554, 555);
  CheckScanWithColumnPredicate(kTableName, "key", 0, 0, 555, 556);
  CheckScanWithColumnPredicate(kTableName, "key", 111, 4, lower_filler, 150);
  CheckScanWithColumnPredicate(kTableName, "key", 222, 6, lower_filler, 350);
  CheckScanWithColumnPredicate(kTableName, "key", 333, 9, lower_filler, 560);
  CheckScanWithColumnPredicate(kTableName, "key", 333, 9, -10, upper_filler);
  CheckScanWithColumnPredicate(kTableName, "key", 222, 5, 150, upper_filler);
  CheckScanWithColumnPredicate(kTableName, "key", 111, 3, 350, upper_filler);
}

// Negative tests scenarios to cover non-OK status codes for various operations
// related to custom hash bucket schema per range.
TEST_F(FlexPartitioningCreateTableTest, Negatives) {
  // Try adding hash partitions on an empty set of columns.
  {
    auto p = CreateRangePartition();
    const auto s = p->add_hash_partitions({}, 2, 0);
    ASSERT_TRUE(s.IsInvalidArgument()) << s.ToString();
    ASSERT_STR_CONTAINS(
        s.ToString(), "set of columns for hash partitioning must not be empty");
  }

  // Try adding hash partitions with just one bucket.
  {
    auto p = CreateRangePartition();
    const auto s = p->add_hash_partitions({ kKeyColumn }, 1, 0);
    ASSERT_TRUE(s.IsInvalidArgument()) << s.ToString();
    ASSERT_STR_CONTAINS(
        s.ToString(),
        "at least two buckets are required to establish hash partitioning");
  }

  // Try adding hash partition on a non-existent column: appropriate error
  // surfaces during table creation.
  {
    RangePartitions partitions;
    partitions.emplace_back(CreateRangePartition());
    auto& p = partitions.back();
    ASSERT_OK(p->add_hash_partitions({ "nonexistent" }, 2, 0));
    const auto s = CreateTable("nicetry", std::move(partitions));
    ASSERT_TRUE(s.IsInvalidArgument()) << s.ToString();
    ASSERT_STR_CONTAINS(s.ToString(), "unknown column: name: \"nonexistent\"");
  }

  // Try adding creating a table where both range splits and custom hash bucket
  // schema per partition are both specified -- that should not be possible.
  {
    RangePartition p(CreateRangePartition(0, 100));
    ASSERT_OK(p->add_hash_partitions({ kKeyColumn }, 2, 0));

    unique_ptr<KuduPartialRow> split(schema_.NewRow());
    ASSERT_OK(split->SetInt32(kKeyColumn, 50));

    unique_ptr<KuduTableCreator> creator(client_->NewTableCreator());
    creator->table_name("nicetry")
        .schema(&schema_)
        .num_replicas(1)
        .set_range_partition_columns({ kKeyColumn })
        .add_range_partition_split(split.release())
        .add_custom_range_partition(p.release());

    const auto s = creator->Create();
    ASSERT_TRUE(s.IsInvalidArgument()) << s.ToString();
    ASSERT_STR_CONTAINS(
        s.ToString(),
        "split rows and custom hash bucket schemas for ranges are incompatible: "
        "choose one or the other");
  }

  // Same as the sub-scenario above, but using deprecated client API to specify
  // so-called split rows.
  {
    RangePartition p(CreateRangePartition(0, 100));
    ASSERT_OK(p->add_hash_partitions({ kKeyColumn }, 2, 0));

    unique_ptr<KuduPartialRow> split_row(schema_.NewRow());
    ASSERT_OK(split_row->SetInt32(kKeyColumn, 50));

    unique_ptr<KuduTableCreator> creator(client_->NewTableCreator());
    creator->table_name("nicetry")
        .schema(&schema_)
        .num_replicas(1)
        .set_range_partition_columns({ kKeyColumn })
        .add_custom_range_partition(p.release());

#pragma GCC diagnostic push
#pragma GCC diagnostic ignored "-Wdeprecated-declarations"
    creator->split_rows({ split_row.release() });
#pragma GCC diagnostic pop

    const auto s = creator->Create();
    ASSERT_TRUE(s.IsInvalidArgument()) << s.ToString();
    ASSERT_STR_CONTAINS(
        s.ToString(),
        "split rows and custom hash bucket schemas for ranges are incompatible: "
        "choose one or the other");
  }

  {
    constexpr const char* const kTableName = "3@key_x_3@key";
    RangePartitions partitions;
    partitions.emplace_back(CreateRangePartition());
    auto& p = partitions.back();
    ASSERT_OK(p->add_hash_partitions({ kKeyColumn }, 3, 0));
    ASSERT_OK(p->add_hash_partitions({ kKeyColumn }, 3, 1));
    const auto s = CreateTable(kTableName, std::move(partitions));
    ASSERT_TRUE(s.IsInvalidArgument()) << s.ToString();
    ASSERT_STR_CONTAINS(s.ToString(),
                        "hash bucket schema components must not contain "
                        "columns in common");
  }

  {
    constexpr const char* const kTableName = "3@key_x_3@key:int_val";
    RangePartitions partitions;
    partitions.emplace_back(CreateRangePartition());
    auto& p = partitions.back();
    ASSERT_OK(p->add_hash_partitions({ kKeyColumn }, 2, 0));
    ASSERT_OK(p->add_hash_partitions({ kKeyColumn, kIntValColumn }, 3, 1));
    const auto s = CreateTable(kTableName, std::move(partitions));
    ASSERT_TRUE(s.IsInvalidArgument()) << s.ToString();
    ASSERT_STR_CONTAINS(s.ToString(),
                        "hash bucket schema components must not contain "
                        "columns in common");
  }

  {
    constexpr const char* const kTableName = "3@int_val";
    RangePartitions partitions;
    partitions.emplace_back(CreateRangePartition());
    auto& p = partitions.back();
    ASSERT_OK(p->add_hash_partitions({ kIntValColumn }, 2, 0));
    const auto s = CreateTable(kTableName, std::move(partitions));
    ASSERT_TRUE(s.IsInvalidArgument()) << s.ToString();
    ASSERT_STR_CONTAINS(s.ToString(),
                        "must specify only primary key columns for hash "
                        "bucket partition components");
  }

  {
    constexpr const char* const kTableName = "3@string_val";
    RangePartitions partitions;
    partitions.emplace_back(CreateRangePartition());
    auto& p = partitions.back();
    ASSERT_OK(p->add_hash_partitions({ kStringValColumn }, 5, 0));
<<<<<<< HEAD
=======
    const auto s = CreateTable(kTableName, std::move(partitions));
    ASSERT_TRUE(s.IsInvalidArgument()) << s.ToString();
    ASSERT_STR_CONTAINS(s.ToString(),
                        "must specify only primary key columns for hash "
                        "bucket partition components");
  }

  {
    constexpr const char* const kTableName = "2@key_x_3@int_val";
    RangePartitions partitions;
    partitions.emplace_back(CreateRangePartition());
    auto& p = partitions.back();
    ASSERT_OK(p->add_hash_partitions({ kKeyColumn }, 2, 0));
    ASSERT_OK(p->add_hash_partitions({ kIntValColumn }, 3, 1));
>>>>>>> c22794e5
    const auto s = CreateTable(kTableName, std::move(partitions));
    ASSERT_TRUE(s.IsInvalidArgument()) << s.ToString();
    ASSERT_STR_CONTAINS(s.ToString(),
                        "must specify only primary key columns for hash "
                        "bucket partition components");
  }

  {
    constexpr const char* const kTableName = "2@key_x_3@int_val";
    RangePartitions partitions;
    partitions.emplace_back(CreateRangePartition());
    auto& p = partitions.back();
    ASSERT_OK(p->add_hash_partitions({ kKeyColumn }, 2, 0));
    ASSERT_OK(p->add_hash_partitions({ kIntValColumn }, 3, 1));
    const auto s = CreateTable(kTableName, std::move(partitions));
    ASSERT_TRUE(s.IsInvalidArgument()) << s.ToString();
    ASSERT_STR_CONTAINS(s.ToString(),
                        "must specify only primary key columns for hash "
                        "bucket partition components");
  }
}

// This test scenario verifies that ListPartitions() returns correct number
// of partitions for tables with unbounded ranges with custom hash schemas.
// Essentially, this scenario makes sure the logic used by the code to iterate
// over range partitions by employing PartitionPruner's  NextPartitionKey() and
// RemovePartitionKeyRange() methods works as expected.
TEST_F(FlexPartitioningCreateTableTest, UnboundedRangesOneDimensionHash) {
  constexpr const char* const kTableName = "UnboundedRangesOneDimensionHash";

  unique_ptr<KuduTableCreator> table_creator(client_->NewTableCreator());
  table_creator->table_name(kTableName)
      .schema(&schema_)
      .num_replicas(1)
      .add_hash_partitions({ kKeyColumn }, 2)
      .set_range_partition_columns({ kKeyColumn });

  // Add a range partition with the table-wide hash schema.
  {
    unique_ptr<KuduPartialRow> lower(schema_.NewRow());
    unique_ptr<KuduPartialRow> upper(schema_.NewRow());
    ASSERT_OK(upper->SetInt32(kKeyColumn, -10));
    table_creator->add_range_partition(lower.release(), upper.release());
  }

  // Add two range partitions with custom hash schemas.
  {
    auto p = CreateRangePartition(-10, 10);
    ASSERT_OK(p->add_hash_partitions({ kKeyColumn }, 5, 1));
    table_creator->add_custom_range_partition(p.release());
  }
  {
    auto p = CreateRangePartitionNoUpperBound(10);
    ASSERT_OK(p->add_hash_partitions({ kKeyColumn }, 3, 2));
    table_creator->add_custom_range_partition(p.release());
  }

  ASSERT_OK(table_creator->Create());
  NO_FATALS(CheckTabletCount(kTableName, 10));  // 2 + 5 + 3 = 10
  shared_ptr<KuduTable> table;
  ASSERT_OK(client_->OpenTable(kTableName, &table));

  vector<Partition> partitions;
  ASSERT_OK(table->ListPartitions(&partitions));
  ASSERT_EQ(10, partitions.size());

  // Make sure it's possible to insert rows into the table for all the existing
  // partitions.
  ASSERT_OK(InsertTestRows(kTableName, -50, 50));
  NO_FATALS(CheckTableRowsNum(kTableName, 100));
}

// Similar to FlexPartitioningCreateTableTest.UnboundedRangesOneDimensionHash
// abobe, but with two hash dimensions.
TEST_F(FlexPartitioningCreateTableTest, UnboundedRangesTwoDimensionHash) {
  constexpr const char* const kTableName = "UnboundedRangesTwoDimensionHash";
  constexpr const char* const kC0 = "c0";
  constexpr const char* const kC1 = "c1";
  constexpr const char* const kC2 = "c2";

  KuduSchemaBuilder b;
  b.AddColumn(kC0)->Type(KuduColumnSchema::INT32)->NotNull();
  b.AddColumn(kC1)->Type(KuduColumnSchema::INT32)->NotNull();
  b.AddColumn(kC2)->Type(KuduColumnSchema::STRING)->Nullable();
  b.SetPrimaryKey({ kC0, kC1 });
  KuduSchema schema;
  ASSERT_OK(b.Build(&schema));

  auto rows_inserter = [&](int32_t key_beg, int32_t key_end) {
    vector<KuduError*> errors;
    CHECK_LE(key_beg, key_end);
    shared_ptr<KuduTable> table;
    RETURN_NOT_OK(client_->OpenTable(kTableName, &table));
    shared_ptr<KuduSession> session = client_->NewSession();
    RETURN_NOT_OK(session->SetFlushMode(KuduSession::MANUAL_FLUSH));
    session->SetTimeoutMillis(60000);
    for (int32_t key_val = key_beg; key_val < key_end; ++key_val) {
      unique_ptr<KuduInsert> insert(table->NewInsert());
      RETURN_NOT_OK(insert->mutable_row()->SetInt32(kC0, key_val));
      RETURN_NOT_OK(insert->mutable_row()->SetInt32(kC1, key_val));
      RETURN_NOT_OK(insert->mutable_row()->SetStringCopy(kC2, std::to_string(rand())));
      RETURN_NOT_OK(session->Apply(insert.release()));
    }
    return session->Flush();
  };

  // Two range partitions: [-inf, 0)  [0, +inf)
  {
    unique_ptr<KuduTableCreator> table_creator(client_->NewTableCreator());
    table_creator->table_name(kTableName)
        .schema(&schema)
        .num_replicas(1)
        .add_hash_partitions({ kC0 }, 3)
        .add_hash_partitions({ kC1 }, 3)
        .set_range_partition_columns({ kC0 });

    // Add a range partition with the table-wide hash schema.
    {
      unique_ptr<KuduPartialRow> lower(schema.NewRow());
      unique_ptr<KuduPartialRow> upper(schema.NewRow());
      ASSERT_OK(upper->SetInt32(kC0, 0));
      table_creator->add_range_partition(lower.release(), upper.release());
    }

    // Add a range partition with custom hash schema.
    {
      unique_ptr<KuduPartialRow> lower(schema.NewRow());
      ASSERT_OK(lower->SetInt32(kC0, 0));
      unique_ptr<KuduRangePartition> p(
          new KuduRangePartition(lower.release(), schema.NewRow()));
      ASSERT_OK(p->add_hash_partitions({ kC0 }, 2, 0));
      ASSERT_OK(p->add_hash_partitions({ kC1 }, 2, 1));
      table_creator->add_custom_range_partition(p.release());
    }

    ASSERT_OK(table_creator->Create());
    NO_FATALS(CheckTabletCount(kTableName, 13));
    shared_ptr<KuduTable> table;
    ASSERT_OK(client_->OpenTable(kTableName, &table));

    vector<Partition> partitions;
    ASSERT_OK(table->ListPartitions(&partitions));
    ASSERT_EQ(13, partitions.size());

    ASSERT_OK(rows_inserter(-100, 100));
    NO_FATALS(CheckTableRowsNum(kTableName, 200));
    ASSERT_OK(client_->DeleteTable(kTableName));
  }

  // Three range partitions: [-inf, -10)  [-10, 10)  [10, +inf)
  {
    unique_ptr<KuduTableCreator> table_creator(client_->NewTableCreator());
    table_creator->table_name(kTableName)
        .schema(&schema)
        .num_replicas(1)
        .add_hash_partitions({ kC0 }, 2)
        .add_hash_partitions({ kC1 }, 2)
        .set_range_partition_columns({ kC0 });

    // Add a range partition with the table-wide hash schema.
    {
      unique_ptr<KuduPartialRow> lower(schema.NewRow());
      unique_ptr<KuduPartialRow> upper(schema.NewRow());
      ASSERT_OK(upper->SetInt32(kC0, -10));
      table_creator->add_range_partition(lower.release(), upper.release());
    }

    // Add two range partitions with custom hash schemas.
    {
      auto p = CreateRangePartition(schema, kC0, -10, 10);
      ASSERT_OK(p->add_hash_partitions({ kC0 }, 4, 0));
      ASSERT_OK(p->add_hash_partitions({ kC1 }, 5, 1));
      table_creator->add_custom_range_partition(p.release());
    }
    {
      unique_ptr<KuduPartialRow> lower(schema.NewRow());
      ASSERT_OK(lower->SetInt32(kC0, 10));
      unique_ptr<KuduRangePartition> p(
          new KuduRangePartition(lower.release(), schema.NewRow()));
      ASSERT_OK(p->add_hash_partitions({ kC0 }, 3, 2));
      ASSERT_OK(p->add_hash_partitions({ kC1 }, 4, 3));
      table_creator->add_custom_range_partition(p.release());
    }

    ASSERT_OK(table_creator->Create());
    NO_FATALS(CheckTabletCount(kTableName, 36));  // 4 + 20 + 12 = 36
    shared_ptr<KuduTable> table;
    ASSERT_OK(client_->OpenTable(kTableName, &table));

    vector<Partition> partitions;
    ASSERT_OK(table->ListPartitions(&partitions));
    ASSERT_EQ(36, partitions.size());

    ASSERT_OK(rows_inserter(-250, 250));
    NO_FATALS(CheckTableRowsNum(kTableName, 500));
    ASSERT_OK(client_->DeleteTable(kTableName));
  }
}

// When working with a cluster that doesn't support range-specific hash schemas
// for tables, the client should receive proper error while trying to create
// a table with custom hash schema for at least one of its ranges.
TEST_F(FlexPartitioningCreateTableTest, UnsupportedRangeSpecificHashSchema) {
  // Turn off the support for range-specific hash schemas, emulating the
  // situation when a Kudu cluster is running an older version released prior
  // to the introduction of the feature.
  FLAGS_enable_per_range_hash_schemas = false;

  constexpr const char* const kTableName =
      "UnsupportedRangeSpecificHashSchemaCreateTable";

  unique_ptr<KuduTableCreator> table_creator(client_->NewTableCreator());
  table_creator->table_name(kTableName)
      .schema(&schema_)
      .num_replicas(1)
      .add_hash_partitions({ kKeyColumn }, 3)
      .set_range_partition_columns({ kKeyColumn });

  // Add a range partition with the table-wide hash partitioning rules.
  unique_ptr<KuduPartialRow> lower(schema_.NewRow());
  ASSERT_OK(lower->SetInt32(kKeyColumn, 0));
  unique_ptr<KuduPartialRow> upper(schema_.NewRow());
  ASSERT_OK(upper->SetInt32(kKeyColumn, 111));
  table_creator->add_range_partition(lower.release(), upper.release());

  // Add a range partition with custom hash schema.
  auto p = CreateRangePartition(111, 222);
  ASSERT_OK(p->add_hash_partitions({ kKeyColumn }, 5, 0));
  table_creator->add_custom_range_partition(p.release());

  const auto s = table_creator->Create();
  ASSERT_TRUE(s.IsNotSupported()) << s.ToString();
  ASSERT_STR_CONTAINS(s.ToString(), "cluster does not support CreateTable with "
                                    "feature(s) RANGE_SPECIFIC_HASH_SCHEMA");
}

// Test for scenarios covering range partitioning with custom hash schemas
// specified when adding a new custom hash schema partition to a table.
class FlexPartitioningAlterTableTest : public FlexPartitioningTest {};

TEST_F(FlexPartitioningAlterTableTest, AddAndDropCustomRangePartition) {
  // Create a table with the following partitions:
  //
  //            hash bucket
  //   key    0           1
  //         -------------------------
  // <111    x:{key}     x:{key}
  //
  // Later add the following partition:
  //            hash bucket
  //   key    0           1           2
  //         --------------------------------
  // 111-222 x:{key}     x:{key}     x:{key}
  constexpr const char *const kTableName = "AddAndDropCustomRangePartition";

  // Create a table with a single Range partition.
  unique_ptr<KuduTableCreator> table_creator(client_->NewTableCreator());
  unique_ptr<KuduPartialRow> lower(schema_.NewRow());
  ASSERT_OK(lower->SetInt32(kKeyColumn, INT32_MIN));
  unique_ptr<KuduPartialRow> upper(schema_.NewRow());
  ASSERT_OK(upper->SetInt32(kKeyColumn, 111));
  table_creator->table_name(kTableName)
      .schema(&schema_)
      .num_replicas(1)
      .add_hash_partitions({ kKeyColumn }, 2)
      .set_range_partition_columns({ kKeyColumn })
      .add_range_partition(lower.release(), upper.release());
  ASSERT_OK(table_creator->Create());

  NO_FATALS(CheckTabletCount(kTableName, 2));

  // Add a range partition with custom hash sub-partitioning rules:
  // 3 buckets with hash based on the "key" column with hash seed 1.
  {
    unique_ptr<KuduTableAlterer> table_alterer(client_->NewTableAlterer(kTableName));
    auto p = CreateRangePartition(111, 222);
    ASSERT_OK(p->add_hash_partitions({ kKeyColumn }, 3, 1));
    table_alterer->AddRangePartition(p.release());
    ASSERT_OK(table_alterer->Alter());
  }

  NO_FATALS(CheckTabletCount(kTableName, 5));

  // Try adding a range partition with custom hash sub-partitioning rules:
  // 3 buckets with hash based on the "key" column with hash seed 1.
  // 2 buckets with hash based on the "key" column with hash seed 1.
  {
    unique_ptr<KuduTableAlterer> table_alterer(client_->NewTableAlterer(kTableName));
    auto p = CreateRangePartition(222, 333);
    ASSERT_OK(p->add_hash_partitions({ kKeyColumn }, 3, 1));
    ASSERT_OK(p->add_hash_partitions({ kKeyColumn }, 2, 1));
    table_alterer->AddRangePartition(p.release());
    const auto s = table_alterer->Alter();
    ASSERT_TRUE(s.IsNotSupported()) << s.ToString();
    ASSERT_STR_CONTAINS(s.ToString(),
                        "varying number of hash dimensions per range is not yet supported");
  }

  // Drop the successfully created partition.
  {
    unique_ptr<KuduTableAlterer> table_alterer(client_->NewTableAlterer(kTableName));
    unique_ptr<KuduPartialRow> lower_drop(schema_.NewRow());
    ASSERT_OK(lower_drop->SetInt32(kKeyColumn, 111));
    unique_ptr<KuduPartialRow> upper_drop(schema_.NewRow());
    ASSERT_OK(upper_drop->SetInt32(kKeyColumn, 222));
    table_alterer->DropRangePartition(lower_drop.release(), upper_drop.release());
    ASSERT_OK(table_alterer->Alter());
  }

  NO_FATALS(CheckTabletCount(kTableName, 2));
}

TEST_F(FlexPartitioningAlterTableTest, ReadAndWriteToCustomRangePartition) {
  // Create a table with the following partitions:
  //
  //            hash bucket
  //   key    0           1           2               3
  //         -----------------------------------------------------------
  //  <111    x:{key}     x:{key}     -               -

  // Later add the following partitions:
  //            hash bucket
  //   key    0           1           2               3
  //         -----------------------------------------------------------
  // 111-222  x:{key}     x:{key}     x:{key}         -
  // 222-333  x:{key}     x:{key}     x:{key}     x:{key}
  // 333-444  x:{key}     x:{key}     -               -

  constexpr const char* const kTableName = "ReadAndWriteToCustomRangePartition";
  unique_ptr<KuduTableCreator> table_creator(client_->NewTableCreator());
  unique_ptr<KuduPartialRow> lower(schema_.NewRow());
  ASSERT_OK(lower->SetInt32(kKeyColumn, INT32_MIN));
  unique_ptr<KuduPartialRow> upper(schema_.NewRow());
  ASSERT_OK(upper->SetInt32(kKeyColumn, 111));
  table_creator->table_name(kTableName)
      .schema(&schema_)
      .num_replicas(1)
      .add_hash_partitions({ kKeyColumn }, 2)
      .set_range_partition_columns({ kKeyColumn })
      .add_range_partition(lower.release(), upper.release());
  ASSERT_OK(table_creator->Create());

  unique_ptr<KuduTableAlterer> table_alterer(client_->NewTableAlterer(kTableName));
  // Add a range partition with custom hash sub-partitioning rules:
  // 3 buckets with hash based on the "key" column with hash seed 1.
  {
    auto p = CreateRangePartition(111, 222);
    ASSERT_OK(p->add_hash_partitions({ kKeyColumn }, 3, 1));
    table_alterer->AddRangePartition(p.release());
  }

  // Add a range partition with custom hash sub-partitioning rules:
  // 4 buckets with hash based on the "key" column with hash seed 2.
  {
    auto p = CreateRangePartition(222, 333);
    ASSERT_OK(p->add_hash_partitions({ kKeyColumn }, 4, 2));
    table_alterer->AddRangePartition(p.release());
  }

  // Add a range partition with custom hash sub-partitioning rules:
  // 2 buckets hashing on the "key" column with hash seed 3.
  {
    auto p = CreateRangePartition(333, 444);
    ASSERT_OK(p->add_hash_partitions({ kKeyColumn }, 2, 3));
    table_alterer->AddRangePartition(p.release());
  }

  ASSERT_OK(table_alterer->Alter());
  NO_FATALS(CheckTabletCount(kTableName, 11));

  // Make sure it's possible to insert rows into the table for all the existing
  // the partitions: first check the range of table-wide schema, then check
  // the ranges with custom hash schemas.
  ASSERT_OK(InsertTestRows(kTableName, 0, 111));
  NO_FATALS(CheckTableRowsNum(kTableName, 111));
  ASSERT_OK(InsertTestRows(kTableName, 111, 444));
  NO_FATALS(CheckTableRowsNum(kTableName, 444));

  NO_FATALS(CheckTableRowsNum(kTableName, kKeyColumn, 111, 222, 111));
  NO_FATALS(CheckTableRowsNum(kTableName, kKeyColumn, 0, 444, 444));
  // Drop a partition and re-scan
  {
    unique_ptr<KuduTableAlterer> table_alterer_drop(client_->NewTableAlterer(kTableName));
    unique_ptr<KuduPartialRow> lower_drop(schema_.NewRow());
    ASSERT_OK(lower_drop->SetInt32(kKeyColumn, 111));
    unique_ptr<KuduPartialRow> upper_drop(schema_.NewRow());
    ASSERT_OK(upper_drop->SetInt32(kKeyColumn, 222));
    table_alterer_drop->DropRangePartition(lower_drop.release(), upper_drop.release());
    ASSERT_OK(table_alterer_drop->Alter());
  }
  NO_FATALS(CheckTableRowsNum(kTableName, kKeyColumn, 0, 444, 333));

  // Meanwhile, inserting into non-covered ranges should result in a proper
  // error status return to the client attempting such an operation.
  {
    constexpr int kNumRows = 10;
    vector<KuduError*> errors;
    ElementDeleter drop(&errors);
    auto s = InsertTestRows(
        kTableName, 445, 445 + kNumRows, KuduSession::MANUAL_FLUSH, &errors);
    ASSERT_TRUE(s.IsIOError()) << s.ToString();
    ASSERT_STR_CONTAINS(s.ToString(), "failed to flush data");
    ASSERT_EQ(kNumRows, errors.size());
    for (const auto& e : errors) {
      const auto& err = e->status();
      EXPECT_TRUE(err.IsNotFound()) << err.ToString();
      ASSERT_STR_CONTAINS(err.ToString(),
                          "No tablet covering the requested range partition");
    }
  }
}

TEST_F(FlexPartitioningAlterTableTest, ReadAndWriteToUnboundedCustomRangePartition) {
  constexpr const char* const kTableName =
      "ReadAndWriteToUnboundedCustomRangePartition";
  unique_ptr<KuduTableCreator> table_creator(client_->NewTableCreator());
  unique_ptr<KuduPartialRow> lower(schema_.NewRow());
  ASSERT_OK(lower->SetInt32(kKeyColumn, -100));
  unique_ptr<KuduPartialRow> upper(schema_.NewRow());
  ASSERT_OK(upper->SetInt32(kKeyColumn, 100));
  table_creator->table_name(kTableName)
      .schema(&schema_)
      .num_replicas(1)
      .add_hash_partitions({ kKeyColumn }, 2)
      .set_range_partition_columns({ kKeyColumn })
      .add_range_partition(lower.release(), upper.release());
  ASSERT_OK(table_creator->Create());

  unique_ptr<KuduTableAlterer> table_alterer(client_->NewTableAlterer(kTableName));
  {
    auto p = CreateRangePartitionNoLowerBound(-100);
    ASSERT_OK(p->add_hash_partitions({ kKeyColumn }, 3, 1));
    table_alterer->AddRangePartition(p.release());
  }
  {
    auto p = CreateRangePartitionNoUpperBound(100);
    ASSERT_OK(p->add_hash_partitions({ kKeyColumn }, 4, 2));
    table_alterer->AddRangePartition(p.release());
  }
  ASSERT_OK(table_alterer->Alter());
  NO_FATALS(CheckTabletCount(kTableName, 9));  // 2 + 3 + 4 = 9

  // Make sure it's possible to insert rows into the table for all the existing
  // the partitions: first check the range of table-wide schema, then check
  // the ranges with custom hash schemas.
  ASSERT_OK(InsertTestRows(kTableName, -100, 100));
  NO_FATALS(CheckTableRowsNum(kTableName, 200));
  ASSERT_OK(InsertTestRows(kTableName, -200, -100));
  NO_FATALS(CheckTableRowsNum(kTableName, 300));
  ASSERT_OK(InsertTestRows(kTableName, 100, 200));
  NO_FATALS(CheckTableRowsNum(kTableName, 400));
  ASSERT_OK(InsertTestRows(kTableName, INT32_MIN, INT32_MIN + 100));
  NO_FATALS(CheckTableRowsNum(kTableName, 500));
  ASSERT_OK(InsertTestRows(kTableName, INT32_MAX - 100, INT32_MAX));
  NO_FATALS(CheckTableRowsNum(kTableName, 600));

  NO_FATALS(CheckTableRowsNum(kTableName, kKeyColumn, -300, 300, 400));

  // Drop a partition in the middle and re-scan with various ranges.
  {
    unique_ptr<KuduTableAlterer> table_alterer_drop(client_->NewTableAlterer(kTableName));
    unique_ptr<KuduPartialRow> lower_drop(schema_.NewRow());
    ASSERT_OK(lower_drop->SetInt32(kKeyColumn, -100));
    unique_ptr<KuduPartialRow> upper_drop(schema_.NewRow());
    ASSERT_OK(upper_drop->SetInt32(kKeyColumn, 100));
    table_alterer_drop->DropRangePartition(lower_drop.release(), upper_drop.release());
    ASSERT_OK(table_alterer_drop->Alter());
  }
  NO_FATALS(CheckTableRowsNum(kTableName, 400));
  NO_FATALS(CheckTableRowsNum(kTableName, kKeyColumn, 0, 300, 100));
  NO_FATALS(CheckTableRowsNum(kTableName, kKeyColumn, -300, 0, 100));
  NO_FATALS(CheckTableRowsNum(kTableName, kKeyColumn, -200, 200, 200));
  NO_FATALS(CheckTableRowsNum(kTableName, kKeyColumn, -500, 500, 200));
}

// When working with a cluster that doesn't support range-specific hash schemas
// for tables, the client should receive proper error while trying to add
// a range with custom hash schema.
TEST_F(FlexPartitioningAlterTableTest, UnsupportedRangeSpecificHashSchema) {
  // Turn off the support for range-specific hash schemas, emulating the
  // situation when a Kudu cluster is running an older version released prior
  // to the introduction of the feature.
  FLAGS_enable_per_range_hash_schemas = false;

  constexpr const char* const kTableName =
      "UnsupportedRangeSpecificHashSchemaAlterTable";
  constexpr const char* const kErrMsg = "cluster does not support AlterTable "
      "with feature(s) RANGE_SPECIFIC_HASH_SCHEMA";

  unique_ptr<KuduTableCreator> table_creator(client_->NewTableCreator());
  table_creator->table_name(kTableName)
      .schema(&schema_)
      .num_replicas(1)
      .add_hash_partitions({ kKeyColumn }, 2)
      .set_range_partition_columns({ kKeyColumn });

  // Add a range partition with the table-wide hash partitioning rules.
  unique_ptr<KuduPartialRow> lower(schema_.NewRow());
  ASSERT_OK(lower->SetInt32(kKeyColumn, 0));
  unique_ptr<KuduPartialRow> upper(schema_.NewRow());
  ASSERT_OK(upper->SetInt32(kKeyColumn, 111));
  table_creator->add_range_partition(lower.release(), upper.release());

  ASSERT_OK(table_creator->Create());

  // Try to add a single range with custom hash schema.
  {
    unique_ptr<KuduTableAlterer> alterer(client_->NewTableAlterer(kTableName));
    auto p = CreateRangePartition(111, 222);
    ASSERT_OK(p->add_hash_partitions({ kKeyColumn }, 5, 0));
    alterer->AddRangePartition(p.release());

    const auto s = alterer->Alter();
    ASSERT_TRUE(s.IsNotSupported()) << s.ToString();
    ASSERT_STR_CONTAINS(s.ToString(), kErrMsg);
  }

  // Try to add a mix of ranges: with the table-wide and custom hash schemas.
  {
    unique_ptr<KuduTableAlterer> alterer(client_->NewTableAlterer(kTableName));

    unique_ptr<KuduPartialRow> lower(schema_.NewRow());
    ASSERT_OK(lower->SetInt32(kKeyColumn, 111));
    unique_ptr<KuduPartialRow> upper(schema_.NewRow());
    ASSERT_OK(upper->SetInt32(kKeyColumn, 222));
    alterer->AddRangePartition(lower.release(), upper.release());

    auto p = CreateRangePartition(222, 333);
    ASSERT_OK(p->add_hash_partitions({ kKeyColumn }, 8, 0));
    alterer->AddRangePartition(p.release());

    const auto s = alterer->Alter();
    ASSERT_TRUE(s.IsNotSupported()) << s.ToString();
    ASSERT_STR_CONTAINS(s.ToString(), kErrMsg);
  }

  // Temporary enable support for the RANGE_SPECIFIC_HASH_SCHEMA feature to add
  // a new range with custom hash schema to be dropped later.
  FLAGS_enable_per_range_hash_schemas = true;
  {
    unique_ptr<KuduTableAlterer> alterer(client_->NewTableAlterer(kTableName));

    auto p0 = CreateRangePartition(111, 222);
    ASSERT_OK(p0->add_hash_partitions({ kKeyColumn }, 5, 0));
    alterer->AddRangePartition(p0.release());

    auto p1 = CreateRangePartition(222, 333);
    ASSERT_OK(p1->add_hash_partitions({ kKeyColumn }, 8, 0));
    alterer->AddRangePartition(p1.release());

    ASSERT_OK(alterer->Alter());
  }
  // Disable the support for the RANGE_SPECIFIC_HASH_SCHEMA.
  FLAGS_enable_per_range_hash_schemas = false;

  // Dropping ranges with the table-wide or custom hash schemas should be fine
  // even if the cluster doesn't support the RANGE_SPECIFIC_HASH_SCHEMA schema
  // It's rather a hypothetical situation unless they toggle the flag after
  // adding ranges with custom hash schemas or running older Kudu binaries with
  // new data.
  {
    unique_ptr<KuduTableAlterer> alterer(client_->NewTableAlterer(kTableName));
    unique_ptr<KuduPartialRow> lower(schema_.NewRow());
    ASSERT_OK(lower->SetInt32(kKeyColumn, 111));
    unique_ptr<KuduPartialRow> upper(schema_.NewRow());
    ASSERT_OK(upper->SetInt32(kKeyColumn, 222));
    alterer->DropRangePartition(lower.release(), upper.release());
    ASSERT_OK(alterer->Alter());
  }

  // Dropping tables having ranges with custom hash schema should be fine
  // even if the server side has no RANGE_SPECIFIC_HASH_SCHEMA feature.
  ASSERT_OK(client_->DeleteTable(kTableName));
}

// Make sure adding and dropping ranges with the table-wide hash schema works
// as expected.
TEST_F(FlexPartitioningAlterTableTest, AddDropTableWideHashSchemaPartitions) {
  constexpr const char* const kTableName =
      "AddDropTableWideHashSchemaPartitions";

  unique_ptr<KuduTableCreator> table_creator(client_->NewTableCreator());
  table_creator->table_name(kTableName)
      .schema(&schema_)
      .num_replicas(1)
      .add_hash_partitions({ kKeyColumn }, 2)
      .set_range_partition_columns({ kKeyColumn });

  // Add a range partition with the table-wide hash partitioning rules.
  {
    unique_ptr<KuduPartialRow> lower(schema_.NewRow());
    ASSERT_OK(lower->SetInt32(kKeyColumn, 0));
    unique_ptr<KuduPartialRow> upper(schema_.NewRow());
    ASSERT_OK(upper->SetInt32(kKeyColumn, 111));
    table_creator->add_range_partition(lower.release(), upper.release());
  }

  ASSERT_OK(table_creator->Create());

  ASSERT_OK(InsertTestRows(kTableName, 0, 111));
  NO_FATALS(CheckTableRowsNum(kTableName, 111));

  // To have mix of ranges, add a single range with custom hash schema.
  {
    unique_ptr<KuduTableAlterer> alterer(client_->NewTableAlterer(kTableName));
    auto p = CreateRangePartition(-111, 0);
    ASSERT_OK(p->add_hash_partitions({ kKeyColumn }, 5, 1));
    alterer->AddRangePartition(p.release());
    ASSERT_OK(alterer->Alter());
  }

  ASSERT_OK(InsertTestRows(kTableName, -111, 0));
  NO_FATALS(CheckTableRowsNum(kTableName, 222));

  // Add one more range partition with the table-wide hash schema.
  {
    unique_ptr<KuduTableAlterer> alterer(client_->NewTableAlterer(kTableName));

    unique_ptr<KuduPartialRow> lower(schema_.NewRow());
    ASSERT_OK(lower->SetInt32(kKeyColumn, 111));
    unique_ptr<KuduPartialRow> upper(schema_.NewRow());
    ASSERT_OK(upper->SetInt32(kKeyColumn, 222));
    alterer->AddRangePartition(lower.release(), upper.release());

    ASSERT_OK(alterer->Alter());
  }

  ASSERT_OK(InsertTestRows(kTableName, 111, 222));
  NO_FATALS(CheckTableRowsNum(kTableName, 333));

  // Drop the ranges with the table-wide hash partitions.
  {
    unique_ptr<KuduTableAlterer> alterer(client_->NewTableAlterer(kTableName));

    {
      unique_ptr<KuduPartialRow> lower(schema_.NewRow());
      ASSERT_OK(lower->SetInt32(kKeyColumn, 111));
      unique_ptr<KuduPartialRow> upper(schema_.NewRow());
      ASSERT_OK(upper->SetInt32(kKeyColumn, 222));
      alterer->DropRangePartition(lower.release(), upper.release());
    }
    {
      unique_ptr<KuduPartialRow> lower(schema_.NewRow());
      ASSERT_OK(lower->SetInt32(kKeyColumn, 0));
      unique_ptr<KuduPartialRow> upper(schema_.NewRow());
      ASSERT_OK(upper->SetInt32(kKeyColumn, 111));
      alterer->DropRangePartition(lower.release(), upper.release());
    }

    ASSERT_OK(alterer->Alter());
  }

  NO_FATALS(CheckTableRowsNum(kTableName, 111));

  ASSERT_OK(client_->DeleteTable(kTableName));
}

// Try adding range partition with custom hash schema where hash columns are
// duplicated across different dimensions. That should not be possible and the
// client should receive a proper error in response.
TEST_F(FlexPartitioningAlterTableTest, AddRangeWithDuplicateHashColumns) {
  constexpr const char* const kCol0 = "c0";
  constexpr const char* const kCol1 = "c1";
  constexpr const char* const kCol2 = "c2";
  constexpr const char* const kErrMsg =
      "hash bucket schema components must not contain columns in common";
  constexpr const char* const kTableName = "AddRangeWithDuplicateHashColumns";


  KuduSchema schema;
  {
    KuduSchemaBuilder b;
    b.AddColumn(kCol0)->Type(KuduColumnSchema::INT32)->NotNull();
    b.AddColumn(kCol1)->Type(KuduColumnSchema::INT32)->NotNull();
    b.AddColumn(kCol2)->Type(KuduColumnSchema::STRING)->Nullable();
    b.SetPrimaryKey({kCol0, kCol1});
    ASSERT_OK(b.Build(&schema));
  }

  unique_ptr<KuduTableCreator> table_creator(client_->NewTableCreator());
  table_creator->table_name(kTableName)
      .schema(&schema)
      .num_replicas(1)
      .add_hash_partitions({ kCol0 }, 2)
      .add_hash_partitions({ kCol1 }, 3)
      .set_range_partition_columns({ kCol0 });

  // Add a range partition with the table-wide hash schema.
  {
    unique_ptr<KuduPartialRow> lower(schema.NewRow());
    ASSERT_OK(lower->SetInt32(kCol0, 0));
    unique_ptr<KuduPartialRow> upper(schema.NewRow());
    ASSERT_OK(upper->SetInt32(kCol0, 111));
    table_creator->add_range_partition(lower.release(), upper.release());
  }
  ASSERT_OK(table_creator->Create());

  // Try to add hash partitions with duplicate hash columns across dimensions.

  {
    unique_ptr<KuduTableAlterer> alterer(client_->NewTableAlterer(kTableName));
    auto p = CreateRangePartition(schema, kCol0, -111, 0);
    ASSERT_OK(p->add_hash_partitions({ kCol0 }, 3, 1));
    ASSERT_OK(p->add_hash_partitions({ kCol0 }, 5, 2));
    alterer->AddRangePartition(p.release());
    const auto s = alterer->Alter();
    ASSERT_TRUE(s.IsInvalidArgument()) << s.ToString();
    ASSERT_STR_CONTAINS(s.ToString(), kErrMsg);
  }

  {
    unique_ptr<KuduTableAlterer> alterer(client_->NewTableAlterer(kTableName));
    auto p = CreateRangePartition(schema, kCol0, -111, 0);
    ASSERT_OK(p->add_hash_partitions({ kCol0, kCol1 }, 3, 3));
    ASSERT_OK(p->add_hash_partitions({ kCol0 }, 2, 4));
    alterer->AddRangePartition(p.release());
    const auto s = alterer->Alter();
    ASSERT_TRUE(s.IsInvalidArgument()) << s.ToString();
    ASSERT_STR_CONTAINS(s.ToString(), kErrMsg);
  }

  {
    unique_ptr<KuduTableAlterer> alterer(client_->NewTableAlterer(kTableName));
    auto p = CreateRangePartition(schema, kCol0, -111, 0);
    ASSERT_OK(p->add_hash_partitions({ kCol1 }, 5, 6));
    ASSERT_OK(p->add_hash_partitions({ kCol0, kCol1 }, 7, 5));
    alterer->AddRangePartition(p.release());
    const auto s = alterer->Alter();
    ASSERT_TRUE(s.IsInvalidArgument()) << s.ToString();
    ASSERT_STR_CONTAINS(s.ToString(), kErrMsg);
  }

  {
    unique_ptr<KuduTableAlterer> alterer(client_->NewTableAlterer(kTableName));
    auto p = CreateRangePartition(schema, kCol0, -111, 0);
    ASSERT_OK(p->add_hash_partitions({ kCol0, kCol1 }, 3, 7));
    ASSERT_OK(p->add_hash_partitions({ kCol1, kCol0 }, 7, 8));
    alterer->AddRangePartition(p.release());
    const auto s = alterer->Alter();
    ASSERT_TRUE(s.IsInvalidArgument()) << s.ToString();
    ASSERT_STR_CONTAINS(s.ToString(), kErrMsg);
  }
}

// This test scenario verifies that ListPartitions() returns correct number
// of partitions for tables with unbounded ranges with custom hash schemas.
// Essentially, this scenario makes sure the logic used by the code to iterate
// over range partitions by employing PartitionPruner's  NextPartitionKey() and
// RemovePartitionKeyRange() methods works as expected.
TEST_F(FlexPartitioningCreateTableTest, UnboundedRangesOneDimensionHash) {
  constexpr const char* const kTableName = "UnboundedRangesOneDimensionHash";

  unique_ptr<KuduTableCreator> table_creator(client_->NewTableCreator());
  table_creator->table_name(kTableName)
      .schema(&schema_)
      .num_replicas(1)
      .add_hash_partitions({ kKeyColumn }, 2)
      .set_range_partition_columns({ kKeyColumn });

  // Add a range partition with the table-wide hash schema.
  {
    unique_ptr<KuduPartialRow> lower(schema_.NewRow());
    unique_ptr<KuduPartialRow> upper(schema_.NewRow());
    ASSERT_OK(upper->SetInt32(kKeyColumn, -10));
    table_creator->add_range_partition(lower.release(), upper.release());
  }

  // Add two range partitions with custom hash schemas.
  {
    auto p = CreateRangePartition(-10, 10);
    ASSERT_OK(p->add_hash_partitions({ kKeyColumn }, 5, 1));
    table_creator->add_custom_range_partition(p.release());
  }
  {
    auto p = CreateRangePartitionNoUpperBound(10);
    ASSERT_OK(p->add_hash_partitions({ kKeyColumn }, 3, 2));
    table_creator->add_custom_range_partition(p.release());
  }

  ASSERT_OK(table_creator->Create());
  NO_FATALS(CheckTabletCount(kTableName, 10));  // 2 + 5 + 3 = 10
  shared_ptr<KuduTable> table;
  ASSERT_OK(client_->OpenTable(kTableName, &table));

  vector<Partition> partitions;
  ASSERT_OK(table->ListPartitions(&partitions));
  ASSERT_EQ(10, partitions.size());

  // Make sure it's possible to insert rows into the table for all the existing
  // partitions.
  ASSERT_OK(InsertTestRows(kTableName, -50, 50));
  NO_FATALS(CheckTableRowsNum(kTableName, 100));
}

// Similar to FlexPartitioningCreateTableTest.UnboundedRangesOneDimensionHash
// abobe, but with two hash dimensions.
TEST_F(FlexPartitioningCreateTableTest, UnboundedRangesTwoDimensionHash) {
  constexpr const char* const kTableName = "UnboundedRangesTwoDimensionHash";
  constexpr const char* const kC0 = "c0";
  constexpr const char* const kC1 = "c1";
  constexpr const char* const kC2 = "c2";

  KuduSchemaBuilder b;
  b.AddColumn(kC0)->Type(KuduColumnSchema::INT32)->NotNull();
  b.AddColumn(kC1)->Type(KuduColumnSchema::INT32)->NotNull();
  b.AddColumn(kC2)->Type(KuduColumnSchema::STRING)->Nullable();
  b.SetPrimaryKey({ kC0, kC1 });
  KuduSchema schema;
  ASSERT_OK(b.Build(&schema));

  auto rows_inserter = [&](int32_t key_beg, int32_t key_end) {
    vector<KuduError*> errors;
    CHECK_LE(key_beg, key_end);
    shared_ptr<KuduTable> table;
    RETURN_NOT_OK(client_->OpenTable(kTableName, &table));
    shared_ptr<KuduSession> session = client_->NewSession();
    RETURN_NOT_OK(session->SetFlushMode(KuduSession::MANUAL_FLUSH));
    session->SetTimeoutMillis(60000);
    for (int32_t key_val = key_beg; key_val < key_end; ++key_val) {
      unique_ptr<KuduInsert> insert(table->NewInsert());
      RETURN_NOT_OK(insert->mutable_row()->SetInt32(kC0, key_val));
      RETURN_NOT_OK(insert->mutable_row()->SetInt32(kC1, key_val));
      RETURN_NOT_OK(insert->mutable_row()->SetStringCopy(kC2, std::to_string(rand())));
      RETURN_NOT_OK(session->Apply(insert.release()));
    }
    return session->Flush();
  };

  // Two range partitions: [-inf, 0)  [0, +inf)
  {
    unique_ptr<KuduTableCreator> table_creator(client_->NewTableCreator());
    table_creator->table_name(kTableName)
        .schema(&schema)
        .num_replicas(1)
        .add_hash_partitions({ kC0 }, 3)
        .add_hash_partitions({ kC1 }, 3)
        .set_range_partition_columns({ kC0 });

    // Add a range partition with the table-wide hash schema.
    {
      unique_ptr<KuduPartialRow> lower(schema.NewRow());
      unique_ptr<KuduPartialRow> upper(schema.NewRow());
      ASSERT_OK(upper->SetInt32(kC0, 0));
      table_creator->add_range_partition(lower.release(), upper.release());
    }

    // Add a range partition with custom hash schema.
    {
      unique_ptr<KuduPartialRow> lower(schema.NewRow());
      ASSERT_OK(lower->SetInt32(kC0, 0));
      unique_ptr<KuduRangePartition> p(
          new KuduRangePartition(lower.release(), schema.NewRow()));
      ASSERT_OK(p->add_hash_partitions({ kC0 }, 2, 0));
      ASSERT_OK(p->add_hash_partitions({ kC1 }, 2, 1));
      table_creator->add_custom_range_partition(p.release());
    }

    ASSERT_OK(table_creator->Create());
    NO_FATALS(CheckTabletCount(kTableName, 13));
    shared_ptr<KuduTable> table;
    ASSERT_OK(client_->OpenTable(kTableName, &table));

    vector<Partition> partitions;
    ASSERT_OK(table->ListPartitions(&partitions));
    ASSERT_EQ(13, partitions.size());

    ASSERT_OK(rows_inserter(-100, 100));
    NO_FATALS(CheckTableRowsNum(kTableName, 200));
    ASSERT_OK(client_->DeleteTable(kTableName));
  }

  // Three range partitions: [-inf, -10)  [-10, 10)  [10, +inf)
  {
    unique_ptr<KuduTableCreator> table_creator(client_->NewTableCreator());
    table_creator->table_name(kTableName)
        .schema(&schema)
        .num_replicas(1)
        .add_hash_partitions({ kC0 }, 2)
        .add_hash_partitions({ kC1 }, 2)
        .set_range_partition_columns({ kC0 });

    // Add a range partition with the table-wide hash schema.
    {
      unique_ptr<KuduPartialRow> lower(schema.NewRow());
      unique_ptr<KuduPartialRow> upper(schema.NewRow());
      ASSERT_OK(upper->SetInt32(kC0, -10));
      table_creator->add_range_partition(lower.release(), upper.release());
    }

    // Add two range partitions with custom hash schemas.
    {
      auto p = CreateRangePartition(schema, kC0, -10, 10);
      ASSERT_OK(p->add_hash_partitions({ kC0 }, 4, 0));
      ASSERT_OK(p->add_hash_partitions({ kC1 }, 5, 1));
      table_creator->add_custom_range_partition(p.release());
    }
    {
      unique_ptr<KuduPartialRow> lower(schema.NewRow());
      ASSERT_OK(lower->SetInt32(kC0, 10));
      unique_ptr<KuduRangePartition> p(
          new KuduRangePartition(lower.release(), schema.NewRow()));
      ASSERT_OK(p->add_hash_partitions({ kC0 }, 3, 2));
      ASSERT_OK(p->add_hash_partitions({ kC1 }, 4, 3));
      table_creator->add_custom_range_partition(p.release());
    }

    ASSERT_OK(table_creator->Create());
    NO_FATALS(CheckTabletCount(kTableName, 36));  // 4 + 20 + 12 = 36
    shared_ptr<KuduTable> table;
    ASSERT_OK(client_->OpenTable(kTableName, &table));

    vector<Partition> partitions;
    ASSERT_OK(table->ListPartitions(&partitions));
    ASSERT_EQ(36, partitions.size());

    ASSERT_OK(rows_inserter(-250, 250));
    NO_FATALS(CheckTableRowsNum(kTableName, 500));
    ASSERT_OK(client_->DeleteTable(kTableName));
  }
}

// When working with a cluster that doesn't support range-specific hash schemas
// for tables, the client should receive proper error while trying to create
// a table with custom hash schema for at least one of its ranges.
TEST_F(FlexPartitioningCreateTableTest, UnsupportedRangeSpecificHashSchema) {
  // Turn off the support for range-specific hash schemas, emulating the
  // situation when a Kudu cluster is running an older version released prior
  // to the introduction of the feature.
  FLAGS_enable_per_range_hash_schemas = false;

  constexpr const char* const kTableName =
      "UnsupportedRangeSpecificHashSchemaCreateTable";

  unique_ptr<KuduTableCreator> table_creator(client_->NewTableCreator());
  table_creator->table_name(kTableName)
      .schema(&schema_)
      .num_replicas(1)
      .add_hash_partitions({ kKeyColumn }, 3)
      .set_range_partition_columns({ kKeyColumn });

  // Add a range partition with the table-wide hash partitioning rules.
  unique_ptr<KuduPartialRow> lower(schema_.NewRow());
  ASSERT_OK(lower->SetInt32(kKeyColumn, 0));
  unique_ptr<KuduPartialRow> upper(schema_.NewRow());
  ASSERT_OK(upper->SetInt32(kKeyColumn, 111));
  table_creator->add_range_partition(lower.release(), upper.release());

  // Add a range partition with custom hash schema.
  auto p = CreateRangePartition(111, 222);
  ASSERT_OK(p->add_hash_partitions({ kKeyColumn }, 5, 0));
  table_creator->add_custom_range_partition(p.release());

  const auto s = table_creator->Create();
  ASSERT_TRUE(s.IsNotSupported()) << s.ToString();
  ASSERT_STR_CONTAINS(s.ToString(), "cluster does not support CreateTable with "
                                    "feature(s) RANGE_SPECIFIC_HASH_SCHEMA");
}

// Test for scenarios covering range partitioning with custom hash schemas
// specified when adding a new custom hash schema partition to a table.
class FlexPartitioningAlterTableTest : public FlexPartitioningTest {};

TEST_F(FlexPartitioningAlterTableTest, AddAndDropCustomRangePartition) {
  // Create a table with the following partitions:
  //
  //            hash bucket
  //   key    0           1
  //         -------------------------
  // <111    x:{key}     x:{key}
  //
  // Later add the following partition:
  //            hash bucket
  //   key    0           1           2
  //         --------------------------------
  // 111-222 x:{key}     x:{key}     x:{key}
  constexpr const char *const kTableName = "AddAndDropCustomRangePartition";

  // Create a table with a single Range partition.
  unique_ptr<KuduTableCreator> table_creator(client_->NewTableCreator());
  unique_ptr<KuduPartialRow> lower(schema_.NewRow());
  ASSERT_OK(lower->SetInt32(kKeyColumn, INT32_MIN));
  unique_ptr<KuduPartialRow> upper(schema_.NewRow());
  ASSERT_OK(upper->SetInt32(kKeyColumn, 111));
  table_creator->table_name(kTableName)
      .schema(&schema_)
      .num_replicas(1)
      .add_hash_partitions({ kKeyColumn }, 2)
      .set_range_partition_columns({ kKeyColumn })
      .add_range_partition(lower.release(), upper.release());
  ASSERT_OK(table_creator->Create());

  NO_FATALS(CheckTabletCount(kTableName, 2));

  // Add a range partition with custom hash sub-partitioning rules:
  // 3 buckets with hash based on the "key" column with hash seed 1.
  {
    unique_ptr<KuduTableAlterer> table_alterer(client_->NewTableAlterer(kTableName));
    auto p = CreateRangePartition(111, 222);
    ASSERT_OK(p->add_hash_partitions({ kKeyColumn }, 3, 1));
    table_alterer->AddRangePartition(p.release());
    ASSERT_OK(table_alterer->Alter());
  }

  NO_FATALS(CheckTabletCount(kTableName, 5));

  // Try adding a range partition with custom hash sub-partitioning rules:
  // 3 buckets with hash based on the "key" column with hash seed 1.
  // 2 buckets with hash based on the "key" column with hash seed 1.
  {
    unique_ptr<KuduTableAlterer> table_alterer(client_->NewTableAlterer(kTableName));
    auto p = CreateRangePartition(222, 333);
    ASSERT_OK(p->add_hash_partitions({ kKeyColumn }, 3, 1));
    ASSERT_OK(p->add_hash_partitions({ kKeyColumn }, 2, 1));
    table_alterer->AddRangePartition(p.release());
    const auto s = table_alterer->Alter();
    ASSERT_TRUE(s.IsNotSupported()) << s.ToString();
    ASSERT_STR_CONTAINS(s.ToString(),
                        "varying number of hash dimensions per range is not yet supported");
  }

  // Drop the successfully created partition.
  {
    unique_ptr<KuduTableAlterer> table_alterer(client_->NewTableAlterer(kTableName));
    unique_ptr<KuduPartialRow> lower_drop(schema_.NewRow());
    ASSERT_OK(lower_drop->SetInt32(kKeyColumn, 111));
    unique_ptr<KuduPartialRow> upper_drop(schema_.NewRow());
    ASSERT_OK(upper_drop->SetInt32(kKeyColumn, 222));
    table_alterer->DropRangePartition(lower_drop.release(), upper_drop.release());
    ASSERT_OK(table_alterer->Alter());
  }

  NO_FATALS(CheckTabletCount(kTableName, 2));
}

TEST_F(FlexPartitioningAlterTableTest, ReadAndWriteToCustomRangePartition) {
  // Create a table with the following partitions:
  //
  //            hash bucket
  //   key    0           1           2               3
  //         -----------------------------------------------------------
  //  <111    x:{key}     x:{key}     -               -

  // Later add the following partitions:
  //            hash bucket
  //   key    0           1           2               3
  //         -----------------------------------------------------------
  // 111-222  x:{key}     x:{key}     x:{key}         -
  // 222-333  x:{key}     x:{key}     x:{key}     x:{key}
  // 333-444  x:{key}     x:{key}     -               -

  constexpr const char* const kTableName = "ReadAndWriteToCustomRangePartition";
  unique_ptr<KuduTableCreator> table_creator(client_->NewTableCreator());
  unique_ptr<KuduPartialRow> lower(schema_.NewRow());
  ASSERT_OK(lower->SetInt32(kKeyColumn, INT32_MIN));
  unique_ptr<KuduPartialRow> upper(schema_.NewRow());
  ASSERT_OK(upper->SetInt32(kKeyColumn, 111));
  table_creator->table_name(kTableName)
      .schema(&schema_)
      .num_replicas(1)
      .add_hash_partitions({ kKeyColumn }, 2)
      .set_range_partition_columns({ kKeyColumn })
      .add_range_partition(lower.release(), upper.release());
  ASSERT_OK(table_creator->Create());

  unique_ptr<KuduTableAlterer> table_alterer(client_->NewTableAlterer(kTableName));
  // Add a range partition with custom hash sub-partitioning rules:
  // 3 buckets with hash based on the "key" column with hash seed 1.
  {
    auto p = CreateRangePartition(111, 222);
    ASSERT_OK(p->add_hash_partitions({ kKeyColumn }, 3, 1));
    table_alterer->AddRangePartition(p.release());
  }

  // Add a range partition with custom hash sub-partitioning rules:
  // 4 buckets with hash based on the "key" column with hash seed 2.
  {
    auto p = CreateRangePartition(222, 333);
    ASSERT_OK(p->add_hash_partitions({ kKeyColumn }, 4, 2));
    table_alterer->AddRangePartition(p.release());
  }

  // Add a range partition with custom hash sub-partitioning rules:
  // 2 buckets hashing on the "key" column with hash seed 3.
  {
    auto p = CreateRangePartition(333, 444);
    ASSERT_OK(p->add_hash_partitions({ kKeyColumn }, 2, 3));
    table_alterer->AddRangePartition(p.release());
  }

  ASSERT_OK(table_alterer->Alter());
  NO_FATALS(CheckTabletCount(kTableName, 11));

  // Make sure it's possible to insert rows into the table for all the existing
  // the partitions: first check the range of table-wide schema, then check
  // the ranges with custom hash schemas.
  ASSERT_OK(InsertTestRows(kTableName, 0, 111));
  NO_FATALS(CheckTableRowsNum(kTableName, 111));
  ASSERT_OK(InsertTestRows(kTableName, 111, 444));
  NO_FATALS(CheckTableRowsNum(kTableName, 444));

  NO_FATALS(CheckTableRowsNum(kTableName, kKeyColumn, 111, 222, 111));
  NO_FATALS(CheckTableRowsNum(kTableName, kKeyColumn, 0, 444, 444));
  // Drop a partition and re-scan
  {
    unique_ptr<KuduTableAlterer> table_alterer_drop(client_->NewTableAlterer(kTableName));
    unique_ptr<KuduPartialRow> lower_drop(schema_.NewRow());
    ASSERT_OK(lower_drop->SetInt32(kKeyColumn, 111));
    unique_ptr<KuduPartialRow> upper_drop(schema_.NewRow());
    ASSERT_OK(upper_drop->SetInt32(kKeyColumn, 222));
    table_alterer_drop->DropRangePartition(lower_drop.release(), upper_drop.release());
    ASSERT_OK(table_alterer_drop->Alter());
  }
  NO_FATALS(CheckTableRowsNum(kTableName, kKeyColumn, 0, 444, 333));

  // Meanwhile, inserting into non-covered ranges should result in a proper
  // error status return to the client attempting such an operation.
  {
    constexpr int kNumRows = 10;
    vector<KuduError*> errors;
    ElementDeleter drop(&errors);
    auto s = InsertTestRows(
        kTableName, 445, 445 + kNumRows, KuduSession::MANUAL_FLUSH, &errors);
    ASSERT_TRUE(s.IsIOError()) << s.ToString();
    ASSERT_STR_CONTAINS(s.ToString(), "failed to flush data");
    ASSERT_EQ(kNumRows, errors.size());
    for (const auto& e : errors) {
      const auto& err = e->status();
      EXPECT_TRUE(err.IsNotFound()) << err.ToString();
      ASSERT_STR_CONTAINS(err.ToString(),
                          "No tablet covering the requested range partition");
    }
  }
}

TEST_F(FlexPartitioningAlterTableTest, ReadAndWriteToUnboundedCustomRangePartition) {
  constexpr const char* const kTableName =
      "ReadAndWriteToUnboundedCustomRangePartition";
  unique_ptr<KuduTableCreator> table_creator(client_->NewTableCreator());
  unique_ptr<KuduPartialRow> lower(schema_.NewRow());
  ASSERT_OK(lower->SetInt32(kKeyColumn, -100));
  unique_ptr<KuduPartialRow> upper(schema_.NewRow());
  ASSERT_OK(upper->SetInt32(kKeyColumn, 100));
  table_creator->table_name(kTableName)
      .schema(&schema_)
      .num_replicas(1)
      .add_hash_partitions({ kKeyColumn }, 2)
      .set_range_partition_columns({ kKeyColumn })
      .add_range_partition(lower.release(), upper.release());
  ASSERT_OK(table_creator->Create());

  unique_ptr<KuduTableAlterer> table_alterer(client_->NewTableAlterer(kTableName));
  {
    auto p = CreateRangePartitionNoLowerBound(-100);
    ASSERT_OK(p->add_hash_partitions({ kKeyColumn }, 3, 1));
    table_alterer->AddRangePartition(p.release());
  }
  {
    auto p = CreateRangePartitionNoUpperBound(100);
    ASSERT_OK(p->add_hash_partitions({ kKeyColumn }, 4, 2));
    table_alterer->AddRangePartition(p.release());
  }
  ASSERT_OK(table_alterer->Alter());
  NO_FATALS(CheckTabletCount(kTableName, 9));  // 2 + 3 + 4 = 9

  // Make sure it's possible to insert rows into the table for all the existing
  // the partitions: first check the range of table-wide schema, then check
  // the ranges with custom hash schemas.
  ASSERT_OK(InsertTestRows(kTableName, -100, 100));
  NO_FATALS(CheckTableRowsNum(kTableName, 200));
  ASSERT_OK(InsertTestRows(kTableName, -200, -100));
  NO_FATALS(CheckTableRowsNum(kTableName, 300));
  ASSERT_OK(InsertTestRows(kTableName, 100, 200));
  NO_FATALS(CheckTableRowsNum(kTableName, 400));
  ASSERT_OK(InsertTestRows(kTableName, INT32_MIN, INT32_MIN + 100));
  NO_FATALS(CheckTableRowsNum(kTableName, 500));
  ASSERT_OK(InsertTestRows(kTableName, INT32_MAX - 100, INT32_MAX));
  NO_FATALS(CheckTableRowsNum(kTableName, 600));

  NO_FATALS(CheckTableRowsNum(kTableName, kKeyColumn, -300, 300, 400));

  // Drop a partition in the middle and re-scan with various ranges.
  {
    unique_ptr<KuduTableAlterer> table_alterer_drop(client_->NewTableAlterer(kTableName));
    unique_ptr<KuduPartialRow> lower_drop(schema_.NewRow());
    ASSERT_OK(lower_drop->SetInt32(kKeyColumn, -100));
    unique_ptr<KuduPartialRow> upper_drop(schema_.NewRow());
    ASSERT_OK(upper_drop->SetInt32(kKeyColumn, 100));
    table_alterer_drop->DropRangePartition(lower_drop.release(), upper_drop.release());
    ASSERT_OK(table_alterer_drop->Alter());
  }
  NO_FATALS(CheckTableRowsNum(kTableName, 400));
  NO_FATALS(CheckTableRowsNum(kTableName, kKeyColumn, 0, 300, 100));
  NO_FATALS(CheckTableRowsNum(kTableName, kKeyColumn, -300, 0, 100));
  NO_FATALS(CheckTableRowsNum(kTableName, kKeyColumn, -200, 200, 200));
  NO_FATALS(CheckTableRowsNum(kTableName, kKeyColumn, -500, 500, 200));
}

// When working with a cluster that doesn't support range-specific hash schemas
// for tables, the client should receive proper error while trying to add
// a range with custom hash schema.
TEST_F(FlexPartitioningAlterTableTest, UnsupportedRangeSpecificHashSchema) {
  // Turn off the support for range-specific hash schemas, emulating the
  // situation when a Kudu cluster is running an older version released prior
  // to the introduction of the feature.
  FLAGS_enable_per_range_hash_schemas = false;

  constexpr const char* const kTableName =
      "UnsupportedRangeSpecificHashSchemaAlterTable";
  constexpr const char* const kErrMsg = "cluster does not support AlterTable "
      "with feature(s) RANGE_SPECIFIC_HASH_SCHEMA";

  unique_ptr<KuduTableCreator> table_creator(client_->NewTableCreator());
  table_creator->table_name(kTableName)
      .schema(&schema_)
      .num_replicas(1)
      .add_hash_partitions({ kKeyColumn }, 2)
      .set_range_partition_columns({ kKeyColumn });

  // Add a range partition with the table-wide hash partitioning rules.
  unique_ptr<KuduPartialRow> lower(schema_.NewRow());
  ASSERT_OK(lower->SetInt32(kKeyColumn, 0));
  unique_ptr<KuduPartialRow> upper(schema_.NewRow());
  ASSERT_OK(upper->SetInt32(kKeyColumn, 111));
  table_creator->add_range_partition(lower.release(), upper.release());

  ASSERT_OK(table_creator->Create());

  // Try to add a single range with custom hash schema.
  {
    unique_ptr<KuduTableAlterer> alterer(client_->NewTableAlterer(kTableName));
    auto p = CreateRangePartition(111, 222);
    ASSERT_OK(p->add_hash_partitions({ kKeyColumn }, 5, 0));
    alterer->AddRangePartition(p.release());

    const auto s = alterer->Alter();
    ASSERT_TRUE(s.IsNotSupported()) << s.ToString();
    ASSERT_STR_CONTAINS(s.ToString(), kErrMsg);
  }

  // Try to add a mix of ranges: with the table-wide and custom hash schemas.
  {
    unique_ptr<KuduTableAlterer> alterer(client_->NewTableAlterer(kTableName));

    unique_ptr<KuduPartialRow> lower(schema_.NewRow());
    ASSERT_OK(lower->SetInt32(kKeyColumn, 111));
    unique_ptr<KuduPartialRow> upper(schema_.NewRow());
    ASSERT_OK(upper->SetInt32(kKeyColumn, 222));
    alterer->AddRangePartition(lower.release(), upper.release());

    auto p = CreateRangePartition(222, 333);
    ASSERT_OK(p->add_hash_partitions({ kKeyColumn }, 8, 0));
    alterer->AddRangePartition(p.release());

    const auto s = alterer->Alter();
    ASSERT_TRUE(s.IsNotSupported()) << s.ToString();
    ASSERT_STR_CONTAINS(s.ToString(), kErrMsg);
  }

  // Temporary enable support for the RANGE_SPECIFIC_HASH_SCHEMA feature to add
  // a new range with custom hash schema to be dropped later.
  FLAGS_enable_per_range_hash_schemas = true;
  {
    unique_ptr<KuduTableAlterer> alterer(client_->NewTableAlterer(kTableName));

    auto p0 = CreateRangePartition(111, 222);
    ASSERT_OK(p0->add_hash_partitions({ kKeyColumn }, 5, 0));
    alterer->AddRangePartition(p0.release());

    auto p1 = CreateRangePartition(222, 333);
    ASSERT_OK(p1->add_hash_partitions({ kKeyColumn }, 8, 0));
    alterer->AddRangePartition(p1.release());

    ASSERT_OK(alterer->Alter());
  }
  // Disable the support for the RANGE_SPECIFIC_HASH_SCHEMA.
  FLAGS_enable_per_range_hash_schemas = false;

  // Dropping ranges with the table-wide or custom hash schemas should be fine
  // even if the cluster doesn't support the RANGE_SPECIFIC_HASH_SCHEMA schema
  // It's rather a hypothetical situation unless they toggle the flag after
  // adding ranges with custom hash schemas or running older Kudu binaries with
  // new data.
  {
    unique_ptr<KuduTableAlterer> alterer(client_->NewTableAlterer(kTableName));
    unique_ptr<KuduPartialRow> lower(schema_.NewRow());
    ASSERT_OK(lower->SetInt32(kKeyColumn, 111));
    unique_ptr<KuduPartialRow> upper(schema_.NewRow());
    ASSERT_OK(upper->SetInt32(kKeyColumn, 222));
    alterer->DropRangePartition(lower.release(), upper.release());
    ASSERT_OK(alterer->Alter());
  }

  // Dropping tables having ranges with custom hash schema should be fine
  // even if the server side has no RANGE_SPECIFIC_HASH_SCHEMA feature.
  ASSERT_OK(client_->DeleteTable(kTableName));
}

// Make sure adding and dropping ranges with the table-wide hash schema works
// as expected.
TEST_F(FlexPartitioningAlterTableTest, AddDropTableWideHashSchemaPartitions) {
  constexpr const char* const kTableName =
      "AddDropTableWideHashSchemaPartitions";

  unique_ptr<KuduTableCreator> table_creator(client_->NewTableCreator());
  table_creator->table_name(kTableName)
      .schema(&schema_)
      .num_replicas(1)
      .add_hash_partitions({ kKeyColumn }, 2)
      .set_range_partition_columns({ kKeyColumn });

  // Add a range partition with the table-wide hash partitioning rules.
  {
    unique_ptr<KuduPartialRow> lower(schema_.NewRow());
    ASSERT_OK(lower->SetInt32(kKeyColumn, 0));
    unique_ptr<KuduPartialRow> upper(schema_.NewRow());
    ASSERT_OK(upper->SetInt32(kKeyColumn, 111));
    table_creator->add_range_partition(lower.release(), upper.release());
  }

  ASSERT_OK(table_creator->Create());

  ASSERT_OK(InsertTestRows(kTableName, 0, 111));
  NO_FATALS(CheckTableRowsNum(kTableName, 111));

  // To have mix of ranges, add a single range with custom hash schema.
  {
    unique_ptr<KuduTableAlterer> alterer(client_->NewTableAlterer(kTableName));
    auto p = CreateRangePartition(-111, 0);
    ASSERT_OK(p->add_hash_partitions({ kKeyColumn }, 5, 1));
    alterer->AddRangePartition(p.release());
    ASSERT_OK(alterer->Alter());
  }

  ASSERT_OK(InsertTestRows(kTableName, -111, 0));
  NO_FATALS(CheckTableRowsNum(kTableName, 222));

  // Add one more range partition with the table-wide hash schema.
  {
    unique_ptr<KuduTableAlterer> alterer(client_->NewTableAlterer(kTableName));

    unique_ptr<KuduPartialRow> lower(schema_.NewRow());
    ASSERT_OK(lower->SetInt32(kKeyColumn, 111));
    unique_ptr<KuduPartialRow> upper(schema_.NewRow());
    ASSERT_OK(upper->SetInt32(kKeyColumn, 222));
    alterer->AddRangePartition(lower.release(), upper.release());

    ASSERT_OK(alterer->Alter());
  }

  ASSERT_OK(InsertTestRows(kTableName, 111, 222));
  NO_FATALS(CheckTableRowsNum(kTableName, 333));

  // Drop the ranges with the table-wide hash partitions.
  {
    unique_ptr<KuduTableAlterer> alterer(client_->NewTableAlterer(kTableName));

    {
      unique_ptr<KuduPartialRow> lower(schema_.NewRow());
      ASSERT_OK(lower->SetInt32(kKeyColumn, 111));
      unique_ptr<KuduPartialRow> upper(schema_.NewRow());
      ASSERT_OK(upper->SetInt32(kKeyColumn, 222));
      alterer->DropRangePartition(lower.release(), upper.release());
    }
    {
      unique_ptr<KuduPartialRow> lower(schema_.NewRow());
      ASSERT_OK(lower->SetInt32(kKeyColumn, 0));
      unique_ptr<KuduPartialRow> upper(schema_.NewRow());
      ASSERT_OK(upper->SetInt32(kKeyColumn, 111));
      alterer->DropRangePartition(lower.release(), upper.release());
    }

    ASSERT_OK(alterer->Alter());
  }

  NO_FATALS(CheckTableRowsNum(kTableName, 111));

  ASSERT_OK(client_->DeleteTable(kTableName));
}

// Try adding range partition with custom hash schema where hash columns are
// duplicated across different dimensions. That should not be possible and the
// client should receive a proper error in response.
TEST_F(FlexPartitioningAlterTableTest, AddRangeWithDuplicateHashColumns) {
  constexpr const char* const kCol0 = "c0";
  constexpr const char* const kCol1 = "c1";
  constexpr const char* const kCol2 = "c2";
  constexpr const char* const kErrMsg =
      "hash bucket schema components must not contain columns in common";
  constexpr const char* const kTableName = "AddRangeWithDuplicateHashColumns";


  KuduSchema schema;
  {
    KuduSchemaBuilder b;
    b.AddColumn(kCol0)->Type(KuduColumnSchema::INT32)->NotNull();
    b.AddColumn(kCol1)->Type(KuduColumnSchema::INT32)->NotNull();
    b.AddColumn(kCol2)->Type(KuduColumnSchema::STRING)->Nullable();
    b.SetPrimaryKey({kCol0, kCol1});
    ASSERT_OK(b.Build(&schema));
  }

  unique_ptr<KuduTableCreator> table_creator(client_->NewTableCreator());
  table_creator->table_name(kTableName)
      .schema(&schema)
      .num_replicas(1)
      .add_hash_partitions({ kCol0 }, 2)
      .add_hash_partitions({ kCol1 }, 3)
      .set_range_partition_columns({ kCol0 });

  // Add a range partition with the table-wide hash schema.
  {
    unique_ptr<KuduPartialRow> lower(schema.NewRow());
    ASSERT_OK(lower->SetInt32(kCol0, 0));
    unique_ptr<KuduPartialRow> upper(schema.NewRow());
    ASSERT_OK(upper->SetInt32(kCol0, 111));
    table_creator->add_range_partition(lower.release(), upper.release());
  }
  ASSERT_OK(table_creator->Create());

  // Try to add hash partitions with duplicate hash columns across dimensions.

  {
    unique_ptr<KuduTableAlterer> alterer(client_->NewTableAlterer(kTableName));
    auto p = CreateRangePartition(schema, kCol0, -111, 0);
    ASSERT_OK(p->add_hash_partitions({ kCol0 }, 3, 1));
    ASSERT_OK(p->add_hash_partitions({ kCol0 }, 5, 2));
    alterer->AddRangePartition(p.release());
    const auto s = alterer->Alter();
    ASSERT_TRUE(s.IsInvalidArgument()) << s.ToString();
    ASSERT_STR_CONTAINS(s.ToString(), kErrMsg);
  }

  {
    unique_ptr<KuduTableAlterer> alterer(client_->NewTableAlterer(kTableName));
    auto p = CreateRangePartition(schema, kCol0, -111, 0);
    ASSERT_OK(p->add_hash_partitions({ kCol0, kCol1 }, 3, 3));
    ASSERT_OK(p->add_hash_partitions({ kCol0 }, 2, 4));
    alterer->AddRangePartition(p.release());
    const auto s = alterer->Alter();
    ASSERT_TRUE(s.IsInvalidArgument()) << s.ToString();
    ASSERT_STR_CONTAINS(s.ToString(), kErrMsg);
  }

  {
    unique_ptr<KuduTableAlterer> alterer(client_->NewTableAlterer(kTableName));
    auto p = CreateRangePartition(schema, kCol0, -111, 0);
    ASSERT_OK(p->add_hash_partitions({ kCol1 }, 5, 6));
    ASSERT_OK(p->add_hash_partitions({ kCol0, kCol1 }, 7, 5));
    alterer->AddRangePartition(p.release());
    const auto s = alterer->Alter();
    ASSERT_TRUE(s.IsInvalidArgument()) << s.ToString();
    ASSERT_STR_CONTAINS(s.ToString(), kErrMsg);
  }

  {
    unique_ptr<KuduTableAlterer> alterer(client_->NewTableAlterer(kTableName));
    auto p = CreateRangePartition(schema, kCol0, -111, 0);
    ASSERT_OK(p->add_hash_partitions({ kCol0, kCol1 }, 3, 7));
    ASSERT_OK(p->add_hash_partitions({ kCol1, kCol0 }, 7, 8));
    alterer->AddRangePartition(p.release());
    const auto s = alterer->Alter();
    ASSERT_TRUE(s.IsInvalidArgument()) << s.ToString();
    ASSERT_STR_CONTAINS(s.ToString(), kErrMsg);
  }
}

class FlexPartitioningScanTest : public FlexPartitioningTest {
 public:
  int num_tablet_servers() const override {
    return 3;
  }

  void SetUp() override {
    // This is necessary to make accumulated updates flush to the disk,
    // so the DRS-level logic for optimizing the scan can kick in as expected.
    FLAGS_flush_threshold_secs = 1;
    FlexPartitioningTest::SetUp();
  }
};

// This scenario is to reproduce the issue described in KUDU-3384.
TEST_F(FlexPartitioningScanTest, MaxKeyValue) {
  static constexpr const char* const kTableName = "max_key_value";

  unique_ptr<KuduTableCreator> table_creator(client_->NewTableCreator());
  table_creator->table_name(kTableName)
      .schema(&schema_)
      .num_replicas(3)
      .set_range_partition_columns({ kKeyColumn });
  {
    unique_ptr<KuduPartialRow> lower(schema_.NewRow());
    unique_ptr<KuduPartialRow> upper(schema_.NewRow());
    ASSERT_OK(upper->SetInt32(kKeyColumn, 0));
    table_creator->add_range_partition(lower.release(), upper.release());
  }
  {
    unique_ptr<KuduPartialRow> lower(schema_.NewRow());
    ASSERT_OK(lower->SetInt32(kKeyColumn, 0));
    unique_ptr<KuduPartialRow> upper(schema_.NewRow());
    table_creator->add_range_partition(lower.release(), upper.release());
  }
  ASSERT_OK(table_creator->Create());

  shared_ptr<KuduSession> session = client_->NewSession();
  ASSERT_OK(session->SetFlushMode(KuduSession::AUTO_FLUSH_SYNC));

  shared_ptr<KuduTable> table;
  ASSERT_OK(client_->OpenTable(kTableName, &table));

  // Not using InsertTestRows() since need to insert a row with key value
  // of INT32_MAX.
  for (int32_t i = INT32_MIN; i < INT32_MIN + 10; ++i) {
    std::unique_ptr<client::KuduInsert> insert(table->NewInsert());
    KuduPartialRow* row = insert->mutable_row();
    ASSERT_OK(row->SetInt32(0, i));
    ASSERT_OK(row->SetInt32(1, i));
    ASSERT_OK(session->Apply(insert.release()));
  }

  for (int32_t i = INT32_MAX; i > INT32_MAX - 10; --i) {
    std::unique_ptr<client::KuduInsert> insert(table->NewInsert());
    KuduPartialRow* row = insert->mutable_row();
    ASSERT_OK(row->SetInt32(0, i));
    ASSERT_OK(row->SetInt32(1, i));
    ASSERT_OK(session->Apply(insert.release()));
  }

  ASSERT_OK(session->Flush());

  for (auto i = 0; i < 25; ++i) {
    SCOPED_TRACE(Substitute("iteration $0", i));
    KuduScanTokenBuilder builder(table.get());
    ASSERT_OK(builder.SetTimeoutMillis(60000));

    vector<KuduScanToken*> tokens;
    ElementDeleter DeleteTable(&tokens);
    ASSERT_OK(builder.Build(&tokens));

    vector<string> rows;
    for (auto token : tokens) {
      KuduScanner* scanner_ptr;
      ASSERT_OK(token->IntoKuduScanner(&scanner_ptr));
      ASSERT_OK(scanner_ptr->SetReadMode(KuduScanner::ReadMode::READ_AT_SNAPSHOT));
      unique_ptr<KuduScanner> scanner(scanner_ptr);
      ASSERT_OK(ScanToStrings(scanner.get(), &rows));
    }
  }
}

// Try adding range partition with custom hash schema where the number of
// hash buckets is invalid.
TEST_F(FlexPartitioningAlterTableTest, AddRangeWithWrongHashBucketsNumber) {
  constexpr const char* const kCol0 = "c0";
  constexpr const char* const kCol1 = "c1";
  constexpr const char* const kErrMsg =
      "at least two buckets are required to establish hash partitioning";
  constexpr const char* const kTableName = "AddRangeWithWrongHashBucketsNumber";

  KuduSchema schema;
  {
    KuduSchemaBuilder b;
    b.AddColumn(kCol0)->Type(KuduColumnSchema::INT32)->NotNull()->PrimaryKey();
    b.AddColumn(kCol1)->Type(KuduColumnSchema::STRING)->Nullable();
    ASSERT_OK(b.Build(&schema));
  }

  unique_ptr<KuduTableCreator> table_creator(client_->NewTableCreator());
  table_creator->table_name(kTableName)
      .schema(&schema)
      .num_replicas(1)
      .add_hash_partitions({ kCol0 }, 2)
      .set_range_partition_columns({ kCol0 });

  // Add a range partition with the table-wide hash schema.
  {
    unique_ptr<KuduPartialRow> lower(schema.NewRow());
    ASSERT_OK(lower->SetInt32(kCol0, -100));
    unique_ptr<KuduPartialRow> upper(schema.NewRow());
    ASSERT_OK(upper->SetInt32(kCol0, 0));
    table_creator->add_range_partition(lower.release(), upper.release());
  }
  ASSERT_OK(table_creator->Create());

  // Try to add hash partitions with wrong number of buckets in the
  // range-specific hash schema. In Kudu C++ client, such mistakes are caught
  // at the client side.
  for (auto hash_bucket_num = -1; hash_bucket_num < 2; ++hash_bucket_num) {
    SCOPED_TRACE(Substitute("hash schema with $0 buckets", hash_bucket_num));
    unique_ptr<KuduTableAlterer> alterer(client_->NewTableAlterer(kTableName));
    auto p = CreateRangePartition(schema, kCol0, 0, 100);
    const auto s = p->add_hash_partitions({ kCol0 }, hash_bucket_num, 0);
    ASSERT_TRUE(s.IsInvalidArgument()) << s.ToString();
    ASSERT_STR_CONTAINS(s.ToString(), kErrMsg);
  }
}

} // namespace client
} // namespace kudu<|MERGE_RESOLUTION|>--- conflicted
+++ resolved
@@ -1541,23 +1541,6 @@
     partitions.emplace_back(CreateRangePartition());
     auto& p = partitions.back();
     ASSERT_OK(p->add_hash_partitions({ kStringValColumn }, 5, 0));
-<<<<<<< HEAD
-=======
-    const auto s = CreateTable(kTableName, std::move(partitions));
-    ASSERT_TRUE(s.IsInvalidArgument()) << s.ToString();
-    ASSERT_STR_CONTAINS(s.ToString(),
-                        "must specify only primary key columns for hash "
-                        "bucket partition components");
-  }
-
-  {
-    constexpr const char* const kTableName = "2@key_x_3@int_val";
-    RangePartitions partitions;
-    partitions.emplace_back(CreateRangePartition());
-    auto& p = partitions.back();
-    ASSERT_OK(p->add_hash_partitions({ kKeyColumn }, 2, 0));
-    ASSERT_OK(p->add_hash_partitions({ kIntValColumn }, 3, 1));
->>>>>>> c22794e5
     const auto s = CreateTable(kTableName, std::move(partitions));
     ASSERT_TRUE(s.IsInvalidArgument()) << s.ToString();
     ASSERT_STR_CONTAINS(s.ToString(),
@@ -2302,728 +2285,6 @@
   }
 }
 
-// This test scenario verifies that ListPartitions() returns correct number
-// of partitions for tables with unbounded ranges with custom hash schemas.
-// Essentially, this scenario makes sure the logic used by the code to iterate
-// over range partitions by employing PartitionPruner's  NextPartitionKey() and
-// RemovePartitionKeyRange() methods works as expected.
-TEST_F(FlexPartitioningCreateTableTest, UnboundedRangesOneDimensionHash) {
-  constexpr const char* const kTableName = "UnboundedRangesOneDimensionHash";
-
-  unique_ptr<KuduTableCreator> table_creator(client_->NewTableCreator());
-  table_creator->table_name(kTableName)
-      .schema(&schema_)
-      .num_replicas(1)
-      .add_hash_partitions({ kKeyColumn }, 2)
-      .set_range_partition_columns({ kKeyColumn });
-
-  // Add a range partition with the table-wide hash schema.
-  {
-    unique_ptr<KuduPartialRow> lower(schema_.NewRow());
-    unique_ptr<KuduPartialRow> upper(schema_.NewRow());
-    ASSERT_OK(upper->SetInt32(kKeyColumn, -10));
-    table_creator->add_range_partition(lower.release(), upper.release());
-  }
-
-  // Add two range partitions with custom hash schemas.
-  {
-    auto p = CreateRangePartition(-10, 10);
-    ASSERT_OK(p->add_hash_partitions({ kKeyColumn }, 5, 1));
-    table_creator->add_custom_range_partition(p.release());
-  }
-  {
-    auto p = CreateRangePartitionNoUpperBound(10);
-    ASSERT_OK(p->add_hash_partitions({ kKeyColumn }, 3, 2));
-    table_creator->add_custom_range_partition(p.release());
-  }
-
-  ASSERT_OK(table_creator->Create());
-  NO_FATALS(CheckTabletCount(kTableName, 10));  // 2 + 5 + 3 = 10
-  shared_ptr<KuduTable> table;
-  ASSERT_OK(client_->OpenTable(kTableName, &table));
-
-  vector<Partition> partitions;
-  ASSERT_OK(table->ListPartitions(&partitions));
-  ASSERT_EQ(10, partitions.size());
-
-  // Make sure it's possible to insert rows into the table for all the existing
-  // partitions.
-  ASSERT_OK(InsertTestRows(kTableName, -50, 50));
-  NO_FATALS(CheckTableRowsNum(kTableName, 100));
-}
-
-// Similar to FlexPartitioningCreateTableTest.UnboundedRangesOneDimensionHash
-// abobe, but with two hash dimensions.
-TEST_F(FlexPartitioningCreateTableTest, UnboundedRangesTwoDimensionHash) {
-  constexpr const char* const kTableName = "UnboundedRangesTwoDimensionHash";
-  constexpr const char* const kC0 = "c0";
-  constexpr const char* const kC1 = "c1";
-  constexpr const char* const kC2 = "c2";
-
-  KuduSchemaBuilder b;
-  b.AddColumn(kC0)->Type(KuduColumnSchema::INT32)->NotNull();
-  b.AddColumn(kC1)->Type(KuduColumnSchema::INT32)->NotNull();
-  b.AddColumn(kC2)->Type(KuduColumnSchema::STRING)->Nullable();
-  b.SetPrimaryKey({ kC0, kC1 });
-  KuduSchema schema;
-  ASSERT_OK(b.Build(&schema));
-
-  auto rows_inserter = [&](int32_t key_beg, int32_t key_end) {
-    vector<KuduError*> errors;
-    CHECK_LE(key_beg, key_end);
-    shared_ptr<KuduTable> table;
-    RETURN_NOT_OK(client_->OpenTable(kTableName, &table));
-    shared_ptr<KuduSession> session = client_->NewSession();
-    RETURN_NOT_OK(session->SetFlushMode(KuduSession::MANUAL_FLUSH));
-    session->SetTimeoutMillis(60000);
-    for (int32_t key_val = key_beg; key_val < key_end; ++key_val) {
-      unique_ptr<KuduInsert> insert(table->NewInsert());
-      RETURN_NOT_OK(insert->mutable_row()->SetInt32(kC0, key_val));
-      RETURN_NOT_OK(insert->mutable_row()->SetInt32(kC1, key_val));
-      RETURN_NOT_OK(insert->mutable_row()->SetStringCopy(kC2, std::to_string(rand())));
-      RETURN_NOT_OK(session->Apply(insert.release()));
-    }
-    return session->Flush();
-  };
-
-  // Two range partitions: [-inf, 0)  [0, +inf)
-  {
-    unique_ptr<KuduTableCreator> table_creator(client_->NewTableCreator());
-    table_creator->table_name(kTableName)
-        .schema(&schema)
-        .num_replicas(1)
-        .add_hash_partitions({ kC0 }, 3)
-        .add_hash_partitions({ kC1 }, 3)
-        .set_range_partition_columns({ kC0 });
-
-    // Add a range partition with the table-wide hash schema.
-    {
-      unique_ptr<KuduPartialRow> lower(schema.NewRow());
-      unique_ptr<KuduPartialRow> upper(schema.NewRow());
-      ASSERT_OK(upper->SetInt32(kC0, 0));
-      table_creator->add_range_partition(lower.release(), upper.release());
-    }
-
-    // Add a range partition with custom hash schema.
-    {
-      unique_ptr<KuduPartialRow> lower(schema.NewRow());
-      ASSERT_OK(lower->SetInt32(kC0, 0));
-      unique_ptr<KuduRangePartition> p(
-          new KuduRangePartition(lower.release(), schema.NewRow()));
-      ASSERT_OK(p->add_hash_partitions({ kC0 }, 2, 0));
-      ASSERT_OK(p->add_hash_partitions({ kC1 }, 2, 1));
-      table_creator->add_custom_range_partition(p.release());
-    }
-
-    ASSERT_OK(table_creator->Create());
-    NO_FATALS(CheckTabletCount(kTableName, 13));
-    shared_ptr<KuduTable> table;
-    ASSERT_OK(client_->OpenTable(kTableName, &table));
-
-    vector<Partition> partitions;
-    ASSERT_OK(table->ListPartitions(&partitions));
-    ASSERT_EQ(13, partitions.size());
-
-    ASSERT_OK(rows_inserter(-100, 100));
-    NO_FATALS(CheckTableRowsNum(kTableName, 200));
-    ASSERT_OK(client_->DeleteTable(kTableName));
-  }
-
-  // Three range partitions: [-inf, -10)  [-10, 10)  [10, +inf)
-  {
-    unique_ptr<KuduTableCreator> table_creator(client_->NewTableCreator());
-    table_creator->table_name(kTableName)
-        .schema(&schema)
-        .num_replicas(1)
-        .add_hash_partitions({ kC0 }, 2)
-        .add_hash_partitions({ kC1 }, 2)
-        .set_range_partition_columns({ kC0 });
-
-    // Add a range partition with the table-wide hash schema.
-    {
-      unique_ptr<KuduPartialRow> lower(schema.NewRow());
-      unique_ptr<KuduPartialRow> upper(schema.NewRow());
-      ASSERT_OK(upper->SetInt32(kC0, -10));
-      table_creator->add_range_partition(lower.release(), upper.release());
-    }
-
-    // Add two range partitions with custom hash schemas.
-    {
-      auto p = CreateRangePartition(schema, kC0, -10, 10);
-      ASSERT_OK(p->add_hash_partitions({ kC0 }, 4, 0));
-      ASSERT_OK(p->add_hash_partitions({ kC1 }, 5, 1));
-      table_creator->add_custom_range_partition(p.release());
-    }
-    {
-      unique_ptr<KuduPartialRow> lower(schema.NewRow());
-      ASSERT_OK(lower->SetInt32(kC0, 10));
-      unique_ptr<KuduRangePartition> p(
-          new KuduRangePartition(lower.release(), schema.NewRow()));
-      ASSERT_OK(p->add_hash_partitions({ kC0 }, 3, 2));
-      ASSERT_OK(p->add_hash_partitions({ kC1 }, 4, 3));
-      table_creator->add_custom_range_partition(p.release());
-    }
-
-    ASSERT_OK(table_creator->Create());
-    NO_FATALS(CheckTabletCount(kTableName, 36));  // 4 + 20 + 12 = 36
-    shared_ptr<KuduTable> table;
-    ASSERT_OK(client_->OpenTable(kTableName, &table));
-
-    vector<Partition> partitions;
-    ASSERT_OK(table->ListPartitions(&partitions));
-    ASSERT_EQ(36, partitions.size());
-
-    ASSERT_OK(rows_inserter(-250, 250));
-    NO_FATALS(CheckTableRowsNum(kTableName, 500));
-    ASSERT_OK(client_->DeleteTable(kTableName));
-  }
-}
-
-// When working with a cluster that doesn't support range-specific hash schemas
-// for tables, the client should receive proper error while trying to create
-// a table with custom hash schema for at least one of its ranges.
-TEST_F(FlexPartitioningCreateTableTest, UnsupportedRangeSpecificHashSchema) {
-  // Turn off the support for range-specific hash schemas, emulating the
-  // situation when a Kudu cluster is running an older version released prior
-  // to the introduction of the feature.
-  FLAGS_enable_per_range_hash_schemas = false;
-
-  constexpr const char* const kTableName =
-      "UnsupportedRangeSpecificHashSchemaCreateTable";
-
-  unique_ptr<KuduTableCreator> table_creator(client_->NewTableCreator());
-  table_creator->table_name(kTableName)
-      .schema(&schema_)
-      .num_replicas(1)
-      .add_hash_partitions({ kKeyColumn }, 3)
-      .set_range_partition_columns({ kKeyColumn });
-
-  // Add a range partition with the table-wide hash partitioning rules.
-  unique_ptr<KuduPartialRow> lower(schema_.NewRow());
-  ASSERT_OK(lower->SetInt32(kKeyColumn, 0));
-  unique_ptr<KuduPartialRow> upper(schema_.NewRow());
-  ASSERT_OK(upper->SetInt32(kKeyColumn, 111));
-  table_creator->add_range_partition(lower.release(), upper.release());
-
-  // Add a range partition with custom hash schema.
-  auto p = CreateRangePartition(111, 222);
-  ASSERT_OK(p->add_hash_partitions({ kKeyColumn }, 5, 0));
-  table_creator->add_custom_range_partition(p.release());
-
-  const auto s = table_creator->Create();
-  ASSERT_TRUE(s.IsNotSupported()) << s.ToString();
-  ASSERT_STR_CONTAINS(s.ToString(), "cluster does not support CreateTable with "
-                                    "feature(s) RANGE_SPECIFIC_HASH_SCHEMA");
-}
-
-// Test for scenarios covering range partitioning with custom hash schemas
-// specified when adding a new custom hash schema partition to a table.
-class FlexPartitioningAlterTableTest : public FlexPartitioningTest {};
-
-TEST_F(FlexPartitioningAlterTableTest, AddAndDropCustomRangePartition) {
-  // Create a table with the following partitions:
-  //
-  //            hash bucket
-  //   key    0           1
-  //         -------------------------
-  // <111    x:{key}     x:{key}
-  //
-  // Later add the following partition:
-  //            hash bucket
-  //   key    0           1           2
-  //         --------------------------------
-  // 111-222 x:{key}     x:{key}     x:{key}
-  constexpr const char *const kTableName = "AddAndDropCustomRangePartition";
-
-  // Create a table with a single Range partition.
-  unique_ptr<KuduTableCreator> table_creator(client_->NewTableCreator());
-  unique_ptr<KuduPartialRow> lower(schema_.NewRow());
-  ASSERT_OK(lower->SetInt32(kKeyColumn, INT32_MIN));
-  unique_ptr<KuduPartialRow> upper(schema_.NewRow());
-  ASSERT_OK(upper->SetInt32(kKeyColumn, 111));
-  table_creator->table_name(kTableName)
-      .schema(&schema_)
-      .num_replicas(1)
-      .add_hash_partitions({ kKeyColumn }, 2)
-      .set_range_partition_columns({ kKeyColumn })
-      .add_range_partition(lower.release(), upper.release());
-  ASSERT_OK(table_creator->Create());
-
-  NO_FATALS(CheckTabletCount(kTableName, 2));
-
-  // Add a range partition with custom hash sub-partitioning rules:
-  // 3 buckets with hash based on the "key" column with hash seed 1.
-  {
-    unique_ptr<KuduTableAlterer> table_alterer(client_->NewTableAlterer(kTableName));
-    auto p = CreateRangePartition(111, 222);
-    ASSERT_OK(p->add_hash_partitions({ kKeyColumn }, 3, 1));
-    table_alterer->AddRangePartition(p.release());
-    ASSERT_OK(table_alterer->Alter());
-  }
-
-  NO_FATALS(CheckTabletCount(kTableName, 5));
-
-  // Try adding a range partition with custom hash sub-partitioning rules:
-  // 3 buckets with hash based on the "key" column with hash seed 1.
-  // 2 buckets with hash based on the "key" column with hash seed 1.
-  {
-    unique_ptr<KuduTableAlterer> table_alterer(client_->NewTableAlterer(kTableName));
-    auto p = CreateRangePartition(222, 333);
-    ASSERT_OK(p->add_hash_partitions({ kKeyColumn }, 3, 1));
-    ASSERT_OK(p->add_hash_partitions({ kKeyColumn }, 2, 1));
-    table_alterer->AddRangePartition(p.release());
-    const auto s = table_alterer->Alter();
-    ASSERT_TRUE(s.IsNotSupported()) << s.ToString();
-    ASSERT_STR_CONTAINS(s.ToString(),
-                        "varying number of hash dimensions per range is not yet supported");
-  }
-
-  // Drop the successfully created partition.
-  {
-    unique_ptr<KuduTableAlterer> table_alterer(client_->NewTableAlterer(kTableName));
-    unique_ptr<KuduPartialRow> lower_drop(schema_.NewRow());
-    ASSERT_OK(lower_drop->SetInt32(kKeyColumn, 111));
-    unique_ptr<KuduPartialRow> upper_drop(schema_.NewRow());
-    ASSERT_OK(upper_drop->SetInt32(kKeyColumn, 222));
-    table_alterer->DropRangePartition(lower_drop.release(), upper_drop.release());
-    ASSERT_OK(table_alterer->Alter());
-  }
-
-  NO_FATALS(CheckTabletCount(kTableName, 2));
-}
-
-TEST_F(FlexPartitioningAlterTableTest, ReadAndWriteToCustomRangePartition) {
-  // Create a table with the following partitions:
-  //
-  //            hash bucket
-  //   key    0           1           2               3
-  //         -----------------------------------------------------------
-  //  <111    x:{key}     x:{key}     -               -
-
-  // Later add the following partitions:
-  //            hash bucket
-  //   key    0           1           2               3
-  //         -----------------------------------------------------------
-  // 111-222  x:{key}     x:{key}     x:{key}         -
-  // 222-333  x:{key}     x:{key}     x:{key}     x:{key}
-  // 333-444  x:{key}     x:{key}     -               -
-
-  constexpr const char* const kTableName = "ReadAndWriteToCustomRangePartition";
-  unique_ptr<KuduTableCreator> table_creator(client_->NewTableCreator());
-  unique_ptr<KuduPartialRow> lower(schema_.NewRow());
-  ASSERT_OK(lower->SetInt32(kKeyColumn, INT32_MIN));
-  unique_ptr<KuduPartialRow> upper(schema_.NewRow());
-  ASSERT_OK(upper->SetInt32(kKeyColumn, 111));
-  table_creator->table_name(kTableName)
-      .schema(&schema_)
-      .num_replicas(1)
-      .add_hash_partitions({ kKeyColumn }, 2)
-      .set_range_partition_columns({ kKeyColumn })
-      .add_range_partition(lower.release(), upper.release());
-  ASSERT_OK(table_creator->Create());
-
-  unique_ptr<KuduTableAlterer> table_alterer(client_->NewTableAlterer(kTableName));
-  // Add a range partition with custom hash sub-partitioning rules:
-  // 3 buckets with hash based on the "key" column with hash seed 1.
-  {
-    auto p = CreateRangePartition(111, 222);
-    ASSERT_OK(p->add_hash_partitions({ kKeyColumn }, 3, 1));
-    table_alterer->AddRangePartition(p.release());
-  }
-
-  // Add a range partition with custom hash sub-partitioning rules:
-  // 4 buckets with hash based on the "key" column with hash seed 2.
-  {
-    auto p = CreateRangePartition(222, 333);
-    ASSERT_OK(p->add_hash_partitions({ kKeyColumn }, 4, 2));
-    table_alterer->AddRangePartition(p.release());
-  }
-
-  // Add a range partition with custom hash sub-partitioning rules:
-  // 2 buckets hashing on the "key" column with hash seed 3.
-  {
-    auto p = CreateRangePartition(333, 444);
-    ASSERT_OK(p->add_hash_partitions({ kKeyColumn }, 2, 3));
-    table_alterer->AddRangePartition(p.release());
-  }
-
-  ASSERT_OK(table_alterer->Alter());
-  NO_FATALS(CheckTabletCount(kTableName, 11));
-
-  // Make sure it's possible to insert rows into the table for all the existing
-  // the partitions: first check the range of table-wide schema, then check
-  // the ranges with custom hash schemas.
-  ASSERT_OK(InsertTestRows(kTableName, 0, 111));
-  NO_FATALS(CheckTableRowsNum(kTableName, 111));
-  ASSERT_OK(InsertTestRows(kTableName, 111, 444));
-  NO_FATALS(CheckTableRowsNum(kTableName, 444));
-
-  NO_FATALS(CheckTableRowsNum(kTableName, kKeyColumn, 111, 222, 111));
-  NO_FATALS(CheckTableRowsNum(kTableName, kKeyColumn, 0, 444, 444));
-  // Drop a partition and re-scan
-  {
-    unique_ptr<KuduTableAlterer> table_alterer_drop(client_->NewTableAlterer(kTableName));
-    unique_ptr<KuduPartialRow> lower_drop(schema_.NewRow());
-    ASSERT_OK(lower_drop->SetInt32(kKeyColumn, 111));
-    unique_ptr<KuduPartialRow> upper_drop(schema_.NewRow());
-    ASSERT_OK(upper_drop->SetInt32(kKeyColumn, 222));
-    table_alterer_drop->DropRangePartition(lower_drop.release(), upper_drop.release());
-    ASSERT_OK(table_alterer_drop->Alter());
-  }
-  NO_FATALS(CheckTableRowsNum(kTableName, kKeyColumn, 0, 444, 333));
-
-  // Meanwhile, inserting into non-covered ranges should result in a proper
-  // error status return to the client attempting such an operation.
-  {
-    constexpr int kNumRows = 10;
-    vector<KuduError*> errors;
-    ElementDeleter drop(&errors);
-    auto s = InsertTestRows(
-        kTableName, 445, 445 + kNumRows, KuduSession::MANUAL_FLUSH, &errors);
-    ASSERT_TRUE(s.IsIOError()) << s.ToString();
-    ASSERT_STR_CONTAINS(s.ToString(), "failed to flush data");
-    ASSERT_EQ(kNumRows, errors.size());
-    for (const auto& e : errors) {
-      const auto& err = e->status();
-      EXPECT_TRUE(err.IsNotFound()) << err.ToString();
-      ASSERT_STR_CONTAINS(err.ToString(),
-                          "No tablet covering the requested range partition");
-    }
-  }
-}
-
-TEST_F(FlexPartitioningAlterTableTest, ReadAndWriteToUnboundedCustomRangePartition) {
-  constexpr const char* const kTableName =
-      "ReadAndWriteToUnboundedCustomRangePartition";
-  unique_ptr<KuduTableCreator> table_creator(client_->NewTableCreator());
-  unique_ptr<KuduPartialRow> lower(schema_.NewRow());
-  ASSERT_OK(lower->SetInt32(kKeyColumn, -100));
-  unique_ptr<KuduPartialRow> upper(schema_.NewRow());
-  ASSERT_OK(upper->SetInt32(kKeyColumn, 100));
-  table_creator->table_name(kTableName)
-      .schema(&schema_)
-      .num_replicas(1)
-      .add_hash_partitions({ kKeyColumn }, 2)
-      .set_range_partition_columns({ kKeyColumn })
-      .add_range_partition(lower.release(), upper.release());
-  ASSERT_OK(table_creator->Create());
-
-  unique_ptr<KuduTableAlterer> table_alterer(client_->NewTableAlterer(kTableName));
-  {
-    auto p = CreateRangePartitionNoLowerBound(-100);
-    ASSERT_OK(p->add_hash_partitions({ kKeyColumn }, 3, 1));
-    table_alterer->AddRangePartition(p.release());
-  }
-  {
-    auto p = CreateRangePartitionNoUpperBound(100);
-    ASSERT_OK(p->add_hash_partitions({ kKeyColumn }, 4, 2));
-    table_alterer->AddRangePartition(p.release());
-  }
-  ASSERT_OK(table_alterer->Alter());
-  NO_FATALS(CheckTabletCount(kTableName, 9));  // 2 + 3 + 4 = 9
-
-  // Make sure it's possible to insert rows into the table for all the existing
-  // the partitions: first check the range of table-wide schema, then check
-  // the ranges with custom hash schemas.
-  ASSERT_OK(InsertTestRows(kTableName, -100, 100));
-  NO_FATALS(CheckTableRowsNum(kTableName, 200));
-  ASSERT_OK(InsertTestRows(kTableName, -200, -100));
-  NO_FATALS(CheckTableRowsNum(kTableName, 300));
-  ASSERT_OK(InsertTestRows(kTableName, 100, 200));
-  NO_FATALS(CheckTableRowsNum(kTableName, 400));
-  ASSERT_OK(InsertTestRows(kTableName, INT32_MIN, INT32_MIN + 100));
-  NO_FATALS(CheckTableRowsNum(kTableName, 500));
-  ASSERT_OK(InsertTestRows(kTableName, INT32_MAX - 100, INT32_MAX));
-  NO_FATALS(CheckTableRowsNum(kTableName, 600));
-
-  NO_FATALS(CheckTableRowsNum(kTableName, kKeyColumn, -300, 300, 400));
-
-  // Drop a partition in the middle and re-scan with various ranges.
-  {
-    unique_ptr<KuduTableAlterer> table_alterer_drop(client_->NewTableAlterer(kTableName));
-    unique_ptr<KuduPartialRow> lower_drop(schema_.NewRow());
-    ASSERT_OK(lower_drop->SetInt32(kKeyColumn, -100));
-    unique_ptr<KuduPartialRow> upper_drop(schema_.NewRow());
-    ASSERT_OK(upper_drop->SetInt32(kKeyColumn, 100));
-    table_alterer_drop->DropRangePartition(lower_drop.release(), upper_drop.release());
-    ASSERT_OK(table_alterer_drop->Alter());
-  }
-  NO_FATALS(CheckTableRowsNum(kTableName, 400));
-  NO_FATALS(CheckTableRowsNum(kTableName, kKeyColumn, 0, 300, 100));
-  NO_FATALS(CheckTableRowsNum(kTableName, kKeyColumn, -300, 0, 100));
-  NO_FATALS(CheckTableRowsNum(kTableName, kKeyColumn, -200, 200, 200));
-  NO_FATALS(CheckTableRowsNum(kTableName, kKeyColumn, -500, 500, 200));
-}
-
-// When working with a cluster that doesn't support range-specific hash schemas
-// for tables, the client should receive proper error while trying to add
-// a range with custom hash schema.
-TEST_F(FlexPartitioningAlterTableTest, UnsupportedRangeSpecificHashSchema) {
-  // Turn off the support for range-specific hash schemas, emulating the
-  // situation when a Kudu cluster is running an older version released prior
-  // to the introduction of the feature.
-  FLAGS_enable_per_range_hash_schemas = false;
-
-  constexpr const char* const kTableName =
-      "UnsupportedRangeSpecificHashSchemaAlterTable";
-  constexpr const char* const kErrMsg = "cluster does not support AlterTable "
-      "with feature(s) RANGE_SPECIFIC_HASH_SCHEMA";
-
-  unique_ptr<KuduTableCreator> table_creator(client_->NewTableCreator());
-  table_creator->table_name(kTableName)
-      .schema(&schema_)
-      .num_replicas(1)
-      .add_hash_partitions({ kKeyColumn }, 2)
-      .set_range_partition_columns({ kKeyColumn });
-
-  // Add a range partition with the table-wide hash partitioning rules.
-  unique_ptr<KuduPartialRow> lower(schema_.NewRow());
-  ASSERT_OK(lower->SetInt32(kKeyColumn, 0));
-  unique_ptr<KuduPartialRow> upper(schema_.NewRow());
-  ASSERT_OK(upper->SetInt32(kKeyColumn, 111));
-  table_creator->add_range_partition(lower.release(), upper.release());
-
-  ASSERT_OK(table_creator->Create());
-
-  // Try to add a single range with custom hash schema.
-  {
-    unique_ptr<KuduTableAlterer> alterer(client_->NewTableAlterer(kTableName));
-    auto p = CreateRangePartition(111, 222);
-    ASSERT_OK(p->add_hash_partitions({ kKeyColumn }, 5, 0));
-    alterer->AddRangePartition(p.release());
-
-    const auto s = alterer->Alter();
-    ASSERT_TRUE(s.IsNotSupported()) << s.ToString();
-    ASSERT_STR_CONTAINS(s.ToString(), kErrMsg);
-  }
-
-  // Try to add a mix of ranges: with the table-wide and custom hash schemas.
-  {
-    unique_ptr<KuduTableAlterer> alterer(client_->NewTableAlterer(kTableName));
-
-    unique_ptr<KuduPartialRow> lower(schema_.NewRow());
-    ASSERT_OK(lower->SetInt32(kKeyColumn, 111));
-    unique_ptr<KuduPartialRow> upper(schema_.NewRow());
-    ASSERT_OK(upper->SetInt32(kKeyColumn, 222));
-    alterer->AddRangePartition(lower.release(), upper.release());
-
-    auto p = CreateRangePartition(222, 333);
-    ASSERT_OK(p->add_hash_partitions({ kKeyColumn }, 8, 0));
-    alterer->AddRangePartition(p.release());
-
-    const auto s = alterer->Alter();
-    ASSERT_TRUE(s.IsNotSupported()) << s.ToString();
-    ASSERT_STR_CONTAINS(s.ToString(), kErrMsg);
-  }
-
-  // Temporary enable support for the RANGE_SPECIFIC_HASH_SCHEMA feature to add
-  // a new range with custom hash schema to be dropped later.
-  FLAGS_enable_per_range_hash_schemas = true;
-  {
-    unique_ptr<KuduTableAlterer> alterer(client_->NewTableAlterer(kTableName));
-
-    auto p0 = CreateRangePartition(111, 222);
-    ASSERT_OK(p0->add_hash_partitions({ kKeyColumn }, 5, 0));
-    alterer->AddRangePartition(p0.release());
-
-    auto p1 = CreateRangePartition(222, 333);
-    ASSERT_OK(p1->add_hash_partitions({ kKeyColumn }, 8, 0));
-    alterer->AddRangePartition(p1.release());
-
-    ASSERT_OK(alterer->Alter());
-  }
-  // Disable the support for the RANGE_SPECIFIC_HASH_SCHEMA.
-  FLAGS_enable_per_range_hash_schemas = false;
-
-  // Dropping ranges with the table-wide or custom hash schemas should be fine
-  // even if the cluster doesn't support the RANGE_SPECIFIC_HASH_SCHEMA schema
-  // It's rather a hypothetical situation unless they toggle the flag after
-  // adding ranges with custom hash schemas or running older Kudu binaries with
-  // new data.
-  {
-    unique_ptr<KuduTableAlterer> alterer(client_->NewTableAlterer(kTableName));
-    unique_ptr<KuduPartialRow> lower(schema_.NewRow());
-    ASSERT_OK(lower->SetInt32(kKeyColumn, 111));
-    unique_ptr<KuduPartialRow> upper(schema_.NewRow());
-    ASSERT_OK(upper->SetInt32(kKeyColumn, 222));
-    alterer->DropRangePartition(lower.release(), upper.release());
-    ASSERT_OK(alterer->Alter());
-  }
-
-  // Dropping tables having ranges with custom hash schema should be fine
-  // even if the server side has no RANGE_SPECIFIC_HASH_SCHEMA feature.
-  ASSERT_OK(client_->DeleteTable(kTableName));
-}
-
-// Make sure adding and dropping ranges with the table-wide hash schema works
-// as expected.
-TEST_F(FlexPartitioningAlterTableTest, AddDropTableWideHashSchemaPartitions) {
-  constexpr const char* const kTableName =
-      "AddDropTableWideHashSchemaPartitions";
-
-  unique_ptr<KuduTableCreator> table_creator(client_->NewTableCreator());
-  table_creator->table_name(kTableName)
-      .schema(&schema_)
-      .num_replicas(1)
-      .add_hash_partitions({ kKeyColumn }, 2)
-      .set_range_partition_columns({ kKeyColumn });
-
-  // Add a range partition with the table-wide hash partitioning rules.
-  {
-    unique_ptr<KuduPartialRow> lower(schema_.NewRow());
-    ASSERT_OK(lower->SetInt32(kKeyColumn, 0));
-    unique_ptr<KuduPartialRow> upper(schema_.NewRow());
-    ASSERT_OK(upper->SetInt32(kKeyColumn, 111));
-    table_creator->add_range_partition(lower.release(), upper.release());
-  }
-
-  ASSERT_OK(table_creator->Create());
-
-  ASSERT_OK(InsertTestRows(kTableName, 0, 111));
-  NO_FATALS(CheckTableRowsNum(kTableName, 111));
-
-  // To have mix of ranges, add a single range with custom hash schema.
-  {
-    unique_ptr<KuduTableAlterer> alterer(client_->NewTableAlterer(kTableName));
-    auto p = CreateRangePartition(-111, 0);
-    ASSERT_OK(p->add_hash_partitions({ kKeyColumn }, 5, 1));
-    alterer->AddRangePartition(p.release());
-    ASSERT_OK(alterer->Alter());
-  }
-
-  ASSERT_OK(InsertTestRows(kTableName, -111, 0));
-  NO_FATALS(CheckTableRowsNum(kTableName, 222));
-
-  // Add one more range partition with the table-wide hash schema.
-  {
-    unique_ptr<KuduTableAlterer> alterer(client_->NewTableAlterer(kTableName));
-
-    unique_ptr<KuduPartialRow> lower(schema_.NewRow());
-    ASSERT_OK(lower->SetInt32(kKeyColumn, 111));
-    unique_ptr<KuduPartialRow> upper(schema_.NewRow());
-    ASSERT_OK(upper->SetInt32(kKeyColumn, 222));
-    alterer->AddRangePartition(lower.release(), upper.release());
-
-    ASSERT_OK(alterer->Alter());
-  }
-
-  ASSERT_OK(InsertTestRows(kTableName, 111, 222));
-  NO_FATALS(CheckTableRowsNum(kTableName, 333));
-
-  // Drop the ranges with the table-wide hash partitions.
-  {
-    unique_ptr<KuduTableAlterer> alterer(client_->NewTableAlterer(kTableName));
-
-    {
-      unique_ptr<KuduPartialRow> lower(schema_.NewRow());
-      ASSERT_OK(lower->SetInt32(kKeyColumn, 111));
-      unique_ptr<KuduPartialRow> upper(schema_.NewRow());
-      ASSERT_OK(upper->SetInt32(kKeyColumn, 222));
-      alterer->DropRangePartition(lower.release(), upper.release());
-    }
-    {
-      unique_ptr<KuduPartialRow> lower(schema_.NewRow());
-      ASSERT_OK(lower->SetInt32(kKeyColumn, 0));
-      unique_ptr<KuduPartialRow> upper(schema_.NewRow());
-      ASSERT_OK(upper->SetInt32(kKeyColumn, 111));
-      alterer->DropRangePartition(lower.release(), upper.release());
-    }
-
-    ASSERT_OK(alterer->Alter());
-  }
-
-  NO_FATALS(CheckTableRowsNum(kTableName, 111));
-
-  ASSERT_OK(client_->DeleteTable(kTableName));
-}
-
-// Try adding range partition with custom hash schema where hash columns are
-// duplicated across different dimensions. That should not be possible and the
-// client should receive a proper error in response.
-TEST_F(FlexPartitioningAlterTableTest, AddRangeWithDuplicateHashColumns) {
-  constexpr const char* const kCol0 = "c0";
-  constexpr const char* const kCol1 = "c1";
-  constexpr const char* const kCol2 = "c2";
-  constexpr const char* const kErrMsg =
-      "hash bucket schema components must not contain columns in common";
-  constexpr const char* const kTableName = "AddRangeWithDuplicateHashColumns";
-
-
-  KuduSchema schema;
-  {
-    KuduSchemaBuilder b;
-    b.AddColumn(kCol0)->Type(KuduColumnSchema::INT32)->NotNull();
-    b.AddColumn(kCol1)->Type(KuduColumnSchema::INT32)->NotNull();
-    b.AddColumn(kCol2)->Type(KuduColumnSchema::STRING)->Nullable();
-    b.SetPrimaryKey({kCol0, kCol1});
-    ASSERT_OK(b.Build(&schema));
-  }
-
-  unique_ptr<KuduTableCreator> table_creator(client_->NewTableCreator());
-  table_creator->table_name(kTableName)
-      .schema(&schema)
-      .num_replicas(1)
-      .add_hash_partitions({ kCol0 }, 2)
-      .add_hash_partitions({ kCol1 }, 3)
-      .set_range_partition_columns({ kCol0 });
-
-  // Add a range partition with the table-wide hash schema.
-  {
-    unique_ptr<KuduPartialRow> lower(schema.NewRow());
-    ASSERT_OK(lower->SetInt32(kCol0, 0));
-    unique_ptr<KuduPartialRow> upper(schema.NewRow());
-    ASSERT_OK(upper->SetInt32(kCol0, 111));
-    table_creator->add_range_partition(lower.release(), upper.release());
-  }
-  ASSERT_OK(table_creator->Create());
-
-  // Try to add hash partitions with duplicate hash columns across dimensions.
-
-  {
-    unique_ptr<KuduTableAlterer> alterer(client_->NewTableAlterer(kTableName));
-    auto p = CreateRangePartition(schema, kCol0, -111, 0);
-    ASSERT_OK(p->add_hash_partitions({ kCol0 }, 3, 1));
-    ASSERT_OK(p->add_hash_partitions({ kCol0 }, 5, 2));
-    alterer->AddRangePartition(p.release());
-    const auto s = alterer->Alter();
-    ASSERT_TRUE(s.IsInvalidArgument()) << s.ToString();
-    ASSERT_STR_CONTAINS(s.ToString(), kErrMsg);
-  }
-
-  {
-    unique_ptr<KuduTableAlterer> alterer(client_->NewTableAlterer(kTableName));
-    auto p = CreateRangePartition(schema, kCol0, -111, 0);
-    ASSERT_OK(p->add_hash_partitions({ kCol0, kCol1 }, 3, 3));
-    ASSERT_OK(p->add_hash_partitions({ kCol0 }, 2, 4));
-    alterer->AddRangePartition(p.release());
-    const auto s = alterer->Alter();
-    ASSERT_TRUE(s.IsInvalidArgument()) << s.ToString();
-    ASSERT_STR_CONTAINS(s.ToString(), kErrMsg);
-  }
-
-  {
-    unique_ptr<KuduTableAlterer> alterer(client_->NewTableAlterer(kTableName));
-    auto p = CreateRangePartition(schema, kCol0, -111, 0);
-    ASSERT_OK(p->add_hash_partitions({ kCol1 }, 5, 6));
-    ASSERT_OK(p->add_hash_partitions({ kCol0, kCol1 }, 7, 5));
-    alterer->AddRangePartition(p.release());
-    const auto s = alterer->Alter();
-    ASSERT_TRUE(s.IsInvalidArgument()) << s.ToString();
-    ASSERT_STR_CONTAINS(s.ToString(), kErrMsg);
-  }
-
-  {
-    unique_ptr<KuduTableAlterer> alterer(client_->NewTableAlterer(kTableName));
-    auto p = CreateRangePartition(schema, kCol0, -111, 0);
-    ASSERT_OK(p->add_hash_partitions({ kCol0, kCol1 }, 3, 7));
-    ASSERT_OK(p->add_hash_partitions({ kCol1, kCol0 }, 7, 8));
-    alterer->AddRangePartition(p.release());
-    const auto s = alterer->Alter();
-    ASSERT_TRUE(s.IsInvalidArgument()) << s.ToString();
-    ASSERT_STR_CONTAINS(s.ToString(), kErrMsg);
-  }
-}
-
 class FlexPartitioningScanTest : public FlexPartitioningTest {
  public:
   int num_tablet_servers() const override {
