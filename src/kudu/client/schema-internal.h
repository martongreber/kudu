--- conflicted
+++ resolved
@@ -82,16 +82,11 @@
   std::optional<KuduColumnStorageAttributes::CompressionType> compression;
   std::optional<int32_t> block_size;
   std::optional<bool> nullable;
-<<<<<<< HEAD
-  bool primary_key;
-  std::optional<KuduValue*> default_val;  // Owned.
-=======
   std::optional<bool> immutable;
   bool primary_key;
   bool primary_key_unique;
   std::optional<KuduValue*> default_val;  // Owned.
   bool auto_incrementing;
->>>>>>> c22794e5
   bool remove_default;                      // For ALTER
   std::optional<std::string> rename_to;   // For ALTER
   std::optional<std::string> comment;
