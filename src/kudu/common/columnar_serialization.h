// Licensed to the Apache Software Foundation (ASF) under one
// or more contributor license agreements.  See the NOTICE file
// distributed with this work for additional information
// regarding copyright ownership.  The ASF licenses this file
// to you under the Apache License, Version 2.0 (the
// "License"); you may not use this file except in compliance
// with the License.  You may obtain a copy of the License at
//
//   http://www.apache.org/licenses/LICENSE-2.0
//
// Unless required by applicable law or agreed to in writing,
// software distributed under the License is distributed on an
// "AS IS" BASIS, WITHOUT WARRANTIES OR CONDITIONS OF ANY
// KIND, either express or implied.  See the License for the
// specific language governing permissions and limitations
// under the License.
#pragma once

#include <cstdint>
#include <utility>
#include <vector>

#include <boost/optional/optional.hpp>

#include "kudu/util/faststring.h"

namespace kudu {

class RowBlock;
class Schema;

// A pending batch of serialized rows, suitable for easy conversion
// into the protobuf representation and a set of sidecars.
class ColumnarSerializedBatch {
 public:
  // 'rowblock_schema': the schema of the RowBlocks that will be passed to
  //                    AddRowBlock().
<<<<<<< HEAD
  // 'client_schema': the schema to be returned to the client, which may
  //                  contain a subset of columns
  ColumnarSerializedBatch(const Schema& rowblock_schema,
                          const Schema& client_schema);
=======
  //
  // 'client_schema': the schema to be returned to the client, which may
  //                  contain a subset of columns
  //
  // 'expected_batch_size_bytes':
  //      the batch size at which the caller expects to stop adding new rows to
  //      this batch. This is is only a hint and does not affect correctness.
  ColumnarSerializedBatch(const Schema& rowblock_schema,
                          const Schema& client_schema,
                          int expected_batch_size_bytes);
>>>>>>> 029d711a

  // Append the data in 'block' into this columnar batch.
  //
  // Returns the number of selected rows serialized.
  int AddRowBlock(const RowBlock& block);

  struct Column {
    // The index of the column in the schema of the RowBlocks to be appended.
    int rowblock_schema_col_idx;

    // Underlying column data.
    faststring data;

    // Data for varlen columns (those with BINARY physical type)
    boost::optional<faststring> varlen_data;

    // Each bit is set when a value is non-null
    boost::optional<faststring> non_null_bitmap;
  };

  const std::vector<Column>& columns() const {
    return columns_;
  }

  std::vector<Column> TakeColumns() && {
    return std::move(columns_);
  }

 private:
  friend class WireProtocolTest;
  std::vector<Column> columns_;
};


////////////////////////////////////////////////////////////
// Expose these internal functions for unit testing.
// Do not call them outside of tests!
// See .cc file for docs.
////////////////////////////////////////////////////////////
namespace internal {
void ZeroNullValues(int sizeof_type,
                    int dst_idx,
                    int n_rows,
                    uint8_t* dst_values_buf,
                    uint8_t* non_null_bitmap);

void CopyNonNullBitmap(const uint8_t* non_null_bitmap,
                       const uint8_t* sel_bitmap,
                       int dst_idx,
                       int n_rows,
                       uint8_t* dst_non_null_bitmap);

void CopySelectedRows(const std::vector<uint16_t>& sel_rows,
                      int sizeof_type,
                      const uint8_t* __restrict__ src_buf,
                      uint8_t* __restrict__ dst_buf);


enum class PextMethod {
#ifdef __x86_64__
  kPextInstruction,
  kClmul,
#endif
  kSimple
};

extern PextMethod g_pext_method;

std::vector<PextMethod> GetAvailablePextMethods();

} // namespace internal
} // namespace kudu<|MERGE_RESOLUTION|>--- conflicted
+++ resolved
@@ -35,12 +35,6 @@
  public:
   // 'rowblock_schema': the schema of the RowBlocks that will be passed to
   //                    AddRowBlock().
-<<<<<<< HEAD
-  // 'client_schema': the schema to be returned to the client, which may
-  //                  contain a subset of columns
-  ColumnarSerializedBatch(const Schema& rowblock_schema,
-                          const Schema& client_schema);
-=======
   //
   // 'client_schema': the schema to be returned to the client, which may
   //                  contain a subset of columns
@@ -51,7 +45,6 @@
   ColumnarSerializedBatch(const Schema& rowblock_schema,
                           const Schema& client_schema,
                           int expected_batch_size_bytes);
->>>>>>> 029d711a
 
   // Append the data in 'block' into this columnar batch.
   //
