--- conflicted
+++ resolved
@@ -1215,15 +1215,9 @@
   PartitionSchema::RangesWithHashSchemas ranges;
   ASSERT_OK(PartitionSchema::FromPB(ps_pb, schema, &ps, &ranges));
   CheckSerializationFunctions(ps_pb, ps, schema);
-<<<<<<< HEAD
 
   ASSERT_EQ("RANGE (a, b)", ps.DebugString(schema));
 
-=======
-
-  ASSERT_EQ("RANGE (a, b)", ps.DebugString(schema));
-
->>>>>>> c22794e5
   vector<Partition> partitions;
   ASSERT_OK(ps.CreatePartitions(ranges, schema, &partitions));
   ASSERT_EQ(2, partitions.size());
