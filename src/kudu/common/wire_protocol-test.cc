// Licensed to the Apache Software Foundation (ASF) under one
// or more contributor license agreements.  See the NOTICE file
// distributed with this work for additional information
// regarding copyright ownership.  The ASF licenses this file
// to you under the Apache License, Version 2.0 (the
// "License"); you may not use this file except in compliance
// with the License.  You may obtain a copy of the License at
//
//   http://www.apache.org/licenses/LICENSE-2.0
//
// Unless required by applicable law or agreed to in writing,
// software distributed under the License is distributed on an
// "AS IS" BASIS, WITHOUT WARRANTIES OR CONDITIONS OF ANY
// KIND, either express or implied.  See the License for the
// specific language governing permissions and limitations
// under the License.

#include "kudu/common/wire_protocol.h"

#include <algorithm>
#include <cstdint>
#include <cstring>
#include <list>
#include <numeric>
#include <ostream>
#include <string>
#include <vector>

#include <boost/optional/optional.hpp>
#include <glog/logging.h>
#include <gtest/gtest.h>

#include "kudu/common/column_predicate.h"
#include "kudu/common/columnar_serialization.h"
#include "kudu/common/common.pb.h"
#include "kudu/common/row.h"
#include "kudu/common/rowblock.h"
#include "kudu/common/rowblock_memory.h"
#include "kudu/common/schema.h"
#include "kudu/common/types.h"
#include "kudu/common/wire_protocol.pb.h"
#include "kudu/gutil/port.h"
#include "kudu/gutil/strings/substitute.h"
#include "kudu/gutil/walltime.h"
#include "kudu/util/bitmap.h"
#include "kudu/util/block_bloom_filter.h"
#include "kudu/util/faststring.h"
#include "kudu/util/hash.pb.h"
#include "kudu/util/hexdump.h"
#include "kudu/util/int128.h"
#include "kudu/util/memory/arena.h"
#include "kudu/util/random.h"
#include "kudu/util/slice.h"
#include "kudu/util/status.h"
#include "kudu/util/stopwatch.h"  // IWYU pragma: keep
#include "kudu/util/test_macros.h"
#include "kudu/util/test_util.h"

using std::string;
using std::tuple;
using std::vector;
using strings::Substitute;

namespace kudu {

class WireProtocolTest : public KuduTest {
 public:
  WireProtocolTest()
      : schema_({ ColumnSchema("string", STRING),
                  ColumnSchema("nullable_string", STRING, /* is_nullable=*/true),
                  ColumnSchema("int", INT32),
                  ColumnSchema("nullable_int", INT32, /* is_nullable=*/true),
                  ColumnSchema("int64", INT64) },
        1),
        test_data_arena_(4096) {
  }

  static void FillRowBlockWithTestRows(RowBlock* block) {
    Random rng(SeedRandom());

    block->selection_vector()->SetAllTrue();

    for (int i = 0; i < block->nrows(); i++) {
      if (rng.OneIn(10)) {
        block->selection_vector()->SetRowUnselected(i);
        continue;
      }

      RowBlockRow row = block->row(i);

      // We make new copies of these strings into the Arena for each row so that
      // the workload is more realistic. If we just re-use the same Slice object
      // for each row, the memory accesses fit entirely into a smaller number of
      // cache lines and we may micro-optimize for the wrong thing.
      CHECK(block->arena()->RelocateSlice(
          "hello world col0",
          reinterpret_cast<Slice*>(row.mutable_cell_ptr(0))));

      if (rng.OneIn(3)) {
        row.cell(1).set_null(true);
      } else {
        row.cell(1).set_null(false);
        CHECK(block->arena()->RelocateSlice(
            "hello world col1",
            reinterpret_cast<Slice*>(row.mutable_cell_ptr(1))));
      }

      *reinterpret_cast<int32_t*>(row.mutable_cell_ptr(2)) = i;
      *reinterpret_cast<int32_t*>(row.mutable_cell_ptr(3)) = i;
      row.cell(3).set_null(rng.OneIn(7));

      *reinterpret_cast<int64_t*>(row.mutable_cell_ptr(4)) = i;
    }
  }

 protected:
  Schema schema_;
  Arena test_data_arena_;
};

TEST_F(WireProtocolTest, TestOKStatus) {
  Status s = Status::OK();
  AppStatusPB pb;
  StatusToPB(s, &pb);
  EXPECT_EQ(AppStatusPB::OK, pb.code());
  EXPECT_FALSE(pb.has_message());
  EXPECT_FALSE(pb.has_posix_code());

  Status s2 = StatusFromPB(pb);
  ASSERT_OK(s2);
}

TEST_F(WireProtocolTest, TestBadStatus) {
  Status s = Status::NotFound("foo", "bar");
  AppStatusPB pb;
  StatusToPB(s, &pb);
  EXPECT_EQ(AppStatusPB::NOT_FOUND, pb.code());
  EXPECT_TRUE(pb.has_message());
  EXPECT_EQ("foo: bar", pb.message());
  EXPECT_FALSE(pb.has_posix_code());

  Status s2 = StatusFromPB(pb);
  EXPECT_TRUE(s2.IsNotFound());
  EXPECT_EQ(s.ToString(), s2.ToString());
}

TEST_F(WireProtocolTest, TestBadStatusWithPosixCode) {
  Status s = Status::NotFound("foo", "bar", 1234);
  AppStatusPB pb;
  StatusToPB(s, &pb);
  EXPECT_EQ(AppStatusPB::NOT_FOUND, pb.code());
  EXPECT_TRUE(pb.has_message());
  EXPECT_EQ("foo: bar", pb.message());
  EXPECT_TRUE(pb.has_posix_code());
  EXPECT_EQ(1234, pb.posix_code());

  Status s2 = StatusFromPB(pb);
  EXPECT_TRUE(s2.IsNotFound());
  EXPECT_EQ(1234, s2.posix_code());
  EXPECT_EQ(s.ToString(), s2.ToString());
}

TEST_F(WireProtocolTest, TestSchemaRoundTrip) {
  google::protobuf::RepeatedPtrField<ColumnSchemaPB> pbs;

  ASSERT_OK(SchemaToColumnPBs(schema_, &pbs));
  ASSERT_EQ(5, pbs.size());

  // Column 0.
  EXPECT_TRUE(pbs.Get(0).is_key());
  EXPECT_EQ("string", pbs.Get(0).name());
  EXPECT_EQ(STRING, pbs.Get(0).type());
  EXPECT_FALSE(pbs.Get(0).is_nullable());

  // Column 1.
  EXPECT_FALSE(pbs.Get(1).is_key());
  EXPECT_EQ("nullable_string", pbs.Get(1).name());
  EXPECT_EQ(STRING, pbs.Get(1).type());
  EXPECT_TRUE(pbs.Get(1).is_nullable());

  // Column 2.
  EXPECT_FALSE(pbs.Get(2).is_key());
  EXPECT_EQ("int", pbs.Get(2).name());
  EXPECT_EQ(INT32, pbs.Get(2).type());
  EXPECT_FALSE(pbs.Get(2).is_nullable());


  // Column 3.
  EXPECT_FALSE(pbs.Get(3).is_key());
  EXPECT_EQ("nullable_int", pbs.Get(3).name());
  EXPECT_EQ(INT32, pbs.Get(3).type());
  EXPECT_TRUE(pbs.Get(3).is_nullable());

  // Column 4.
  EXPECT_FALSE(pbs.Get(4).is_key());
  EXPECT_EQ("int64", pbs.Get(4).name());
  EXPECT_EQ(INT64, pbs.Get(4).type());
  EXPECT_FALSE(pbs.Get(4).is_nullable());

  // Convert back to a Schema object and verify they're identical.
  Schema schema2;
  ASSERT_OK(ColumnPBsToSchema(pbs, &schema2));
  EXPECT_EQ(schema_.ToString(), schema2.ToString());
  EXPECT_EQ(schema_.num_key_columns(), schema2.num_key_columns());
}

// Test that, when non-contiguous key columns are passed, an error Status
// is returned.
TEST_F(WireProtocolTest, TestBadSchema_NonContiguousKey) {
  google::protobuf::RepeatedPtrField<ColumnSchemaPB> pbs;

  // Column 0: key
  ColumnSchemaPB* col_pb = pbs.Add();
  col_pb->set_name("c0");
  col_pb->set_type(STRING);
  col_pb->set_is_key(true);

  // Column 1: not a key
  col_pb = pbs.Add();
  col_pb->set_name("c1");
  col_pb->set_type(STRING);
  col_pb->set_is_key(false);

  // Column 2: marked as key. This is an error.
  col_pb = pbs.Add();
  col_pb->set_name("c2");
  col_pb->set_type(STRING);
  col_pb->set_is_key(true);

  Schema schema;
  Status s = ColumnPBsToSchema(pbs, &schema);
  ASSERT_STR_CONTAINS(s.ToString(), "Got out-of-order key column");
}

// Test that, when multiple columns with the same name are passed, an
// error Status is returned.
TEST_F(WireProtocolTest, TestBadSchema_DuplicateColumnName) {
  google::protobuf::RepeatedPtrField<ColumnSchemaPB> pbs;

  // Column 0:
  ColumnSchemaPB* col_pb = pbs.Add();
  col_pb->set_name("c0");
  col_pb->set_type(STRING);
  col_pb->set_is_key(true);

  // Column 1:
  col_pb = pbs.Add();
  col_pb->set_name("c1");
  col_pb->set_type(STRING);
  col_pb->set_is_key(false);

  // Column 2: same name as column 0
  col_pb = pbs.Add();
  col_pb->set_name("c0");
  col_pb->set_type(STRING);
  col_pb->set_is_key(false);

  Schema schema;
  Status s = ColumnPBsToSchema(pbs, &schema);
  ASSERT_EQ("Invalid argument: Duplicate column name: c0", s.ToString());
}

// Create a block of rows and ensure that it can be converted to and from protobuf.
TEST_F(WireProtocolTest, TestRowBlockToRowwisePB) {
  RowBlockMemory mem(1024);
  RowBlock block(&schema_, 30, &mem);
  FillRowBlockWithTestRows(&block);

  // Convert to PB.
  faststring direct, indirect;
  int num_rows = SerializeRowBlock(block, nullptr, &direct, &indirect);
  SCOPED_TRACE("Row data: " + direct.ToString());
  SCOPED_TRACE("Indirect data: " + indirect.ToString());

  // Convert back to a row, ensure that the resulting row is the same
  // as the one we put in.
  RowwiseRowBlockPB pb;
  pb.set_num_rows(num_rows);

  vector<const uint8_t*> row_ptrs;
  Slice direct_sidecar = direct;
  ASSERT_OK(ExtractRowsFromRowBlockPB(schema_, pb, indirect,
                                      &direct_sidecar, &row_ptrs));
  ASSERT_EQ(block.selection_vector()->CountSelected(), row_ptrs.size());
  int dst_row_idx = 0;
  for (int i = 0; i < block.nrows(); ++i) {
    if (!block.selection_vector()->IsRowSelected(i)) {
      continue;
    }
    ConstContiguousRow row_roundtripped(&schema_, row_ptrs[dst_row_idx]);
    EXPECT_EQ(schema_.DebugRow(block.row(i)),
              schema_.DebugRow(row_roundtripped));
    dst_row_idx++;
  }
}

// Create blocks of rows and ensure that they can be converted to the columnar serialized
// layout.
TEST_F(WireProtocolTest, TestRowBlockToColumnarPB) {
  // Generate several blocks of random data.
  static constexpr int kNumBlocks = 3;
  static constexpr int kBatchSizeBytes = 8192 * 1024;
  RowBlockMemory mem(1024);
  std::list<RowBlock> blocks;
  for (int i = 0; i < kNumBlocks; i++) {
    blocks.emplace_back(&schema_, 30, &mem);
    FillRowBlockWithTestRows(&blocks.back());
  }

  // Convert all of the RowBlocks to a single serialized (concatenated) columnar format.
<<<<<<< HEAD
  ColumnarSerializedBatch batch(schema_, schema_);
=======
  ColumnarSerializedBatch batch(schema_, schema_, kBatchSizeBytes);
>>>>>>> 029d711a
  for (const auto& block : blocks) {
    batch.AddRowBlock(block);
  }

  // Verify that the resulting serialized data matches the concatenated original data blocks.
  ASSERT_EQ(5, batch.columns().size());
  int dst_row_idx = 0;
  for (const auto& block : blocks) {
    for (int src_row_idx = 0; src_row_idx < block.nrows(); src_row_idx++) {
      if (!block.selection_vector()->IsRowSelected(src_row_idx)) {
        continue;
      }
      SCOPED_TRACE(src_row_idx);
      SCOPED_TRACE(dst_row_idx);
      const auto& row = block.row(src_row_idx);
      for (int c = 0; c < schema_.num_columns(); c++) {
        SCOPED_TRACE(c);
        const auto& col = schema_.column(c);
        const auto& serialized_col = batch.columns()[c];
        if (col.is_nullable()) {
          bool expect_null = row.is_null(c);;
          EXPECT_EQ(!BitmapTest(serialized_col.non_null_bitmap->data(), dst_row_idx),
                    expect_null);
          if (expect_null) {
            continue;
          }
        }
        int type_size = col.type_info()->size();
        Slice serialized_val;
        Slice orig_val;
        if (col.type_info()->physical_type() == BINARY) {
          const uint8_t* offset_ptr = serialized_col.data.data() + sizeof(uint32_t) * dst_row_idx;
          uint32_t start_offset = UnalignedLoad<uint32_t>(offset_ptr);
          uint32_t end_offset = UnalignedLoad<uint32_t>(offset_ptr + sizeof(uint32_t));
          ASSERT_GE(end_offset, start_offset);
          serialized_val = Slice(serialized_col.varlen_data->data() + start_offset,
                                 end_offset - start_offset);
          memcpy(&orig_val, row.cell_ptr(c), type_size);
        } else {
          serialized_val = Slice(serialized_col.data.data() + type_size * dst_row_idx,
                                 type_size);
          orig_val = Slice(row.cell_ptr(c), type_size);
        }
        EXPECT_EQ(orig_val, serialized_val);
      }
      dst_row_idx++;
    }
  }
}


// Create a block of rows in columnar layout and ensure that it can be
// converted to and from protobuf.
TEST_F(WireProtocolTest, TestColumnarRowBlockToPBWithPadding) {
  int kNumRows = 10;
  RowBlockMemory mem(1024);
  // Create a schema with multiple UNIXTIME_MICROS columns in different
  // positions.
  Schema tablet_schema({ ColumnSchema("key", UNIXTIME_MICROS),
                         ColumnSchema("col1", STRING),
                         ColumnSchema("col2", UNIXTIME_MICROS),
                         ColumnSchema("col3", INT32, true /* nullable */),
                         ColumnSchema("col4", UNIXTIME_MICROS, true /* nullable */)}, 1);
  RowBlock block(&tablet_schema, kNumRows, &mem);
  block.selection_vector()->SetAllTrue();

  for (int i = 0; i < block.nrows(); i++) {
    RowBlockRow row = block.row(i);

    *reinterpret_cast<int64_t*>(row.mutable_cell_ptr(0)) = i;
    Slice col1;
    // See: FillRowBlockWithTestRows() for the reason why we relocate these
    // to 'test_data_arena_'.
    CHECK(test_data_arena_.RelocateSlice("hello world col1", &col1));
    *reinterpret_cast<Slice*>(row.mutable_cell_ptr(1)) = col1;
    *reinterpret_cast<int64_t*>(row.mutable_cell_ptr(2)) = i;
    *reinterpret_cast<int32_t*>(row.mutable_cell_ptr(3)) = i;
    row.cell(3).set_null(false);
    *reinterpret_cast<int64_t*>(row.mutable_cell_ptr(4)) = i;
    row.cell(4).set_null(true);
  }

  // Have the projection schema have columns in a different order from the table schema.
  Schema proj_schema({ ColumnSchema("col1", STRING),
                       ColumnSchema("key",  UNIXTIME_MICROS),
                       ColumnSchema("col2", UNIXTIME_MICROS),
                       ColumnSchema("col4", UNIXTIME_MICROS, true /* nullable */),
                       ColumnSchema("col3", INT32, true /* nullable */)}, 0);

  // Convert to PB.
  faststring direct, indirect;
  int num_rows = SerializeRowBlock(block, &proj_schema, &direct, &indirect,
                                   true /* pad timestamps */);
  SCOPED_TRACE("Row data: " + HexDump(direct));
  SCOPED_TRACE("Indirect data: " + HexDump(indirect));

  // Convert back to a row, ensure that the resulting row is the same
  // as the one we put in. Can't reuse the decoding methods since we
  // won't support decoding padded rows within Kudu.
  RowwiseRowBlockPB pb;
  pb.set_num_rows(num_rows);
  vector<const uint8_t*> row_ptrs;
  Slice direct_sidecar = direct;
  Slice indirect_sidecar = indirect;
  ASSERT_OK(RewriteRowBlockPointers(proj_schema, pb, indirect_sidecar, &direct_sidecar, true));

  // Row stride is the normal size for the schema + the number of UNIXTIME_MICROS columns * 8,
  // the size of the padding per column.
  size_t row_stride = ContiguousRowHelper::row_size(proj_schema) + 3 * 8;
  ASSERT_EQ(direct_sidecar.size(), row_stride * kNumRows);
  const uint8_t* base_data;
  for (int i = 0; i < kNumRows; i++) {
    base_data = direct_sidecar.data() + i * row_stride;
    // With padding, the null bitmap is at offset 68.
    // See the calculations below to understand why.
    const uint8_t* non_null_bitmap = base_data + 68;

    // 'col1' comes at 0 bytes offset in the projection schema.
    const Slice* col1 = reinterpret_cast<const Slice*>(base_data);
    ASSERT_EQ(col1->compare(Slice("hello world col1")), 0) << "Unexpected val for the "
                                                           << i << "th row:"
                                                           << col1->ToDebugString();
    // 'key' comes at 16 bytes offset.
    const int64_t key = *reinterpret_cast<const int64_t*>(base_data + 16);
    EXPECT_EQ(key, i);

    // 'col2' comes at 32 bytes offset: 16 bytes previous, 16 bytes 'key'
    const int64_t col2 = *reinterpret_cast<const int64_t*>(base_data + 32);
    EXPECT_EQ(col2, i);

    // 'col4' is supposed to be null, but should also read 0 since we memsetted the
    // memory to 0. It should come at 48 bytes offset:  32 bytes previous + 8 bytes 'col2' +
    // 8 bytes padding.
    const int64_t col4 = *reinterpret_cast<const int64_t*>(base_data + 48);
    EXPECT_EQ(col4, 0);
    EXPECT_TRUE(BitmapTest(non_null_bitmap, 3));

    // 'col3' comes at 64 bytes offset: 48 bytes previous, 8 bytes 'col4', 8 bytes padding
    const int32_t col3 = *reinterpret_cast<const int32_t*>(base_data + 64);
    EXPECT_EQ(col3, i);
    EXPECT_FALSE(BitmapTest(non_null_bitmap, 4));
  }
}

struct RowwiseConverter {
  static void Run(const RowBlock& block) {
    faststring direct;
    faststring indirect;
    SerializeRowBlock(block, nullptr, &direct, &indirect);
  }

  static constexpr const char* kName = "row-wise";
};


struct ColumnarConverter {
  static void Run(const RowBlock& block) {
<<<<<<< HEAD
    ColumnarSerializedBatch batch(*block.schema(), *block.schema());
=======
    constexpr int kBatchSizeBytes = 8192 * 1024;
    ColumnarSerializedBatch batch(*block.schema(), *block.schema(), kBatchSizeBytes);
>>>>>>> 029d711a
    batch.AddRowBlock(block);
  }

  static constexpr const char* kName = "columnar";
};

struct BenchmarkColumnsSpec {
  struct Col {
    DataType type;
    double null_fraction; // negative for non-null
  };
  vector<Col> columns;
  string name;
};

class WireProtocolBenchmark :
      public WireProtocolTest,
      public testing::WithParamInterface<tuple<BenchmarkColumnsSpec, double>> {
 public:

  void ResetBenchmarkSchema(const BenchmarkColumnsSpec& spec) {
    vector<ColumnSchema> column_schemas;
    int i = 0;
    for (const auto& c : spec.columns) {
      column_schemas.emplace_back(Substitute("col$0", i++),
                                  c.type,
                                  /*nullable=*/c.null_fraction >= 0);
    }
    CHECK_OK(benchmark_schema_.Reset(std::move(column_schemas), 0));
  }

  void FillRowBlockForBenchmark(const BenchmarkColumnsSpec& spec,
                                RowBlock* block) {
    Random rng(SeedRandom());

    test_data_arena_.Reset();
    for (int i = 0; i < block->nrows(); i++) {
      RowBlockRow row = block->row(i);
      for (int j = 0; j < benchmark_schema_.num_columns(); j++) {
        const ColumnSchema& column_schema = benchmark_schema_.column(j);
        DataType type = spec.columns[j].type;
        bool is_null = rng.NextDoubleFraction() <= spec.columns[j].null_fraction;
        if (column_schema.is_nullable()) {
          row.cell(j).set_null(is_null);
        }
        if (!is_null) {
          switch (type) {
            case STRING: {
              Slice col;
              CHECK(test_data_arena_.RelocateSlice(Substitute("hello world $0",
                                                              column_schema.name()), &col));
              memcpy(row.mutable_cell_ptr(j), &col, sizeof(Slice));
              break;
            }
            case INT128:
              UnalignedStore<int128_t>(row.mutable_cell_ptr(j), i);
              break;
            case INT64:
              UnalignedStore<int64_t>(row.mutable_cell_ptr(j), i);
              break;
            case INT32:
              UnalignedStore<int32_t>(row.mutable_cell_ptr(j), i);
              break;
            case INT16:
              UnalignedStore<int16_t>(row.mutable_cell_ptr(j), i);
              break;
            case INT8:
              UnalignedStore<int8_t>(row.mutable_cell_ptr(j), i);
              break;
            default:
              LOG(FATAL) << "Unexpected type: " << type;
          }
        }
      }
    }
  }

  static void SelectRandomRowsWithRate(RowBlock* block, double rate) {
    CHECK_LE(rate, 1.0);
    CHECK_GE(rate, 0.0);
    auto select_count = block->nrows() * rate;
    SelectionVector* select_vector = block->selection_vector();
    if (rate == 1.0) {
      select_vector->SetAllTrue();
    } else if (rate == 0.0) {
      select_vector->SetAllFalse();
    } else {
      vector<int> indexes(block->nrows());
      std::iota(indexes.begin(), indexes.end(), 0);
      std::random_shuffle(indexes.begin(), indexes.end());
      indexes.resize(select_count);
      select_vector->SetAllFalse();
      for (auto index : indexes) {
        select_vector->SetRowSelected(index);
      }
    }
    CHECK_EQ(select_vector->CountSelected(), select_count);
  }


  // Use column_count to control the schema scale.
  // Use select_rate to control the number of selected rows.
  template<class Converter>
  double RunBenchmark(const BenchmarkColumnsSpec& spec,
                    double select_rate) {
    ResetBenchmarkSchema(spec);
    RowBlockMemory mem(1024);
    RowBlock block(&benchmark_schema_, 1000, &mem);
    // Regardless of the config, use a constant number of selected cells for the test by
    // looping the conversion an appropriate number of times.
    const int64_t kNumCellsToConvert = AllowSlowTests() ? 100000000 : 1000000;
    const int64_t kCellsPerBlock = block.nrows() * spec.columns.size();
    const double kSelectedCellsPerBlock = kCellsPerBlock * select_rate;
    const int kNumTrials = static_cast<int>(kNumCellsToConvert /  kSelectedCellsPerBlock);
    FillRowBlockForBenchmark(spec, &block);
    SelectRandomRowsWithRate(&block, select_rate);

    int64_t cycle_start = CycleClock::Now();
    for (int i = 0; i < kNumTrials; ++i) {
      Converter::Run(block);
    }
    int64_t cycle_end = CycleClock::Now();
    double cycles_per_cell = static_cast<double>(cycle_end - cycle_start) / kNumCellsToConvert;
    LOG(INFO) << Substitute(
        "Converting $0 to PB (method $3) row select rate $1: $2 cycles/cell",
        spec.name, select_rate, cycles_per_cell,
        Converter::kName);
    return cycles_per_cell;
  }

 protected:
  Schema benchmark_schema_;
};

TEST_P(WireProtocolBenchmark, TestRowBlockToPBBenchmark) {
  const auto& spec = std::get<0>(GetParam());
  double select_rate = std::get<1>(GetParam());
  double cycles_per_cell_rowwise = RunBenchmark<RowwiseConverter>(spec, select_rate);
  double cycles_per_cell_columnar = RunBenchmark<ColumnarConverter>(spec, select_rate);
  double ratio = cycles_per_cell_rowwise / cycles_per_cell_columnar;
  LOG(INFO) << Substitute(
      "Converting $0 to PB row select rate $1: columnar/rowwise throughput ratio: $2x",
      spec.name, select_rate, ratio);
}

BenchmarkColumnsSpec UniformColumns(int n_cols, DataType type, double null_fraction) {
  vector<BenchmarkColumnsSpec::Col> cols(n_cols);
  for (int i = 0; i < n_cols; i++) {
    cols[i] = {type, null_fraction};
  }
  string null_str;
  if (null_fraction >= 0) {
    null_str = Substitute("$0pct_null", static_cast<int>(null_fraction * 100));
  } else {
    null_str = "non_null";
  }
  return {cols, Substitute("$0_$1_$2",
                           n_cols,
                           GetTypeInfo(type)->name(),
                           null_str) };
}

INSTANTIATE_TEST_CASE_P(
    ColumnarRowBlockToPBBenchmarkParams, WireProtocolBenchmark,
    testing::Combine(
        testing::Values(
            UniformColumns(10, INT64, -1),
            UniformColumns(10, INT32, -1),
            UniformColumns(10, STRING, -1),

            UniformColumns(10, INT128, 0),
            UniformColumns(10, INT64, 0),
            UniformColumns(10, INT32, 0),
            UniformColumns(10, INT16, 0),
            UniformColumns(10, INT8, 0),
            UniformColumns(10, STRING, 0),

            UniformColumns(10, INT128, 0.1),
            UniformColumns(10, INT64, 0.1),
            UniformColumns(10, INT32, 0.1),
            UniformColumns(10, INT16, 0.1),
            UniformColumns(10, INT8, 0.1),
            UniformColumns(10, STRING, 0.1)),
        // Selection rates.
        testing::Values(1.0, 0.8, 0.5, 0.2)),
    [](const testing::TestParamInfo<WireProtocolBenchmark::ParamType>& info) {
      return Substitute("$0_sel_$1pct",
                        std::get<0>(info.param).name,
                        static_cast<int>(std::get<1>(info.param)*100));
    });


// Test that trying to extract rows from an invalid block correctly returns
// Corruption statuses.
TEST_F(WireProtocolTest, TestInvalidRowBlock) {
  Schema schema({ ColumnSchema("col1", STRING) }, 1);
  RowwiseRowBlockPB pb;
  vector<const uint8_t*> row_ptrs;

  // Too short to be valid data.
  const char* shortstr = "x";
  pb.set_num_rows(1);
  Slice direct = shortstr;
  Status s = ExtractRowsFromRowBlockPB(schema, pb, Slice(), &direct, &row_ptrs);
  ASSERT_STR_CONTAINS(s.ToString(), "Corruption: Row block has 1 bytes of data");

  // Bad pointer into indirect data.
  shortstr = "xxxxxxxxxxxxxxxx";
  pb.set_num_rows(1);
  direct = Slice(shortstr);
  s = ExtractRowsFromRowBlockPB(schema, pb, Slice(), &direct, &row_ptrs);
  ASSERT_STR_CONTAINS(s.ToString(),
                      "Corruption: Row #0 contained bad indirect slice");
}

// Test serializing a block which has a selection vector but no columns.
// This is the sort of result that is returned from a scan with an empty
// projection (a COUNT(*) query).
TEST_F(WireProtocolTest, TestBlockWithNoColumns) {
  Schema empty(std::vector<ColumnSchema>(), 0);
  RowBlockMemory mem(1024);
  RowBlock block(&empty, 1000, &mem);
  block.selection_vector()->SetAllTrue();
  // Unselect 100 rows
  for (int i = 0; i < 100; i++) {
    block.selection_vector()->SetRowUnselected(i * 2);
  }
  ASSERT_EQ(900, block.selection_vector()->CountSelected());

  // Convert it to protobuf, ensure that the results look right.
  faststring direct, indirect;
  int num_rows = SerializeRowBlock(block, nullptr, &direct, &indirect);
  ASSERT_EQ(900, num_rows);
}

TEST_F(WireProtocolTest, TestColumnDefaultValue) {
  Slice write_default_str("Hello Write");
  Slice read_default_str("Hello Read");
  uint32_t write_default_u32 = 512;
  uint32_t read_default_u32 = 256;
  ColumnSchemaPB pb;

  ColumnSchema col1("col1", STRING);
  ColumnSchemaToPB(col1, &pb);
  boost::optional<ColumnSchema> col1fpb;
  ASSERT_OK(ColumnSchemaFromPB(pb, &col1fpb));
  ASSERT_FALSE(col1fpb->has_read_default());
  ASSERT_FALSE(col1fpb->has_write_default());
  ASSERT_TRUE(col1fpb->read_default_value() == nullptr);

  ColumnSchema col2("col2", STRING, false, &read_default_str);
  ColumnSchemaToPB(col2, &pb);
  boost::optional<ColumnSchema> col2fpb;
  ASSERT_OK(ColumnSchemaFromPB(pb, &col2fpb));
  ASSERT_TRUE(col2fpb->has_read_default());
  ASSERT_FALSE(col2fpb->has_write_default());
  ASSERT_EQ(read_default_str, *static_cast<const Slice *>(col2fpb->read_default_value()));
  ASSERT_EQ(nullptr, static_cast<const Slice *>(col2fpb->write_default_value()));

  ColumnSchema col3("col3", STRING, false, &read_default_str, &write_default_str);
  ColumnSchemaToPB(col3, &pb);
  boost::optional<ColumnSchema> col3fpb;
  ASSERT_OK(ColumnSchemaFromPB(pb, &col3fpb));
  ASSERT_TRUE(col3fpb->has_read_default());
  ASSERT_TRUE(col3fpb->has_write_default());
  ASSERT_EQ(read_default_str, *static_cast<const Slice *>(col3fpb->read_default_value()));
  ASSERT_EQ(write_default_str, *static_cast<const Slice *>(col3fpb->write_default_value()));

  ColumnSchema col4("col4", UINT32, false, &read_default_u32);
  ColumnSchemaToPB(col4, &pb);
  boost::optional<ColumnSchema> col4fpb;
  ASSERT_OK(ColumnSchemaFromPB(pb, &col4fpb));
  ASSERT_TRUE(col4fpb->has_read_default());
  ASSERT_FALSE(col4fpb->has_write_default());
  ASSERT_EQ(read_default_u32, *static_cast<const uint32_t *>(col4fpb->read_default_value()));
  ASSERT_EQ(nullptr, static_cast<const uint32_t *>(col4fpb->write_default_value()));

  ColumnSchema col5("col5", UINT32, false, &read_default_u32, &write_default_u32);
  ColumnSchemaToPB(col5, &pb);
  boost::optional<ColumnSchema> col5fpb;
  ASSERT_OK(ColumnSchemaFromPB(pb, &col5fpb));
  ASSERT_TRUE(col5fpb->has_read_default());
  ASSERT_TRUE(col5fpb->has_write_default());
  ASSERT_EQ(read_default_u32, *static_cast<const uint32_t *>(col5fpb->read_default_value()));
  ASSERT_EQ(write_default_u32, *static_cast<const uint32_t *>(col5fpb->write_default_value()));
}

// Regression test for KUDU-2378; the call to ColumnSchemaFromPB yielded a crash.
TEST_F(WireProtocolTest, TestCrashOnAlignedLoadOf128BitReadDefault) {
  ColumnSchemaPB pb;
  pb.set_name("col");
  pb.set_type(DECIMAL128);
  pb.set_read_default_value(string(16, 'a'));
  boost::optional<ColumnSchema> col;
  ASSERT_OK(ColumnSchemaFromPB(pb, &col));
}

// Regression test for KUDU-2622; Validate read and write default value sizes.
TEST_F(WireProtocolTest, TestInvalidReadAndWriteDefault) {
  {
    ColumnSchemaPB pb;
    pb.set_name("col");
    pb.set_type(DECIMAL128);
    pb.set_read_default_value(string(8, 'a'));
    boost::optional<ColumnSchema> col;
    Status s = ColumnSchemaFromPB(pb, &col);
    EXPECT_TRUE(s.IsCorruption());
    ASSERT_STR_CONTAINS(s.ToString(), "Corruption: Not enough bytes for decimal: read default");
  }
  {
    ColumnSchemaPB pb;
    pb.set_name("col");
    pb.set_type(DECIMAL128);
    pb.set_write_default_value(string(8, 'a'));
    boost::optional<ColumnSchema> col;
    Status s = ColumnSchemaFromPB(pb, &col);
    EXPECT_TRUE(s.IsCorruption());
    ASSERT_STR_CONTAINS(s.ToString(), "Corruption: Not enough bytes for decimal: write default");
  }
}

TEST_F(WireProtocolTest, TestColumnPredicateInList) {
  ColumnSchema col1("col1", INT32);
  vector<ColumnSchema> cols = { col1 };
  Schema schema(cols, 1);
  RowBlockMemory mem(1024);
  boost::optional<ColumnPredicate> predicate;

  { // col1 IN (5, 6, 10)
    int five = 5;
    int six = 6;
    int ten = 10;
    vector<const void*> values { &five, &six, &ten };

    kudu::ColumnPredicate cp = kudu::ColumnPredicate::InList(col1, &values);
    ColumnPredicatePB pb;
    NO_FATALS(ColumnPredicateToPB(cp, &pb));

    ASSERT_OK(ColumnPredicateFromPB(schema, &mem.arena, pb, &predicate));
    ASSERT_EQ(predicate->predicate_type(), PredicateType::InList);
    ASSERT_EQ(3, predicate->raw_values().size());
  }

  { // col1 IN (0, 0)
    // We can't construct a single element IN list directly since it would be
    // simplified to an equality predicate, so we hack around it by directly
    // constructing it as a protobuf message.
    ColumnPredicatePB pb;
    pb.set_column("col1");
    *pb.mutable_in_list()->mutable_values()->Add() = string("\0\0\0\0", 4);
    *pb.mutable_in_list()->mutable_values()->Add() = string("\0\0\0\0", 4);

    ASSERT_OK(ColumnPredicateFromPB(schema, &mem.arena, pb, &predicate));
    ASSERT_EQ(PredicateType::Equality, predicate->predicate_type());
  }

  { // col1 IN ()
    ColumnPredicatePB pb;
    pb.set_column("col1");
    pb.mutable_in_list();

    RowBlockMemory mem(1024);
    boost::optional<ColumnPredicate> predicate;
    ASSERT_OK(ColumnPredicateFromPB(schema, &mem.arena, pb, &predicate));
    ASSERT_EQ(PredicateType::None, predicate->predicate_type());
  }

  { // IN list corruption
    ColumnPredicatePB pb;
    pb.set_column("col1");
    pb.mutable_in_list();
    *pb.mutable_in_list()->mutable_values()->Add() = string("\0", 1);

    RowBlockMemory mem(1024);
    boost::optional<ColumnPredicate> predicate;
    ASSERT_TRUE(ColumnPredicateFromPB(schema, &mem.arena, pb, &predicate).IsInvalidArgument());
  }
}

class BFWireProtocolTest : public KuduTest {
 public:
  BFWireProtocolTest()
      : schema_({ ColumnSchema("col1", INT32)}, 1),
        arena_(1024),
        allocator_(&arena_),
        n_keys_(100),
        b1_(&allocator_),
        b2_(&allocator_) {}

  void SetUp() override {
    int log_space_bytes1 = BlockBloomFilter::MinLogSpace(n_keys_, 0.01);
    ASSERT_OK(b1_.Init(log_space_bytes1, FAST_HASH, 0));
    ASSERT_LE(BlockBloomFilter::FalsePositiveProb(n_keys_, log_space_bytes1), 0.01);

    int log_space_bytes2 = BlockBloomFilter::MinLogSpace(n_keys_, 0.01);
    ASSERT_OK(b2_.Init(log_space_bytes2, FAST_HASH, 0));
    ASSERT_LE(BlockBloomFilter::FalsePositiveProb(n_keys_, log_space_bytes2), 0.01);

    for (int i = 0; i < n_keys_; ++i) {
      Slice key_slice(reinterpret_cast<const uint8_t*>(&i), sizeof(i));
      b1_.Insert(key_slice);
      b2_.Insert(key_slice);
    }
  }

protected:
  Schema schema_;
  Arena arena_;
  ArenaBlockBloomFilterBufferAllocator allocator_;
  int n_keys_;
  BlockBloomFilter b1_;
  BlockBloomFilter b2_;
};

TEST_F(BFWireProtocolTest, TestColumnPredicateBloomFilter) {
  boost::optional<ColumnPredicate> predicate;
  ColumnSchema col1 = schema_.column(0);
  { // Single BloomFilter predicate.
    kudu::ColumnPredicate ibf =
        kudu::ColumnPredicate::InBloomFilter(col1, {&b1_}, nullptr, nullptr);
    ColumnPredicatePB pb;
    NO_FATALS(ColumnPredicateToPB(ibf, &pb));
    ASSERT_OK(ColumnPredicateFromPB(schema_, &arena_, pb, &predicate));
    ASSERT_EQ(predicate->predicate_type(), PredicateType::InBloomFilter);
    ASSERT_EQ(predicate, ibf);
  }

  { // Multi BloomFilter predicate.
    kudu::ColumnPredicate ibf =
        kudu::ColumnPredicate::InBloomFilter(col1, {&b1_, &b2_}, nullptr, nullptr);
    ColumnPredicatePB pb;
    NO_FATALS(ColumnPredicateToPB(ibf, &pb));
    ASSERT_OK(ColumnPredicateFromPB(schema_, &arena_, pb, &predicate));
    ASSERT_EQ(predicate->predicate_type(), PredicateType::InBloomFilter);
    ASSERT_EQ(predicate, ibf);
  }
}

TEST_F(BFWireProtocolTest, TestColumnPredicateBloomFilterWithBound) {
  boost::optional<ColumnPredicate> predicate;
  ColumnSchema col1 = schema_.column(0);
  { // Simply BloomFilter with lower bound.
    int lower = 1;
    auto ibf = kudu::ColumnPredicate::InBloomFilter(col1, {&b1_}, &lower, nullptr);
    ColumnPredicatePB pb;
    NO_FATALS(ColumnPredicateToPB(ibf, &pb));
    ASSERT_OK(ColumnPredicateFromPB(schema_, &arena_, pb, &predicate));
    ASSERT_EQ(predicate->predicate_type(), PredicateType::InBloomFilter);
    ASSERT_EQ(predicate, ibf);
  }

  { // Single bloom filter with upper bound.
    int upper = 4;
    auto ibf = kudu::ColumnPredicate::InBloomFilter(col1, {&b1_}, nullptr, &upper);
    ColumnPredicatePB pb;
    NO_FATALS(ColumnPredicateToPB(ibf, &pb));
    ASSERT_OK(ColumnPredicateFromPB(schema_, &arena_, pb, &predicate));
    ASSERT_EQ(predicate->predicate_type(), PredicateType::InBloomFilter);
    ASSERT_EQ(predicate, ibf);
  }

  { // Single bloom filter with both lower and upper bound.
    int lower = 1;
    int upper = 4;
    auto ibf = kudu::ColumnPredicate::InBloomFilter(col1, {&b1_}, &lower, &upper);
    ColumnPredicatePB pb;
    NO_FATALS(ColumnPredicateToPB(ibf, &pb));
    ASSERT_OK(ColumnPredicateFromPB(schema_, &arena_, pb, &predicate));
    ASSERT_EQ(predicate->predicate_type(), PredicateType::InBloomFilter);
    ASSERT_EQ(predicate, ibf);
  }

  { // Multi bloom filter with both lower and upper bound.
    int lower = 1;
    int upper = 4;
    auto ibf = kudu::ColumnPredicate::InBloomFilter(col1, {&b1_, &b2_}, &lower,
                                                    &upper);
    ColumnPredicatePB pb;
    NO_FATALS(ColumnPredicateToPB(ibf, &pb));
    ASSERT_OK(ColumnPredicateFromPB(schema_, &arena_, pb, &predicate));
    ASSERT_EQ(predicate->predicate_type(), PredicateType::InBloomFilter);
    ASSERT_EQ(predicate->bloom_filters().size(), ibf.bloom_filters().size());
    ASSERT_EQ(predicate, ibf);
  }
}

} // namespace kudu<|MERGE_RESOLUTION|>--- conflicted
+++ resolved
@@ -308,11 +308,7 @@
   }
 
   // Convert all of the RowBlocks to a single serialized (concatenated) columnar format.
-<<<<<<< HEAD
-  ColumnarSerializedBatch batch(schema_, schema_);
-=======
   ColumnarSerializedBatch batch(schema_, schema_, kBatchSizeBytes);
->>>>>>> 029d711a
   for (const auto& block : blocks) {
     batch.AddRowBlock(block);
   }
@@ -470,12 +466,8 @@
 
 struct ColumnarConverter {
   static void Run(const RowBlock& block) {
-<<<<<<< HEAD
-    ColumnarSerializedBatch batch(*block.schema(), *block.schema());
-=======
     constexpr int kBatchSizeBytes = 8192 * 1024;
     ColumnarSerializedBatch batch(*block.schema(), *block.schema(), kBatchSizeBytes);
->>>>>>> 029d711a
     batch.AddRowBlock(block);
   }
 
