--- conflicted
+++ resolved
@@ -25,7 +25,6 @@
 #include <map>
 #include <memory>
 #include <string>
-#include <utility>
 #include <vector>
 
 #include <glog/logging.h>
@@ -451,12 +450,8 @@
   // After the batch is appended to the log, 'cb' will be invoked with the
   // result status of the append.
   static std::unique_ptr<LogEntryBatch> CreateBatchFromPB(
-<<<<<<< HEAD
-      LogEntryTypePB type, LogEntryBatchPB entry_batch_pb, StatusCallback cb);
-=======
       LogEntryTypePB type, const LogEntryBatchPB& entry_batch_pb,
       StatusCallback cb);
->>>>>>> 029d711a
 
   // Asynchronously appends 'entry_batch' to the log.
   Status AsyncAppend(std::unique_ptr<LogEntryBatch> entry_batch);
@@ -570,13 +565,7 @@
   friend class MultiThreadedLogTest;
   friend class SegmentAllocator;
 
-<<<<<<< HEAD
-  LogEntryBatch(LogEntryTypePB type,
-                LogEntryBatchPB entry_batch_pb,
-                size_t count,
-=======
   LogEntryBatch(LogEntryTypePB type, const LogEntryBatchPB& entry_batch_pb,
->>>>>>> 029d711a
                 StatusCallback cb);
 
   // Serializes contents of the entry to an internal buffer.
@@ -595,22 +584,6 @@
     return total_size_bytes_;
   }
 
-<<<<<<< HEAD
-  // The highest OpId of a REPLICATE message in this batch.
-  // Requires that this be a REPLICATE batch.
-  consensus::OpId MaxReplicateOpId() const {
-    DCHECK_EQ(REPLICATE, type_);
-    int idx = entry_batch_pb_.entry_size() - 1;
-    DCHECK(entry_batch_pb_.entry(idx).replicate().IsInitialized());
-    return entry_batch_pb_.entry(idx).replicate().id();
-  }
-
-  void SetReplicates(std::vector<consensus::ReplicateRefPtr> replicates) {
-    replicates_ = std::move(replicates);
-  }
-
-=======
->>>>>>> 029d711a
   void SetAppendError(const Status& s) {
     DCHECK(!s.ok());
     if (append_status_.ok()) {
@@ -625,12 +598,6 @@
   // The type of entries in this batch.
   const LogEntryTypePB type_;
 
-<<<<<<< HEAD
-  // Contents of the log entries that will be written to disk.
-  LogEntryBatchPB entry_batch_pb_;
-
-=======
->>>>>>> 029d711a
    // Total size in bytes of all entries
   const size_t total_size_bytes_;
 
