// Licensed to the Apache Software Foundation (ASF) under one
// or more contributor license agreements.  See the NOTICE file
// distributed with this work for additional information
// regarding copyright ownership.  The ASF licenses this file
// to you under the Apache License, Version 2.0 (the
// "License"); you may not use this file except in compliance
// with the License.  You may obtain a copy of the License at
//
//   http://www.apache.org/licenses/LICENSE-2.0
//
// Unless required by applicable law or agreed to in writing,
// software distributed under the License is distributed on an
// "AS IS" BASIS, WITHOUT WARRANTIES OR CONDITIONS OF ANY
// KIND, either express or implied.  See the License for the
// specific language governing permissions and limitations
// under the License.

#include "kudu/consensus/raft_consensus.h"

#include <algorithm>
#include <cmath>
#include <cstdint>
#include <functional>
#include <iterator>
#include <memory>
#include <mutex>
#include <ostream>
#include <unordered_map>
#include <unordered_set>

#include <boost/optional/optional.hpp>
#include <gflags/gflags.h>
#include <google/protobuf/util/message_differencer.h>

#include "kudu/common/timestamp.h"
#include "kudu/common/wire_protocol.h"
#include "kudu/consensus/consensus.pb.h"
#include "kudu/consensus/consensus_meta.h"
#include "kudu/consensus/consensus_meta_manager.h"
#include "kudu/consensus/consensus_peers.h"
#include "kudu/consensus/leader_election.h"
#include "kudu/consensus/log.h"
#include "kudu/consensus/metadata.pb.h"
#include "kudu/consensus/opid_util.h"
#include "kudu/consensus/peer_manager.h"
#include "kudu/consensus/pending_rounds.h"
#include "kudu/consensus/quorum_util.h"
#include "kudu/consensus/time_manager.h"
#include "kudu/gutil/macros.h"
#include "kudu/gutil/map-util.h"
#include "kudu/gutil/port.h"
#include "kudu/gutil/stl_util.h"
#include "kudu/gutil/stringprintf.h"
#include "kudu/gutil/strings/stringpiece.h"
#include "kudu/gutil/strings/substitute.h"
#include "kudu/gutil/walltime.h"
#include "kudu/rpc/periodic.h"
#include "kudu/util/async_util.h"
#include "kudu/util/debug/trace_event.h"
#include "kudu/util/flag_tags.h"
#include "kudu/util/logging.h"
#include "kudu/util/metrics.h"
#include "kudu/util/pb_util.h"
#include "kudu/util/process_memory.h"
#include "kudu/util/random.h"
#include "kudu/util/random_util.h"
#include "kudu/util/scoped_cleanup.h"
#include "kudu/util/status.h"
#include "kudu/util/thread_restrictions.h"
#include "kudu/util/threadpool.h"
#include "kudu/util/trace.h"
#include "kudu/util/url-coding.h"

DEFINE_int32(raft_heartbeat_interval_ms, 500,
             "The heartbeat interval for Raft replication. The leader produces heartbeats "
             "to followers at this interval. The followers expect a heartbeat at this interval "
             "and consider a leader to have failed if it misses several in a row.");
TAG_FLAG(raft_heartbeat_interval_ms, advanced);

DEFINE_double(leader_failure_max_missed_heartbeat_periods, 3.0,
             "Maximum heartbeat periods that the leader can fail to heartbeat in before we "
             "consider the leader to be failed. The total failure timeout in milliseconds is "
             "raft_heartbeat_interval_ms times leader_failure_max_missed_heartbeat_periods. "
             "The value passed to this flag may be fractional.");
TAG_FLAG(leader_failure_max_missed_heartbeat_periods, advanced);

DEFINE_int32(leader_failure_exp_backoff_max_delta_ms, 20 * 1000,
             "Maximum time to sleep in between leader election retries, in addition to the "
             "regular timeout. When leader election fails the interval in between retries "
             "increases exponentially, up to this value.");
TAG_FLAG(leader_failure_exp_backoff_max_delta_ms, experimental);

DEFINE_bool(enable_leader_failure_detection, true,
            "Whether to enable failure detection of tablet leaders. If enabled, attempts will be "
            "made to elect a follower as a new leader when the leader is detected to have failed.");
TAG_FLAG(enable_leader_failure_detection, unsafe);

DEFINE_bool(evict_failed_followers, true,
            "Whether to evict followers from the Raft config that have fallen "
            "too far behind the leader's log to catch up normally or have been "
            "unreachable by the leader for longer than "
            "follower_unavailable_considered_failed_sec");
TAG_FLAG(evict_failed_followers, advanced);

DEFINE_bool(follower_reject_update_consensus_requests, false,
            "Whether a follower will return an error for all UpdateConsensus() requests. "
            "Warning! This is only intended for testing.");
TAG_FLAG(follower_reject_update_consensus_requests, unsafe);

DEFINE_bool(follower_fail_all_prepare, false,
            "Whether a follower will fail preparing all ops. "
            "Warning! This is only intended for testing.");
TAG_FLAG(follower_fail_all_prepare, unsafe);

DEFINE_bool(raft_enable_pre_election, true,
            "When enabled, candidates will call a pre-election before "
            "running a real leader election.");
TAG_FLAG(raft_enable_pre_election, experimental);
TAG_FLAG(raft_enable_pre_election, runtime);

DEFINE_bool(raft_enable_tombstoned_voting, true,
            "When enabled, tombstoned tablets may vote in elections.");
TAG_FLAG(raft_enable_tombstoned_voting, experimental);
TAG_FLAG(raft_enable_tombstoned_voting, runtime);

// Enable improved re-replication (KUDU-1097).
DEFINE_bool(raft_prepare_replacement_before_eviction, true,
            "When enabled, failed replicas will only be evicted after a "
            "replacement has been prepared for them.");
TAG_FLAG(raft_prepare_replacement_before_eviction, advanced);
TAG_FLAG(raft_prepare_replacement_before_eviction, experimental);

DECLARE_int32(memory_limit_warn_threshold_percentage);

// Metrics
// ---------
METRIC_DEFINE_counter(tablet, follower_memory_pressure_rejections,
                      "Follower Memory Pressure Rejections",
                      kudu::MetricUnit::kRequests,
                      "Number of RPC requests rejected due to "
                      "memory pressure while FOLLOWER.",
                      kudu::MetricLevel::kWarn);
METRIC_DEFINE_gauge_int64(tablet, raft_term,
                          "Current Raft Consensus Term",
                          kudu::MetricUnit::kUnits,
                          "Current Term of the Raft Consensus algorithm. This number increments "
                          "each time a leader election is started.",
                          kudu::MetricLevel::kDebug);
METRIC_DEFINE_gauge_int64(tablet, failed_elections_since_stable_leader,
                          "Failed Elections Since Stable Leader",
                          kudu::MetricUnit::kUnits,
                          "Number of failed elections on this node since there was a stable "
                          "leader. This number increments on each failed election and resets on "
                          "each successful one.",
                          kudu::MetricLevel::kWarn);
METRIC_DEFINE_gauge_int64(tablet, time_since_last_leader_heartbeat,
                          "Time Since Last Leader Heartbeat",
                          kudu::MetricUnit::kMilliseconds,
                          "The time elapsed since the last heartbeat from the leader "
                          "in milliseconds. This metric is identically zero on a leader replica.",
                          kudu::MetricLevel::kDebug);


using boost::optional;
using google::protobuf::util::MessageDifferencer;
using kudu::pb_util::SecureShortDebugString;
using kudu::rpc::PeriodicTimer;
using kudu::tserver::TabletServerErrorPB;
using std::shared_ptr;
using std::string;
using std::unique_ptr;
using std::unordered_set;
using std::weak_ptr;
using strings::Substitute;

namespace kudu {
namespace consensus {

RaftConsensus::RaftConsensus(
    ConsensusOptions options,
    RaftPeerPB local_peer_pb,
    scoped_refptr<ConsensusMetadataManager> cmeta_manager,
    ServerContext server_ctx)
    : options_(std::move(options)),
      local_peer_pb_(std::move(local_peer_pb)),
      cmeta_manager_(DCHECK_NOTNULL(std::move(cmeta_manager))),
      server_ctx_(std::move(server_ctx)),
      state_(kNew),
      rng_(GetRandomSeed32()),
      leader_is_ready_(false),
      leader_transfer_in_progress_(false),
      withhold_votes_until_(MonoTime::Min()),
      last_received_cur_leader_(MinimumOpId()),
      failed_elections_since_stable_leader_(0),
      shutdown_(false),
      update_calls_for_tests_(0) {
  DCHECK(local_peer_pb_.has_permanent_uuid());
}

Status RaftConsensus::Init() {
  LockGuard l(lock_);
  DCHECK_EQ(kNew, state_) << State_Name(state_);
  RETURN_NOT_OK(cmeta_manager_->Load(options_.tablet_id, &cmeta_));
  SetStateUnlocked(kInitialized);
  return Status::OK();
}

RaftConsensus::~RaftConsensus() {
  Shutdown();
}

Status RaftConsensus::Create(ConsensusOptions options,
                             RaftPeerPB local_peer_pb,
                             scoped_refptr<ConsensusMetadataManager> cmeta_manager,
                             ServerContext server_ctx,
                             shared_ptr<RaftConsensus>* consensus_out) {
  shared_ptr<RaftConsensus> consensus(RaftConsensus::make_shared(std::move(options),
                                                                 std::move(local_peer_pb),
                                                                 std::move(cmeta_manager),
                                                                 std::move(server_ctx)));
  RETURN_NOT_OK_PREPEND(consensus->Init(), "Unable to initialize Raft consensus");
  *consensus_out = std::move(consensus);
  return Status::OK();
}

Status RaftConsensus::Start(const ConsensusBootstrapInfo& info,
                            unique_ptr<PeerProxyFactory> peer_proxy_factory,
                            scoped_refptr<log::Log> log,
                            unique_ptr<TimeManager> time_manager,
                            ConsensusRoundHandler* round_handler,
                            const scoped_refptr<MetricEntity>& metric_entity,
                            MarkDirtyCallback cb) {
  DCHECK(metric_entity);

  peer_proxy_factory_ = DCHECK_NOTNULL(std::move(peer_proxy_factory));
  log_ = DCHECK_NOTNULL(std::move(log));
  time_manager_ = DCHECK_NOTNULL(std::move(time_manager));
  round_handler_ = DCHECK_NOTNULL(round_handler);
  mark_dirty_clbk_ = std::move(cb);

  term_metric_ = metric_entity->FindOrCreateGauge(&METRIC_raft_term,
                                                  CurrentTerm(),
                                                  MergeType::kMax);
  follower_memory_pressure_rejections_ =
      metric_entity->FindOrCreateCounter(&METRIC_follower_memory_pressure_rejections);

  num_failed_elections_metric_ =
      metric_entity->FindOrCreateGauge(&METRIC_failed_elections_since_stable_leader,
                                       failed_elections_since_stable_leader_);

  METRIC_time_since_last_leader_heartbeat.InstantiateFunctionGauge(
      metric_entity, [this]() { return this->GetMillisSinceLastLeaderHeartbeat(); },
      MergeType::kMax)
      ->AutoDetach(&metric_detacher_);

  // A single Raft thread pool token is shared between RaftConsensus and
  // PeerManager. Because PeerManager is owned by RaftConsensus, it receives a
  // raw pointer to the token, to emphasize that RaftConsensus is responsible
  // for destroying the token.
  ThreadPool* raft_pool = server_ctx_.raft_pool;
  raft_pool_token_ = raft_pool->NewToken(ThreadPool::ExecutionMode::CONCURRENT);

  // The message queue that keeps track of which operations need to be replicated
  // where.
  //
  // Note: the message queue receives a dedicated Raft thread pool token so that
  // its submissions don't block other submissions by RaftConsensus (such as
  // heartbeat processing).
  //
  // TODO(adar): the token is SERIAL to match the previous single-thread
  // observer pool behavior, but CONCURRENT may be safe here.
  unique_ptr<PeerMessageQueue> queue(new PeerMessageQueue(
      metric_entity,
      log_,
      time_manager_.get(),
      local_peer_pb_,
      options_.tablet_id,
      raft_pool->NewToken(ThreadPool::ExecutionMode::SERIAL),
      server_ctx_.quiescing,
      info.last_id,
      info.last_committed_id));

  // A manager for the set of peers that actually send the operations both remotely
  // and to the local wal.
  unique_ptr<PeerManager> peer_manager(new PeerManager(options_.tablet_id,
                                                       peer_uuid(),
                                                       peer_proxy_factory_.get(),
                                                       queue.get(),
                                                       raft_pool_token_.get(),
                                                       log_));

  unique_ptr<PendingRounds> pending(new PendingRounds(
      LogPrefixThreadSafe(), time_manager_.get()));

  // Capture a weak_ptr reference into the functor so it can safely handle
  // outliving the consensus instance.
  weak_ptr<RaftConsensus> w = shared_from_this();
  PeriodicTimer::Options opts;
  opts.one_shot = true;
  failure_detector_ = PeriodicTimer::Create(
      peer_proxy_factory_->messenger(),
      [w]() {
        if (auto consensus = w.lock()) {
          consensus->ReportFailureDetected();
        }
      },
      MinimumElectionTimeout(),
      opts);

  transfer_period_timer_ = PeriodicTimer::Create(
      peer_proxy_factory_->messenger(),
      [w]() {
        if (auto consensus = w.lock()) {
          consensus->EndLeaderTransferPeriod();
        }
      },
      MinimumElectionTimeout(),
      opts);

  {
    ThreadRestrictions::AssertWaitAllowed();
    LockGuard l(lock_);
    CHECK_EQ(kInitialized, state_) << LogPrefixUnlocked() << "Illegal state for Start(): "
                                   << State_Name(state_);

    queue_ = std::move(queue);
    peer_manager_ = std::move(peer_manager);
    pending_ = std::move(pending);

    ClearLeaderUnlocked();

    // Our last persisted term can be higher than the last persisted operation
    // (i.e. if we called an election) but reverse should never happen.
    if (info.last_id.term() > CurrentTermUnlocked()) {
      return Status::Corruption(Substitute("Unable to start RaftConsensus: "
          "The last op in the WAL with id $0 has a term ($1) that is greater "
          "than the latest recorded term, which is $2",
          OpIdToString(info.last_id),
          info.last_id.term(),
          CurrentTermUnlocked()));
    }

    // Append any uncommitted replicate messages found during log replay to the queue.
    LOG_WITH_PREFIX_UNLOCKED(INFO) << "Replica starting. Triggering "
                                   << info.orphaned_replicates.size()
                                   << " pending ops. Active config: "
                                   << SecureShortDebugString(cmeta_->ActiveConfig());
    for (ReplicateMsg* replicate : info.orphaned_replicates) {
      ReplicateRefPtr replicate_ptr = make_scoped_refptr_replicate(new ReplicateMsg(*replicate));
      RETURN_NOT_OK(StartFollowerOpUnlocked(replicate_ptr));
    }

    // Set the initial committed opid for the PendingRounds only after
    // appending any uncommitted replicate messages to the queue.
    pending_->SetInitialCommittedOpId(info.last_committed_id);

    // If this is the first term expire the FD immediately so that we have a
    // fast first election, otherwise we just let the timer expire normally.
    boost::optional<MonoDelta> fd_initial_delta;
    if (CurrentTermUnlocked() == 0) {
      // The failure detector is initialized to a low value to trigger an early
      // election (unless someone else requested a vote from us first, which
      // resets the election timer).
      //
      // We do it this way instead of immediately running an election to get a
      // higher likelihood of enough servers being available when the first one
      // attempts an election to avoid multiple election cycles on startup,
      // while keeping that "waiting period" random.
      if (PREDICT_TRUE(FLAGS_enable_leader_failure_detection)) {
        LOG_WITH_PREFIX_UNLOCKED(INFO) << "Consensus starting up: Expiring failure detector timer "
                                          "to make a prompt election more likely";
        fd_initial_delta = MonoDelta::FromMilliseconds(
            rng_.Uniform(FLAGS_raft_heartbeat_interval_ms));
      }
    }

    // Now assume non-leader replica duties.
    RETURN_NOT_OK(BecomeReplicaUnlocked(fd_initial_delta));

    SetStateUnlocked(kRunning);
  }

  if (IsSingleVoterConfig() && FLAGS_enable_leader_failure_detection) {
    LOG_WITH_PREFIX(INFO) << "Only one voter in the Raft config. Triggering election immediately";
    WARN_NOT_OK_EVERY_N_SECS(StartElection(NORMAL_ELECTION, INITIAL_SINGLE_NODE_ELECTION),
                             "Couldn't start leader election", 10);
  }

  // Report become visible to the Master.
  MarkDirty("RaftConsensus started");

  return Status::OK();
}

bool RaftConsensus::IsRunning() const {
  return state_ == kRunning;
}

Status RaftConsensus::EmulateElectionForTests() {
  TRACE_EVENT2("consensus", "RaftConsensus::EmulateElectionForTests",
               "peer", peer_uuid(),
               "tablet", options_.tablet_id);

  ThreadRestrictions::AssertWaitAllowed();
  LockGuard l(lock_);
  RETURN_NOT_OK(CheckRunningUnlocked());

  LOG_WITH_PREFIX_UNLOCKED(INFO) << "Emulating election...";

  // Assume leadership of new term.
  RETURN_NOT_OK(HandleTermAdvanceUnlocked(CurrentTermUnlocked() + 1));
  SetLeaderUuidUnlocked(peer_uuid());
  return BecomeLeaderUnlocked();
}

namespace {
const char* ModeString(RaftConsensus::ElectionMode mode) {
  switch (mode) {
    case RaftConsensus::NORMAL_ELECTION:
      return "leader election";
    case RaftConsensus::PRE_ELECTION:
      return "pre-election";
    case RaftConsensus::ELECT_EVEN_IF_LEADER_IS_ALIVE:
      return "forced leader election";
  }
  __builtin_unreachable(); // silence gcc warnings
}
string ReasonString(RaftConsensus::ElectionReason reason, StringPiece leader_uuid) {
  switch (reason) {
    case RaftConsensus::INITIAL_SINGLE_NODE_ELECTION:
      return "initial election of a single-replica configuration";
    case RaftConsensus::EXTERNAL_REQUEST:
      return "received explicit request";
    case RaftConsensus::ELECTION_TIMEOUT_EXPIRED:
      if (leader_uuid.empty()) {
        return "no leader contacted us within the election timeout";
      }
      return Substitute("detected failure of leader $0", leader_uuid);
  }
  __builtin_unreachable(); // silence gcc warnings
}
} // anonymous namespace

Status RaftConsensus::StartElection(ElectionMode mode, ElectionReason reason) {
  if (server_ctx_.quiescing && server_ctx_.quiescing->load()) {
    return Status::IllegalState("leader elections are disabled");
  }
  const char* const mode_str = ModeString(mode);

  TRACE_EVENT2("consensus", "RaftConsensus::StartElection",
               "peer", LogPrefixThreadSafe(),
               "mode", mode_str);
  scoped_refptr<LeaderElection> election;
  {
    ThreadRestrictions::AssertWaitAllowed();
    LockGuard l(lock_);
    RETURN_NOT_OK(CheckRunningUnlocked());

    RaftPeerPB::Role active_role = cmeta_->active_role();
    if (active_role == RaftPeerPB::LEADER) {
      LOG_WITH_PREFIX_UNLOCKED(INFO) << Substitute(
          "Not starting $0 -- already a leader", mode_str);
      return Status::OK();
    }
    if (PREDICT_FALSE(!consensus::IsVoterRole(active_role))) {
      // A non-voter should not start leader elections. The leader failure
      // detector should be re-enabled once the non-voter replica is promoted
      // to voter replica.
      return Status::IllegalState("only voting members can start elections",
          SecureShortDebugString(cmeta_->ActiveConfig()));
    }
    if (PREDICT_FALSE(active_role == RaftPeerPB::NON_PARTICIPANT)) {
      SnoozeFailureDetector();
      return Status::IllegalState("Not starting election: node is currently "
                                  "a non-participant in the Raft config",
                                  SecureShortDebugString(cmeta_->ActiveConfig()));
    }
    LOG_WITH_PREFIX_UNLOCKED(INFO)
        << "Starting " << mode_str
        << " (" << ReasonString(reason, GetLeaderUuidUnlocked()) << ")";

    // Snooze to avoid the election timer firing again as much as possible.
    // We do not disable the election timer while running an election, so that
    // if the election times out, we will try again.
    MonoDelta timeout = LeaderElectionExpBackoffDeltaUnlocked();
    SnoozeFailureDetector(string("starting election"), timeout);

    // Increment the term and vote for ourselves, unless it's a pre-election.
    if (mode != PRE_ELECTION) {
      // TODO(mpercy): Consider using a separate Mutex for voting, which must sync to disk.

      // We skip flushing the term to disk because setting the vote just below also
      // flushes to disk, and the double fsync doesn't buy us anything.
      RETURN_NOT_OK(HandleTermAdvanceUnlocked(CurrentTermUnlocked() + 1,
                                              SKIP_FLUSH_TO_DISK));
      RETURN_NOT_OK(SetVotedForCurrentTermUnlocked(peer_uuid()));
    }

    RaftConfigPB active_config = cmeta_->ActiveConfig();
    LOG_WITH_PREFIX_UNLOCKED(INFO) << "Starting " << mode_str << " with config: "
                                   << SecureShortDebugString(active_config);

    // Initialize the VoteCounter.
    int num_voters = CountVoters(active_config);
    int majority_size = MajoritySize(num_voters);
    VoteCounter counter(num_voters, majority_size);

    // Vote for ourselves.
    bool duplicate;
    RETURN_NOT_OK(counter.RegisterVote(peer_uuid(), VOTE_GRANTED, &duplicate));
    CHECK(!duplicate) << LogPrefixUnlocked()
                      << "Inexplicable duplicate self-vote for term "
                      << CurrentTermUnlocked();

    VoteRequestPB request;
    request.set_ignore_live_leader(mode == ELECT_EVEN_IF_LEADER_IS_ALIVE);
    request.set_candidate_uuid(peer_uuid());
    if (mode == PRE_ELECTION) {
      // In a pre-election, we haven't bumped our own term yet, so we need to be
      // asking for votes for the next term.
      request.set_is_pre_election(true);
      request.set_candidate_term(CurrentTermUnlocked() + 1);
    } else {
      request.set_candidate_term(CurrentTermUnlocked());
    }
    request.set_tablet_id(options_.tablet_id);
    *request.mutable_candidate_status()->mutable_last_received() =
        queue_->GetLastOpIdInLog();

    auto self = shared_from_this();
    election.reset(new LeaderElection(
        std::move(active_config),
        // The RaftConsensus ref passed below ensures that this raw pointer
        // remains safe to use for the entirety of LeaderElection's life.
        peer_proxy_factory_.get(),
        std::move(request), std::move(counter), timeout,
        [self, reason](const ElectionResult& result) {
          self->ElectionCallback(reason, result);
        }));
  }

  // Start the election outside the lock.
  election->Run();

  return Status::OK();
}

Status RaftConsensus::WaitUntilLeaderForTests(const MonoDelta& timeout) {
  MonoTime deadline = MonoTime::Now() + timeout;
  while (role() != consensus::RaftPeerPB::LEADER) {
    if (MonoTime::Now() >= deadline) {
      return Status::TimedOut(Substitute("Peer $0 is not leader of tablet $1 after $2. Role: $3",
                                         peer_uuid(), options_.tablet_id, timeout.ToString(),
                                         role()));
    }
    SleepFor(MonoDelta::FromMilliseconds(10));
  }
  return Status::OK();
}

Status RaftConsensus::StepDown(LeaderStepDownResponsePB* resp) {
  TRACE_EVENT0("consensus", "RaftConsensus::StepDown");
  ThreadRestrictions::AssertWaitAllowed();
  LockGuard l(lock_);
  DCHECK((queue_->IsInLeaderMode() && cmeta_->active_role() == RaftPeerPB::LEADER) ||
         (!queue_->IsInLeaderMode() && cmeta_->active_role() != RaftPeerPB::LEADER));
  RETURN_NOT_OK(CheckRunningUnlocked());
  if (cmeta_->active_role() != RaftPeerPB::LEADER) {
    LOG_WITH_PREFIX_UNLOCKED(INFO) << "Rejecting request to step down while not leader";
    resp->mutable_error()->set_code(TabletServerErrorPB::NOT_THE_LEADER);
    StatusToPB(Status::IllegalState("Not currently leader"),
               resp->mutable_error()->mutable_status());
    // We return OK so that the tablet service won't overwrite the error code.
    return Status::OK();
  }
  LOG_WITH_PREFIX_UNLOCKED(INFO) << "Received request to step down";
  RETURN_NOT_OK(HandleTermAdvanceUnlocked(CurrentTermUnlocked() + 1,
                                          SKIP_FLUSH_TO_DISK));
  // Snooze the failure detector for an extra leader failure timeout.
  // This should ensure that a different replica is elected leader after this one steps down.
  SnoozeFailureDetector(string("explicit stepdown request"), MonoDelta::FromMilliseconds(
      2 * MinimumElectionTimeout().ToMilliseconds()));
  return Status::OK();
}

Status RaftConsensus::TransferLeadership(const boost::optional<string>& new_leader_uuid,
                                         LeaderStepDownResponsePB* resp) {
  TRACE_EVENT0("consensus", "RaftConsensus::TransferLeadership");
  ThreadRestrictions::AssertWaitAllowed();
  LockGuard l(lock_);
  LOG_WITH_PREFIX_UNLOCKED(INFO) << "Received request to transfer leadership"
                                 << (new_leader_uuid ?
                                    Substitute(" to TS $0", *new_leader_uuid) :
                                    "");
  DCHECK((queue_->IsInLeaderMode() && cmeta_->active_role() == RaftPeerPB::LEADER) ||
         (!queue_->IsInLeaderMode() && cmeta_->active_role() != RaftPeerPB::LEADER));
  RETURN_NOT_OK(CheckRunningUnlocked());
  if (cmeta_->active_role() != RaftPeerPB::LEADER) {
    LOG_WITH_PREFIX_UNLOCKED(INFO) << "Rejecting request to transer leadership while not leader";
    resp->mutable_error()->set_code(TabletServerErrorPB::NOT_THE_LEADER);
    StatusToPB(Status::IllegalState("not currently leader"),
               resp->mutable_error()->mutable_status());
    // We return OK so that the tablet service won't overwrite the error code.
    return Status::OK();
  }
  if (new_leader_uuid) {
    if (*new_leader_uuid == peer_uuid()) {
      // Short-circuit as we are transferring leadership to ourselves and we
      // already checked that we are leader.
      return Status::OK();
    }
    if (!IsRaftConfigVoter(*new_leader_uuid, cmeta_->ActiveConfig())) {
      const string msg = Substitute("tablet server $0 is not a voter in the active config",
                                    *new_leader_uuid);
      LOG_WITH_PREFIX_UNLOCKED(INFO) << "Rejecting request to transfer leadership "
                                     << "because " << msg;
      return Status::InvalidArgument(msg);
    }
  }
  return BeginLeaderTransferPeriodUnlocked(new_leader_uuid);
}

Status RaftConsensus::BeginLeaderTransferPeriodUnlocked(
    const boost::optional<string>& successor_uuid) {
  DCHECK(lock_.is_locked());
  if (std::atomic_exchange(&leader_transfer_in_progress_, true)) {
    return Status::ServiceUnavailable(
        Substitute("leadership transfer for $0 already in progress",
                   options_.tablet_id));
  }
<<<<<<< HEAD
  leader_transfer_in_progress_ = true;
=======
>>>>>>> 029d711a
  queue_->BeginWatchForSuccessor(successor_uuid);
  transfer_period_timer_->Start();
  return Status::OK();
}

void RaftConsensus::EndLeaderTransferPeriod() {
  transfer_period_timer_->Stop();
  queue_->EndWatchForSuccessor();
  leader_transfer_in_progress_ = false;
}

scoped_refptr<ConsensusRound> RaftConsensus::NewRound(
    unique_ptr<ReplicateMsg> replicate_msg,
    ConsensusReplicatedCallback replicated_cb) {
  return make_scoped_refptr(new ConsensusRound(this,
                                               std::move(replicate_msg),
                                               std::move(replicated_cb)));
}

void RaftConsensus::ReportFailureDetectedTask() {
  Status s = StartElection(FLAGS_raft_enable_pre_election ?
      PRE_ELECTION : NORMAL_ELECTION, ELECTION_TIMEOUT_EXPIRED);
  if (PREDICT_FALSE(!s.ok())) {
    WARN_NOT_OK_EVERY_N_SECS(
        s, LogPrefixThreadSafe() + "failed to trigger leader election", 10);
    // Normally the failure detector would be enabled at the end of the election,
    // but since the election failed to start, we must reenable explicitly.
    EnableFailureDetector();
  }
}

void RaftConsensus::ReportFailureDetected() {
  // We're running on a timer thread; start an election on a different thread.
  //
  // There's no need to reenable the failure detector; if this fails, it's a
  // sign that RaftConsensus has stopped and we no longer need failure detection.
  auto self = shared_from_this();
  Status s = raft_pool_token_->Submit([self]() { self->ReportFailureDetectedTask(); });
  if (PREDICT_FALSE(!s.ok())) {
    static const char* msg = "failed to submit failure detected task";
    CHECK(s.IsServiceUnavailable()) << LogPrefixThreadSafe() << msg;
    WARN_NOT_OK(s, LogPrefixThreadSafe() + msg);
  }
}

Status RaftConsensus::BecomeLeaderUnlocked() {
  DCHECK(lock_.is_locked());

  TRACE_EVENT2("consensus", "RaftConsensus::BecomeLeaderUnlocked",
               "peer", peer_uuid(),
               "tablet", options_.tablet_id);
  LOG_WITH_PREFIX_UNLOCKED(INFO) << "Becoming Leader. State: " << ToStringUnlocked();

  // Disable FD while we are leader.
  DisableFailureDetector();

  // Don't vote for anyone if we're a leader.
  withhold_votes_until_ = MonoTime::Max();

  // Leadership never starts in a transfer period.
  EndLeaderTransferPeriod();

  queue_->RegisterObserver(this);
  bool was_leader = queue_->IsInLeaderMode();
  RETURN_NOT_OK(RefreshConsensusQueueAndPeersUnlocked());
  if (!was_leader && server_ctx_.num_leaders) {
    server_ctx_.num_leaders->Increment();
  }

  // Initiate a NO_OP op that is sent at the beginning of every term
  // change in raft.
  auto replicate = new ReplicateMsg;
  replicate->set_op_type(NO_OP);
  replicate->mutable_noop_request(); // Define the no-op request field.
  CHECK_OK(time_manager_->AssignTimestamp(replicate));

  scoped_refptr<ConsensusRound> round(
      new ConsensusRound(this, make_scoped_refptr(new RefCountedReplicate(replicate))));
  auto* round_raw = round.get();
  round->SetConsensusReplicatedCallback(
      [this, round_raw](const Status& s) {
        this->NonTxRoundReplicationFinished(round_raw, &DoNothingStatusCB, s);
      });

  last_leader_communication_time_micros_ = 0;
  RETURN_NOT_OK(AppendNewRoundToQueueUnlocked(round));
  leader_is_ready_ = true;

  return Status::OK();
}

Status RaftConsensus::BecomeReplicaUnlocked(boost::optional<MonoDelta> fd_delta) {
  DCHECK(lock_.is_locked());

  LOG_WITH_PREFIX_UNLOCKED(INFO) << "Becoming Follower/Learner. State: "
                                 << ToStringUnlocked();
  ClearLeaderUnlocked();

  // Enable/disable leader failure detection if becoming VOTER/NON_VOTER replica
  // correspondingly.
  UpdateFailureDetectorState(std::move(fd_delta));

  // Now that we're a replica, we can allow voting for other nodes.
  withhold_votes_until_ = MonoTime::Min();

  // Deregister ourselves from the queue. We no longer need to track what gets
  // replicated since we're stepping down.
  queue_->UnRegisterObserver(this);
  bool was_leader = queue_->IsInLeaderMode();
  queue_->SetNonLeaderMode(cmeta_->ActiveConfig());
  if (was_leader && server_ctx_.num_leaders) {
    server_ctx_.num_leaders->IncrementBy(-1);
  }
  peer_manager_->Close();

  return Status::OK();
}

Status RaftConsensus::Replicate(const scoped_refptr<ConsensusRound>& round) {
  std::lock_guard<simple_spinlock> lock(update_lock_);
  {
    ThreadRestrictions::AssertWaitAllowed();
    LockGuard l(lock_);
    RETURN_NOT_OK(CheckSafeToReplicateUnlocked(*round->replicate_msg()));
    RETURN_NOT_OK(round->CheckBoundTerm(CurrentTermUnlocked()));
    RETURN_NOT_OK(AppendNewRoundToQueueUnlocked(round));
  }

  peer_manager_->SignalRequest();
  return Status::OK();
}

Status RaftConsensus::CheckLeadershipAndBindTerm(const scoped_refptr<ConsensusRound>& round) {
#ifndef NDEBUG
  const auto& msg = *round->replicate_msg();
  DCHECK(!msg.has_id()) << "should not have an ID yet: "
                        << SecureShortDebugString(msg);
#endif
  // Get a snapshot of an atomic member for consistency between the condition
  // and the error message, if any.
  const State state = state_;
  if (PREDICT_FALSE(state != kRunning)) {
    return Status::IllegalState("RaftConsensus is not running",
                                Substitute("state $0", State_Name(state)));
  }

  // The order of reading role_and_term and leader_is_ready is essential to
  // deal with situations when leader_is_ready and role_and_term are read
  // in different Raft terms.
  //  * It's safe to bind to a stale term even if we've asserted leadership
  //    in a newer term: the stale op will be rejected on followers anyway
  //    because Raft guarantees that a majority of replicas have accepted
  //    the new term.
  //  * It's safe for the term to be stale if we haven't asserted leadership
  //    for a newer term because we'll exit out below.
  //  * It's unsafe to bind to a newer term if we've asserted leadership
  //    for a stale term, hence this ordering.
  const auto role_and_term = cmeta_->GetRoleAndTerm();
  const bool leader_is_ready = leader_is_ready_;

  const auto role = role_and_term.first;
  switch (role) {
    case RaftPeerPB::LEADER:
      if (leader_transfer_in_progress_) {
        return Status::ServiceUnavailable("leader transfer in progress");
      }
      if (!leader_is_ready) {
        // Leader replica should not accept write operations before scheduling
        // the replication of a NO_OP to assert its leadership in the current
        // term. Otherwise there might be a race, so the very first accepted
        // write operation might have timestamp lower than the timestamp
        // of the NO_OP. That would trigger an assertion in MVCC.
        return Status::ServiceUnavailable("leader is not yet ready");
      }
      break;

    default:
      return Status::IllegalState(
          Substitute("replica $0 is not leader of this config: current role $1",
                     peer_uuid(), RaftPeerPB::Role_Name(role)));
  }
  const auto term = role_and_term.second;
  round->BindToTerm(term);

  return Status::OK();
}

Status RaftConsensus::AppendNewRoundToQueueUnlocked(const scoped_refptr<ConsensusRound>& round) {
  DCHECK(lock_.is_locked());

  *round->replicate_msg()->mutable_id() = queue_->GetNextOpId();
  RETURN_NOT_OK(AddPendingOperationUnlocked(round));

  // The only reasons for a bad status would be if the log itself were shut down,
  // or if we had an actual IO error, which we currently don't handle.
  CHECK_OK_PREPEND(queue_->AppendOperation(round->replicate_scoped_refptr()),
                   Substitute("$0: could not append to queue", LogPrefixUnlocked()));
  return Status::OK();
}

Status RaftConsensus::AddPendingOperationUnlocked(const scoped_refptr<ConsensusRound>& round) {
  DCHECK(lock_.is_locked());
  DCHECK(pending_);

  // If we are adding a pending config change, we need to propagate it to the
  // metadata.
  if (PREDICT_FALSE(round->replicate_msg()->op_type() == CHANGE_CONFIG_OP)) {
    // Fill in the opid for the proposed new configuration. This has to be done
    // here rather than when it's first created because we didn't yet have an
    // OpId assigned at creation time.
    ChangeConfigRecordPB* change_record = round->replicate_msg()->mutable_change_config_record();
    change_record->mutable_new_config()->set_opid_index(round->replicate_msg()->id().index());

    DCHECK(change_record->IsInitialized())
        << "change_config_record missing required fields: "
        << change_record->InitializationErrorString();

    const RaftConfigPB& new_config = change_record->new_config();

    if (!new_config.unsafe_config_change()) {
      Status s = CheckNoConfigChangePendingUnlocked();
      if (PREDICT_FALSE(!s.ok())) {
        s = s.CloneAndAppend(Substitute("\n  New config: $0", SecureShortDebugString(new_config)));
        LOG_WITH_PREFIX_UNLOCKED(INFO) << s.ToString();
        return s;
      }
    }
    // Check if the pending Raft config has an OpId less than the committed
    // config. If so, this is a replay at startup in which the COMMIT
    // messages were delayed.
    int64_t committed_config_opid_index = cmeta_->GetConfigOpIdIndex(COMMITTED_CONFIG);
    if (round->replicate_msg()->id().index() > committed_config_opid_index) {
      RETURN_NOT_OK(SetPendingConfigUnlocked(new_config));
      if (cmeta_->active_role() == RaftPeerPB::LEADER) {
        RETURN_NOT_OK(RefreshConsensusQueueAndPeersUnlocked());
      }
    } else {
      LOG_WITH_PREFIX_UNLOCKED(INFO)
          << "Ignoring setting pending config change with OpId "
          << round->replicate_msg()->id() << " because the committed config has OpId index "
          << committed_config_opid_index << ". The config change we are ignoring is: "
          << "Old config: { " << SecureShortDebugString(change_record->old_config()) << " }. "
          << "New config: { " << SecureShortDebugString(new_config) << " }";
    }
  }

  return pending_->AddPendingOperation(round);
}

void RaftConsensus::NotifyCommitIndex(int64_t commit_index) {
  TRACE_EVENT2("consensus", "RaftConsensus::NotifyCommitIndex",
               "tablet", options_.tablet_id,
               "commit_index", commit_index);

  ThreadRestrictions::AssertWaitAllowed();
  LockGuard l(lock_);
  // We will process commit notifications while shutting down because a replica
  // which has initiated a Prepare() / Replicate() may eventually commit even if
  // its state has changed after the initial Append() / Update().
  const State state = state_;
  if (PREDICT_FALSE(state != kRunning && state != kStopping)) {
    LOG_WITH_PREFIX_UNLOCKED(WARNING) << "Unable to update committed index: "
                                      << "Replica not in running state: "
                                      << State_Name(state);
    return;
  }

  pending_->AdvanceCommittedIndex(commit_index);

  if (cmeta_->active_role() == RaftPeerPB::LEADER) {
    peer_manager_->SignalRequest(false);
  }
}

void RaftConsensus::NotifyTermChange(int64_t term) {
  TRACE_EVENT2("consensus", "RaftConsensus::NotifyTermChange",
               "tablet", options_.tablet_id,
               "term", term);

  ThreadRestrictions::AssertWaitAllowed();
  LockGuard l(lock_);
  Status s = CheckRunningUnlocked();
  if (PREDICT_FALSE(!s.ok())) {
    LOG_WITH_PREFIX_UNLOCKED(WARNING) << "Unable to handle notification of new term "
                                      << "(" << term << "): " << s.ToString();
    return;
  }
  WARN_NOT_OK(HandleTermAdvanceUnlocked(term), "Couldn't advance consensus term.");
}

void RaftConsensus::NotifyFailedFollower(const string& uuid,
                                         int64_t term,
                                         const string& reason) {
  // Common info used in all of the log messages within this method.
  string fail_msg = Substitute("Processing failure of peer $0 in term $1 ($2): ",
                               uuid, term, reason);

  if (!FLAGS_evict_failed_followers) {
    LOG(INFO) << LogPrefixThreadSafe() << fail_msg
              << "Eviction of failed followers is disabled. Doing nothing.";
    return;
  }

  RaftConfigPB committed_config;
  {
    ThreadRestrictions::AssertWaitAllowed();
    LockGuard l(lock_);
    int64_t current_term = CurrentTermUnlocked();
    if (current_term != term) {
      LOG_WITH_PREFIX_UNLOCKED(INFO) << fail_msg << "Notified about a follower failure in "
                                     << "previous term " << term << ", but a leader election "
                                     << "likely occurred since the failure was detected. "
                                     << "Doing nothing.";
      return;
    }

    if (cmeta_->has_pending_config()) {
      LOG_WITH_PREFIX_UNLOCKED(INFO) << fail_msg << "There is already a config change operation "
                                     << "in progress. Unable to evict follower until it completes. "
                                     << "Doing nothing.";
      return;
    }
    committed_config = cmeta_->CommittedConfig();
  }

  // Run config change on thread pool after dropping lock.
  auto self = shared_from_this();
  WARN_NOT_OK(raft_pool_token_->Submit(
      [self, uuid, committed_config, reason]() {
        self->TryRemoveFollowerTask(uuid, committed_config, reason);
      }),
    LogPrefixThreadSafe() + "Unable to start TryRemoveFollowerTask");
}

void RaftConsensus::NotifyPeerToPromote(const string& peer_uuid) {
  // Run the config change on the raft thread pool.
  auto self = shared_from_this();
  WARN_NOT_OK(raft_pool_token_->Submit(
      [self, peer_uuid]() { self->TryPromoteNonVoterTask(peer_uuid); }),
    LogPrefixThreadSafe() + "Unable to start TryPromoteNonVoterTask");
}

void RaftConsensus::NotifyPeerToStartElection(const string& peer_uuid) {
  const auto& log_prefix = LogPrefixThreadSafe();
  LOG(INFO) << log_prefix << ": Instructing follower " << peer_uuid << " to start an election";
  auto self = shared_from_this();
  WARN_NOT_OK(raft_pool_token_->Submit(
      [self, peer_uuid]() { self->TryStartElectionOnPeerTask(peer_uuid); }),
    log_prefix + "Unable to start TryStartElectionOnPeerTask");
}

void RaftConsensus::NotifyPeerHealthChange() {
  MarkDirty("Peer health change");
}

void RaftConsensus::TryRemoveFollowerTask(const string& uuid,
                                          const RaftConfigPB& committed_config,
                                          const string& reason) {
  ChangeConfigRequestPB req;
  req.set_tablet_id(options_.tablet_id);
  req.mutable_server()->set_permanent_uuid(uuid);
  req.set_type(REMOVE_PEER);
  req.set_cas_config_opid_index(committed_config.opid_index());
  LOG(INFO) << LogPrefixThreadSafe() << "Attempting to remove follower "
            << uuid << " from the Raft config. Reason: " << reason;
  boost::optional<TabletServerErrorPB::Code> error_code;
  WARN_NOT_OK(ChangeConfig(req, &DoNothingStatusCB, &error_code),
              LogPrefixThreadSafe() + "Unable to remove follower " + uuid);
}

void RaftConsensus::TryPromoteNonVoterTask(const string& peer_uuid) {
  string msg = Substitute("attempt to promote peer $0: ", peer_uuid);
  int64_t current_committed_config_index;
  {
    ThreadRestrictions::AssertWaitAllowed();
    LockGuard l(lock_);

    if (cmeta_->has_pending_config()) {
     LOG_WITH_PREFIX_UNLOCKED(INFO) << msg << "there is already a config change operation "
                                     << "in progress. Unable to promote follower until it "
                                     << "completes. Doing nothing.";
      return;
    }

    // Check if the peer is still part of the current committed config.
    RaftConfigPB committed_config = cmeta_->CommittedConfig();
    current_committed_config_index = committed_config.opid_index();

    RaftPeerPB* peer_pb;
    Status s = GetRaftConfigMember(&committed_config, peer_uuid, &peer_pb);
    if (!s.ok()) {
      LOG_WITH_PREFIX_UNLOCKED(INFO) << msg << "can't find peer in the "
                                     << "current committed config: "
                                     << committed_config.ShortDebugString()
                                     << ". Doing nothing.";
      return;
    }

    // Also check if the peer it still a NON_VOTER waiting for promotion.
    if (peer_pb->member_type() != RaftPeerPB::NON_VOTER || !peer_pb->attrs().promote()) {
      LOG_WITH_PREFIX_UNLOCKED(INFO) << msg << "peer is either no longer a NON_VOTER "
                                     << "or not marked for promotion anymore. Current "
                                     << "config: " << committed_config.ShortDebugString()
                                     << ". Doing nothing.";
      return;
    }
  }

  ChangeConfigRequestPB req;
  req.set_tablet_id(options_.tablet_id);
  req.set_type(MODIFY_PEER);
  req.mutable_server()->set_permanent_uuid(peer_uuid);
  req.mutable_server()->set_member_type(RaftPeerPB::VOTER);
  req.mutable_server()->mutable_attrs()->set_promote(false);
  req.set_cas_config_opid_index(current_committed_config_index);
  LOG(INFO) << LogPrefixThreadSafe() << "attempting to promote NON_VOTER "
            << peer_uuid << " to VOTER";
  boost::optional<TabletServerErrorPB::Code> error_code;
  WARN_NOT_OK(ChangeConfig(req, &DoNothingStatusCB, &error_code),
              LogPrefixThreadSafe() + Substitute("Unable to promote non-voter $0", peer_uuid));
}

void RaftConsensus::TryStartElectionOnPeerTask(const string& peer_uuid) {
  ThreadRestrictions::AssertWaitAllowed();
  LockGuard l(lock_);
  // Double-check that the peer is a voter in the active config.
  if (!IsRaftConfigVoter(peer_uuid, cmeta_->ActiveConfig())) {
    LOG_WITH_PREFIX_UNLOCKED(INFO) << "Not signalling peer " << peer_uuid
                                   << "to start an election: it's not a voter "
                                   << "in the active config.";
    return;
  }
  LOG_WITH_PREFIX_UNLOCKED(INFO) << "Signalling peer " << peer_uuid
                                 << " to start an election";
  WARN_NOT_OK(peer_manager_->StartElection(peer_uuid),
              Substitute("unable to start election on peer $0", peer_uuid));
}

Status RaftConsensus::Update(const ConsensusRequestPB* request,
                             ConsensusResponsePB* response) {
  ++update_calls_for_tests_;

  if (PREDICT_FALSE(FLAGS_follower_reject_update_consensus_requests)) {
    return Status::IllegalState("Rejected: --follower_reject_update_consensus_requests "
                                "is set to true.");
  }

  response->set_responder_uuid(peer_uuid());

  VLOG_WITH_PREFIX(2) << "Replica received request: " << SecureShortDebugString(*request);

  // see var declaration
  std::lock_guard<simple_spinlock> lock(update_lock_);
  Status s = UpdateReplica(request, response);
  if (PREDICT_FALSE(VLOG_IS_ON(1))) {
    if (request->ops().empty()) {
      VLOG_WITH_PREFIX(1)
          << Substitute("Replica replied to status only request. Replica: $0. Response: $1",
                        ToString(), SecureShortDebugString(*response));
    }
  }
  return s;
}

// Helper function to check if the op is a no-op op.
static bool IsConsensusOnlyOperation(OperationType op_type) {
  return op_type == NO_OP || op_type == CHANGE_CONFIG_OP;
}

Status RaftConsensus::StartFollowerOpUnlocked(const ReplicateRefPtr& msg) {
  DCHECK(lock_.is_locked());

  if (IsConsensusOnlyOperation(msg->get()->op_type())) {
    return StartConsensusOnlyRoundUnlocked(msg);
  }

  if (PREDICT_FALSE(FLAGS_follower_fail_all_prepare)) {
    return Status::IllegalState("Rejected: --follower_fail_all_prepare "
                                "is set to true.");
  }

  VLOG_WITH_PREFIX_UNLOCKED(1) << "Starting op: "
                               << SecureShortDebugString(msg->get()->id());
  scoped_refptr<ConsensusRound> round(new ConsensusRound(this, msg));
  ConsensusRound* round_ptr = round.get();
  RETURN_NOT_OK(round_handler_->StartFollowerOp(round));
  return AddPendingOperationUnlocked(round_ptr);
}

bool RaftConsensus::IsSingleVoterConfig() const {
  ThreadRestrictions::AssertWaitAllowed();
  LockGuard l(lock_);
  return cmeta_->CountVotersInConfig(COMMITTED_CONFIG) == 1 &&
         cmeta_->IsVoterInConfig(peer_uuid(), COMMITTED_CONFIG);
}

string RaftConsensus::LeaderRequest::OpsRangeString() const {
  string ret;
  ret.reserve(100);
  ret.push_back('[');
  if (!messages.empty()) {
    const OpId& first_op = (*messages.begin())->get()->id();
    const OpId& last_op = (*messages.rbegin())->get()->id();
    strings::SubstituteAndAppend(&ret, "$0.$1-$2.$3",
                                 first_op.term(), first_op.index(),
                                 last_op.term(), last_op.index());
  }
  ret.push_back(']');
  return ret;
}

void RaftConsensus::DeduplicateLeaderRequestUnlocked(const ConsensusRequestPB* rpc_req,
                                                     LeaderRequest* deduplicated_req) {
  DCHECK(lock_.is_locked());

  // TODO(todd): use queue committed index?
  int64_t last_committed_index = pending_->GetCommittedIndex();

  // The leader's preceding id.
  deduplicated_req->preceding_opid = &rpc_req->preceding_id();

  int64_t dedup_up_to_index = queue_->GetLastOpIdInLog().index();

  deduplicated_req->first_message_idx = -1;

  // In this loop we discard duplicates and advance the leader's preceding id
  // accordingly.
  for (int i = 0; i < rpc_req->ops_size(); i++) {
    const ReplicateMsg* leader_msg = &rpc_req->ops(i);

    if (leader_msg->id().index() <= last_committed_index) {
      VLOG_WITH_PREFIX_UNLOCKED(2) << "Skipping op id " << leader_msg->id()
                                   << " (already committed)";
      deduplicated_req->preceding_opid = &leader_msg->id();
      continue;
    }

    if (leader_msg->id().index() <= dedup_up_to_index) {
      // If the index is uncommitted and below our match index, then it must be in the
      // pendings set.
      scoped_refptr<ConsensusRound> round =
          pending_->GetPendingOpByIndexOrNull(leader_msg->id().index());
      DCHECK(round) << "Could not find op with index " << leader_msg->id().index()
                    << " in pending set. committed= " << last_committed_index
                    << " dedup=" << dedup_up_to_index;

      // If the OpIds match, i.e. if they have the same term and id, then this is just
      // duplicate, we skip...
      if (OpIdEquals(round->replicate_msg()->id(), leader_msg->id())) {
        VLOG_WITH_PREFIX_UNLOCKED(2) << "Skipping op id " << leader_msg->id()
                                     << " (already replicated)";
        deduplicated_req->preceding_opid = &leader_msg->id();
        continue;
      }

      // ... otherwise we must adjust our match index, i.e. all messages from now on
      // are "new"
      dedup_up_to_index = leader_msg->id().index();
    }

    if (deduplicated_req->first_message_idx == - 1) {
      deduplicated_req->first_message_idx = i;
    }
    deduplicated_req->messages.emplace_back(
        make_scoped_refptr_replicate(new ReplicateMsg(*leader_msg)));
  }

  if (deduplicated_req->messages.size() != rpc_req->ops_size()) {
    LOG_WITH_PREFIX_UNLOCKED(INFO) << "Deduplicated request from leader. Original: "
                          << rpc_req->preceding_id() << "->" << OpsRangeString(*rpc_req)
                          << "   Dedup: " << *deduplicated_req->preceding_opid << "->"
                          << deduplicated_req->OpsRangeString();
  }

}

Status RaftConsensus::HandleLeaderRequestTermUnlocked(const ConsensusRequestPB* request,
                                                      ConsensusResponsePB* response) {
  DCHECK(lock_.is_locked());
  // Do term checks first:
  if (PREDICT_FALSE(request->caller_term() != CurrentTermUnlocked())) {

    // If less, reject.
    if (request->caller_term() < CurrentTermUnlocked()) {
      string msg = Substitute("Rejecting Update request from peer $0 for earlier term $1. "
                              "Current term is $2. Ops: $3",

                              request->caller_uuid(),
                              request->caller_term(),
                              CurrentTermUnlocked(),
                              OpsRangeString(*request));
      LOG_WITH_PREFIX_UNLOCKED(INFO) << msg;
      FillConsensusResponseError(response,
                                 ConsensusErrorPB::INVALID_TERM,
                                 Status::IllegalState(msg));
      return Status::OK();
    }
    RETURN_NOT_OK(HandleTermAdvanceUnlocked(request->caller_term()));
  }
  return Status::OK();
}

Status RaftConsensus::EnforceLogMatchingPropertyMatchesUnlocked(const LeaderRequest& req,
                                                                ConsensusResponsePB* response) {
  DCHECK(lock_.is_locked());

  bool term_mismatch;
  if (pending_->IsOpCommittedOrPending(*req.preceding_opid, &term_mismatch)) {
    return Status::OK();
  }

  string error_msg = Substitute(
    "Log matching property violated."
    " Preceding OpId in replica: $0. Preceding OpId from leader: $1. ($2 mismatch)",
    SecureShortDebugString(queue_->GetLastOpIdInLog()),
    SecureShortDebugString(*req.preceding_opid),
    term_mismatch ? "term" : "index");


  FillConsensusResponseError(response,
                             ConsensusErrorPB::PRECEDING_ENTRY_DIDNT_MATCH,
                             Status::IllegalState(error_msg));

  // Adding a check to eliminate an unnecessary log message in the
  // scenario where this is the first message from the Leader of a new tablet.
  if (!OpIdEquals(MakeOpId(1,1), *req.preceding_opid)) {
    LOG_WITH_PREFIX_UNLOCKED(INFO) << "Refusing update from remote peer "
                                   << req.leader_uuid << ": " << error_msg;
  }

  // If the terms mismatch we abort down to the index before the leader's preceding,
  // since we know that is the last opid that has a chance of not being overwritten.
  // Aborting preemptively here avoids us reporting a last received index that is
  // possibly higher than the leader's causing an avoidable cache miss on the leader's
  // queue.
  //
  // TODO: this isn't just an optimization! if we comment this out, we get
  // failures on raft_consensus-itest a couple percent of the time! Should investigate
  // why this is actually critical to do here, as opposed to just on requests that
  // append some ops.
  if (term_mismatch) {
    TruncateAndAbortOpsAfterUnlocked(req.preceding_opid->index() - 1);
  }

  return Status::OK();
}

void RaftConsensus::TruncateAndAbortOpsAfterUnlocked(int64_t truncate_after_index) {
  DCHECK(lock_.is_locked());
  pending_->AbortOpsAfter(truncate_after_index);
  queue_->TruncateOpsAfter(truncate_after_index);
}

Status RaftConsensus::CheckLeaderRequestUnlocked(const ConsensusRequestPB* request,
                                                 ConsensusResponsePB* response,
                                                 LeaderRequest* deduped_req) {
  DCHECK(lock_.is_locked());

  if (PREDICT_FALSE(request->has_deprecated_committed_index() ||
      !request->has_all_replicated_index())) {
    return Status::InvalidArgument("Leader appears to be running an earlier version "
                                   "of Kudu. Please shut down and upgrade all servers "
                                   "before restarting.");
  }

  DeduplicateLeaderRequestUnlocked(request, deduped_req);

  // This is an additional check for KUDU-639 that makes sure the message's index
  // and term are in the right sequence in the request, after we've deduplicated
  // them. We do this before we change any of the internal state.
  //
  // TODO move this to raft_consensus-state or whatever we transform that into.
  // We should be able to do this check for each append, but right now the way
  // we initialize raft_consensus-state is preventing us from doing so.
  const OpId* prev = deduped_req->preceding_opid;
  for (const ReplicateRefPtr& message : deduped_req->messages) {
    Status s = PendingRounds::CheckOpInSequence(*prev, message->get()->id());
    if (PREDICT_FALSE(!s.ok())) {
      LOG(ERROR) << "Leader request contained out-of-sequence messages. Status: "
          << s.ToString() << ". Leader Request: " << SecureShortDebugString(*request);
      return s;
    }
    prev = &message->get()->id();
  }

  RETURN_NOT_OK(HandleLeaderRequestTermUnlocked(request, response));

  if (response->status().has_error()) {
    return Status::OK();
  }

  RETURN_NOT_OK(EnforceLogMatchingPropertyMatchesUnlocked(*deduped_req, response));

  if (response->status().has_error()) {
    return Status::OK();
  }

  // If the first of the messages to apply is not in our log, either it follows the last
  // received message or it replaces some in-flight.
  if (!deduped_req->messages.empty()) {

    bool term_mismatch;
    CHECK(!pending_->IsOpCommittedOrPending(deduped_req->messages[0]->get()->id(), &term_mismatch));

    // If the index is in our log but the terms are not the same abort down to the leader's
    // preceding id.
    if (term_mismatch) {
      TruncateAndAbortOpsAfterUnlocked(deduped_req->preceding_opid->index());
    }
  }

  // If all of the above logic was successful then we can consider this to be
  // the effective leader of the configuration. If they are not currently marked as
  // the leader locally, mark them as leader now.
  const string& caller_uuid = request->caller_uuid();
  if (PREDICT_FALSE(HasLeaderUnlocked() &&
                    GetLeaderUuidUnlocked() != caller_uuid)) {
    LOG_WITH_PREFIX_UNLOCKED(FATAL) << "Unexpected new leader in same term! "
        << "Existing leader UUID: " << GetLeaderUuidUnlocked() << ", "
        << "new leader UUID: " << caller_uuid;
  }
  if (PREDICT_FALSE(!HasLeaderUnlocked())) {
    SetLeaderUuidUnlocked(request->caller_uuid());
  }

  return Status::OK();
}

Status RaftConsensus::UpdateReplica(const ConsensusRequestPB* request,
                                    ConsensusResponsePB* response) {
  TRACE_EVENT2("consensus", "RaftConsensus::UpdateReplica",
               "peer", peer_uuid(),
               "tablet", options_.tablet_id);
  Synchronizer log_synchronizer;
  StatusCallback sync_status_cb = log_synchronizer.AsStatusCallback();


  // The ordering of the following operations is crucial, read on for details.
  //
  // The main requirements explained in more detail below are:
  //
  //   1) We must enqueue the prepares before we write to our local log.
  //   2) If we were able to enqueue a prepare then we must be able to log it.
  //   3) If we fail to enqueue a prepare, we must not attempt to enqueue any
  //      later-indexed prepare or apply.
  //
  // See below for detailed rationale.
  //
  // The steps are:
  //
  // 0 - Split/Dedup
  //
  // We split the operations into replicates and commits and make sure that we don't
  // don't do anything on operations we've already received in a previous call.
  // This essentially makes this method idempotent.
  //
  // 1 - We mark as many pending ops as committed as we can.
  //
  // We may have some pending ops that, according to the leader, are now
  // committed. We Apply them early, because:
  // - Soon (step 2) we may reject the call due to excessive memory pressure. One
  //   way to relieve the pressure is by flushing the MRS, and applying these
  //   ops may unblock an in-flight Flush().
  // - The Apply and subsequent Prepares (step 2) can take place concurrently.
  //
  // 2 - We enqueue the Prepare of the ops.
  //
  // The actual prepares are enqueued in order but happen asynchronously so we don't
  // have decoding/acquiring locks on the critical path.
  //
  // We need to do this now for a number of reasons:
  // - Prepares, by themselves, are inconsequential, i.e. they do not mutate the
  //   state machine so, were we to crash afterwards, having the prepares in-flight
  //   won't hurt.
  // - Prepares depend on factors external to consensus (the op drivers and
  //   the TabletReplica) so if for some reason they cannot be enqueued we must know
  //   before we try write them to the WAL. Once enqueued, we assume that prepare will
  //   always succeed on a replica op (because the leader already prepared them
  //   successfully, and thus we know they are valid).
  // - The prepares corresponding to every operation that was logged must be in-flight
  //   first. This because should we need to abort certain ops (say a new leader
  //   says they are not committed) we need to have those prepares in-flight so that
  //   the ops can be continued (in the abort path).
  // - Failure to enqueue prepares is OK, we can continue and let the leader know that
  //   we only went so far. The leader will re-send the remaining messages.
  // - Prepares represent new ops, and ops consume memory. Thus, if the
  //   overall memory pressure on the server is too high, we will reject the prepares.
  //
  // 3 - We enqueue the writes to the WAL.
  //
  // We enqueue writes to the WAL, but only the operations that were successfully
  // enqueued for prepare (for the reasons introduced above). This means that even
  // if a prepare fails to enqueue, if any of the previous prepares were successfully
  // submitted they must be written to the WAL.
  // If writing to the WAL fails, we're in an inconsistent state and we crash. In this
  // case, no one will ever know of the ops we previously prepared so those are
  // inconsequential.
  //
  // 4 - We mark the ops as committed.
  //
  // For each op which has been committed by the leader, we update the
  // op state to reflect that. If the logging has already succeeded for that
  // op, this will trigger the Apply phase. Otherwise, Apply will be triggered
  // when the logging completes. In both cases the Apply phase executes asynchronously.
  // This must, of course, happen after the prepares have been triggered as the same batch
  // can both replicate/prepare and commit/apply an operation.
  //
  // Currently, if a prepare failed to enqueue we still trigger all applies for operations
  // with an id lower than it (if we have them). This is important now as the leader will
  // not re-send those commit messages. This will be moot when we move to the commit
  // commitIndex way of doing things as we can simply ignore the applies as we know
  // they will be triggered with the next successful batch.
  //
  // 5 - We wait for the writes to be durable.
  //
  // Before replying to the leader we wait for the writes to be durable. We then
  // just update the last replicated watermark and respond.
  //
  // TODO - These failure scenarios need to be exercised in an unit
  //        test. Moreover we need to add more fault injection spots (well that
  //        and actually use the) for each of these steps.
  //        This will be done in a follow up patch.
  TRACE("Updating replica for $0 ops", request->ops_size());

  // The deduplicated request.
  LeaderRequest deduped_req;
  auto& messages = deduped_req.messages;
  {
    ThreadRestrictions::AssertWaitAllowed();
    LockGuard l(lock_);
    RETURN_NOT_OK(CheckRunningUnlocked());
    if (!cmeta_->IsMemberInConfig(peer_uuid(), ACTIVE_CONFIG)) {
      LOG_WITH_PREFIX_UNLOCKED(INFO) << "Allowing update even though not a member of the config";
    }

    deduped_req.leader_uuid = request->caller_uuid();

    RETURN_NOT_OK(CheckLeaderRequestUnlocked(request, response, &deduped_req));
    if (response->status().has_error()) {
      // We had an error, like an invalid term, we still fill the response.
      FillConsensusResponseOKUnlocked(response);
      return Status::OK();
    }

    // As soon as we decide to accept the message:
    //   * snooze the failure detector
    //   * prohibit voting for anyone for the minimum election timeout
    // We are guaranteed to be acting as a FOLLOWER at this point by the above
    // sanity check.
    SnoozeFailureDetector();
    WithholdVotes();

    last_leader_communication_time_micros_ = GetMonoTimeMicros();

    // Reset the 'failed_elections_since_stable_leader' metric now that we've
    // accepted an update from the established leader. This is done in addition
    // to the reset of the value in SetLeaderUuidUnlocked() because there is
    // a potential race between resetting the failed elections count in
    // SetLeaderUuidUnlocked() and incrementing after a failed election
    // if another replica was elected leader in an election concurrent with
    // the one called by this replica.
    failed_elections_since_stable_leader_ = 0;
    num_failed_elections_metric_->set_value(failed_elections_since_stable_leader_);

    // We update the lag metrics here in addition to after appending to the queue so the
    // metrics get updated even when the operation is rejected.
    queue_->UpdateLastIndexAppendedToLeader(request->last_idx_appended_to_leader());

    // 1 - Early commit pending (and committed) ops

    // What should we commit?
    // 1. As many pending ops as we can, except...
    // 2. ...if we commit beyond the preceding index, we'd regress KUDU-639, and...
    // 3. ...the leader's committed index is always our upper bound.
    const int64_t early_apply_up_to = std::min({
        pending_->GetLastPendingOpOpId().index(),
        deduped_req.preceding_opid->index(),
        request->committed_index()});

    VLOG_WITH_PREFIX_UNLOCKED(1) << "Early marking committed up to " << early_apply_up_to
                                 << ", Last pending opid index: "
                                 << pending_->GetLastPendingOpOpId().index()
                                 << ", preceding opid index: "
                                 << deduped_req.preceding_opid->index()
                                 << ", requested index: " << request->committed_index();
    TRACE("Early marking committed up to index $0", early_apply_up_to);
    CHECK_OK(pending_->AdvanceCommittedIndex(early_apply_up_to));

    // 2 - Enqueue the prepares

    TRACE("Triggering prepare for $0 ops", messages.size());

    if (PREDICT_TRUE(!messages.empty())) {
      // This request contains at least one message, and is likely to increase
      // our memory pressure.
      double capacity_pct;
      if (process_memory::SoftLimitExceeded(&capacity_pct)) {
        if (follower_memory_pressure_rejections_) follower_memory_pressure_rejections_->Increment();
        string msg = StringPrintf(
            "Soft memory limit exceeded (at %.2f%% of capacity)",
            capacity_pct);
        if (capacity_pct >= FLAGS_memory_limit_warn_threshold_percentage) {
          KLOG_EVERY_N_SECS(WARNING, 1) << "Rejecting consensus request: " << msg
                                        << THROTTLE_MSG;
        } else {
          KLOG_EVERY_N_SECS(INFO, 1) << "Rejecting consensus request: " << msg
                                     << THROTTLE_MSG;
        }
        return Status::ServiceUnavailable(msg);
      }
    }

    Status prepare_status;
    auto iter = messages.begin();
    while (iter != messages.end()) {
      prepare_status = StartFollowerOpUnlocked(*iter);
      if (PREDICT_FALSE(!prepare_status.ok())) {
        break;
      }
      // TODO(dralves) Without leader leases this shouldn't be allowed to fail.
      // Once we have that functionality we'll have to revisit this.
      CHECK_OK(time_manager_->MessageReceivedFromLeader(*(*iter)->get()));
      ++iter;
    }

    // If we stopped before reaching the end we failed to prepare some message(s) and need
    // to perform cleanup, namely trimming deduped_req.messages to only contain the messages
    // that were actually prepared, and deleting the other ones since we've taken ownership
    // when we first deduped.
    if (iter != messages.end()) {
      LOG_WITH_PREFIX_UNLOCKED(WARNING) << Substitute(
          "Could not prepare op '$0' and following $1 ops. "
          "Status for this op: $2",
          (*iter)->get()->id().ShortDebugString(),
          std::distance(iter, messages.end()) - 1,
          prepare_status.ToString());
      iter = messages.erase(iter, messages.end());

      // If this is empty, it means we couldn't prepare a single de-duped message. There is nothing
      // else we can do. The leader will detect this and retry later.
      if (messages.empty()) {
        string msg = Substitute("Rejecting Update request from peer $0 for term $1. "
                                "Could not prepare a single op due to: $2",
                                request->caller_uuid(),
                                request->caller_term(),
                                prepare_status.ToString());
        LOG_WITH_PREFIX_UNLOCKED(INFO) << msg;
        FillConsensusResponseError(response, ConsensusErrorPB::CANNOT_PREPARE,
                                   Status::IllegalState(msg));
        FillConsensusResponseOKUnlocked(response);
        return Status::OK();
      }
    }

    // All ops that are going to be prepared were started, advance the safe timestamp.
    // TODO(dralves) This is only correct because the queue only sets safe time when the request is
    // an empty heartbeat. If we actually start setting this on a consensus request along with
    // actual messages we need to be careful to ignore it if any of the messages fails to prepare.
    if (request->has_safe_timestamp()) {
      time_manager_->AdvanceSafeTime(Timestamp(request->safe_timestamp()));
    }

    OpId last_from_leader;
    // 3 - Enqueue the writes.
    // Now that we've triggered the prepares enqueue the operations to be written
    // to the WAL.
    if (PREDICT_TRUE(!messages.empty())) {
      last_from_leader = messages.back()->get()->id();
      // Trigger the log append asap, if fsync() is on this might take a while
      // and we can't reply until this is done.
      //
      // Since we've prepared, we need to be able to append (or we risk trying to apply
      // later something that wasn't logged). We crash if we can't.
      CHECK_OK(queue_->AppendOperations(messages, sync_status_cb));
    } else {
      last_from_leader = *deduped_req.preceding_opid;
    }

    // 4 - Mark ops as committed

    // Choose the last operation to be applied. This will either be 'committed_index', if
    // no prepare enqueuing failed, or the minimum between 'committed_index' and the id of
    // the last successfully enqueued prepare, if some prepare failed to enqueue.
    int64_t apply_up_to;
    if (last_from_leader.index() < request->committed_index()) {
      // we should never apply anything later than what we received in this request
      apply_up_to = last_from_leader.index();

      VLOG_WITH_PREFIX_UNLOCKED(2) << "Received commit index "
          << request->committed_index() << " from the leader but only"
          << " marked up to " << apply_up_to << " as committed.";
    } else {
      apply_up_to = request->committed_index();
    }

    VLOG_WITH_PREFIX_UNLOCKED(1) << "Marking committed up to " << apply_up_to;
    TRACE("Marking committed up to $0", apply_up_to);
    CHECK_OK(pending_->AdvanceCommittedIndex(apply_up_to));
    queue_->UpdateFollowerWatermarks(apply_up_to, request->all_replicated_index());

    // If any messages failed to be started locally, then we already have removed them
    // from 'deduped_req' at this point. So, 'last_from_leader' is the last one that
    // we might apply.
    last_received_cur_leader_ = last_from_leader;

    // Fill the response with the current state. We will not mutate anymore state until
    // we actually reply to the leader, we'll just wait for the messages to be durable.
    FillConsensusResponseOKUnlocked(response);
  }
  // Release the lock while we wait for the log append to finish so that commits can go through.
  // We'll re-acquire it before we update the state again.

  // Update the last replicated op id
  if (!messages.empty()) {

    // 5 - We wait for the writes to be durable.

    // Note that this is safe because dist consensus now only supports a single outstanding
    // request at a time and this way we can allow commits to proceed while we wait.
    TRACE("Waiting on the replicates to finish logging");
    TRACE_EVENT0("consensus", "Wait for log");
    Status s;
    do {
      s = log_synchronizer.WaitFor(
          MonoDelta::FromMilliseconds(FLAGS_raft_heartbeat_interval_ms));
      // If just waiting for our log append to finish lets snooze the timer.
      // We don't want to fire leader election nor accept vote requests because
      // we're still processing the Raft message from the leader,
      // waiting on our own log.
      if (s.IsTimedOut()) {
        SnoozeFailureDetector();
        WithholdVotes();
      }
    } while (s.IsTimedOut());
    RETURN_NOT_OK(s);

    TRACE("finished");
  }

  VLOG_WITH_PREFIX(2) << "Replica updated. " << ToString()
                      << ". Request: " << SecureShortDebugString(*request);

  TRACE("UpdateReplicas() finished");
  return Status::OK();
}

void RaftConsensus::FillConsensusResponseOKUnlocked(ConsensusResponsePB* response) {
  DCHECK(lock_.is_locked());
  TRACE("Filling consensus response to leader.");
  response->set_responder_term(CurrentTermUnlocked());
  response->mutable_status()->mutable_last_received()->CopyFrom(
      queue_->GetLastOpIdInLog());
  response->mutable_status()->mutable_last_received_current_leader()->CopyFrom(
      last_received_cur_leader_);
  response->mutable_status()->set_last_committed_idx(
      queue_->GetCommittedIndex());
  if (PREDICT_TRUE(server_ctx_.quiescing) && server_ctx_.quiescing->load()) {
    response->set_server_quiescing(true);
  }
}

void RaftConsensus::FillConsensusResponseError(ConsensusResponsePB* response,
                                               ConsensusErrorPB::Code error_code,
                                               const Status& status) {
  ConsensusErrorPB* error = response->mutable_status()->mutable_error();
  error->set_code(error_code);
  StatusToPB(status, error->mutable_status());
}

Status RaftConsensus::RequestVote(const VoteRequestPB* request,
                                  TabletVotingState tablet_voting_state,
                                  VoteResponsePB* response) {
  TRACE_EVENT2("consensus", "RaftConsensus::RequestVote",
               "peer", peer_uuid(),
               "tablet", options_.tablet_id);
  response->set_responder_uuid(peer_uuid());

  // If we've heard recently from the leader, then we should ignore the request.
  // It might be from a "disruptive" server. This could happen in a few cases:
  //
  // 1) Network partitions
  // If the leader can talk to a majority of the nodes, but is partitioned from a
  // bad node, the bad node's failure detector will trigger. If the bad node is
  // able to reach other nodes in the cluster, it will continuously trigger elections.
  //
  // 2) An abandoned node
  // It's possible that a node has fallen behind the log GC mark of the leader. In that
  // case, the leader will stop sending it requests. Eventually, the the configuration
  // will change to eject the abandoned node, but until that point, we don't want the
  // abandoned follower to disturb the other nodes.
  //
  // 3) Other dynamic scenarios with a stale former leader
  // This is a generalization of the case 1. It's possible that a stale former
  // leader detects it's not a leader anymore at some point, but a majority
  // of replicas has elected a new leader already.
  //
  // See also https://ramcloud.stanford.edu/~ongaro/thesis.pdf
  // section 4.2.3.
  if (PREDICT_TRUE(!request->ignore_live_leader()) &&
      MonoTime::Now() < withhold_votes_until_) {
    return RequestVoteRespondLeaderIsAlive(request, response);
  }

  // We must acquire the update lock in order to ensure that this vote action
  // takes place between requests.
  // Lock ordering: update_lock_ must be acquired before lock_.
  std::unique_lock<simple_spinlock> update_guard(update_lock_, std::defer_lock);
  if (PREDICT_TRUE(FLAGS_enable_leader_failure_detection)) {
    update_guard.try_lock();
  } else {
    // If failure detection is not enabled, then we can't just reject the vote,
    // because there will be no automatic retry later. So, block for the lock.
    update_guard.lock();
  }
  if (!update_guard.owns_lock()) {
    // There is another vote or update concurrent with the vote. In that case, that
    // other request is likely to reset the timer, and we'll end up just voting
    // "NO" after waiting. To avoid starving RPC handlers and causing cascading
    // timeouts, just vote a quick NO.
    return RequestVoteRespondIsBusy(request, response);
  }

  // Acquire the replica state lock so we can read / modify the consensus state.
  ThreadRestrictions::AssertWaitAllowed();
  LockGuard l(lock_);

  // Ensure our lifecycle state is compatible with voting.
  // If RaftConsensus is running, we use the latest OpId from the WAL to vote.
  // Otherwise, we must be voting while tombstoned.
  OpId local_last_logged_opid;
  const State state = state_;
  switch (state) {
    case kShutdown:
      return Status::IllegalState("cannot vote while shut down");
    case kRunning:
      // Note: it is (theoretically) possible for 'tombstone_last_logged_opid'
      // to be passed in and by the time we reach here the state is kRunning.
      // That may occur when a vote request comes in at the end of a tablet
      // copy and then tablet bootstrap completes quickly. In that case, we
      // ignore the passed-in value and use the latest OpId from our queue.
      local_last_logged_opid = queue_->GetLastOpIdInLog();
      break;
    default:
      if (!tablet_voting_state.tombstone_last_logged_opid_) {
        return Status::IllegalState("must be running to vote when last-logged opid is not known");
      }
      if (!FLAGS_raft_enable_tombstoned_voting) {
        return Status::IllegalState("must be running to vote when tombstoned voting is disabled");
      }
      local_last_logged_opid = *(tablet_voting_state.tombstone_last_logged_opid_);
      if (tablet_voting_state.data_state_ == tablet::TABLET_DATA_COPYING) {
        LOG_WITH_PREFIX_UNLOCKED(INFO) << "voting while copying based on last-logged opid "
                                       << local_last_logged_opid;
      } else if (tablet_voting_state.data_state_ == tablet::TABLET_DATA_TOMBSTONED) {
        LOG_WITH_PREFIX_UNLOCKED(INFO) << "voting while tombstoned based on last-logged opid "
                                       << local_last_logged_opid;
      }
      break;
  }
  DCHECK(local_last_logged_opid.IsInitialized());

  // If the node is not in the configuration, allow the vote (this is required by Raft)
  // but log an informational message anyway.
  if (!cmeta_->IsMemberInConfig(request->candidate_uuid(), ACTIVE_CONFIG)) {
    LOG_WITH_PREFIX_UNLOCKED(INFO) << "Handling vote request from an unknown peer "
                                   << request->candidate_uuid();
  }

  // Recheck the heard-from-the-leader condition. There is a slight chance
  // that a heartbeat from the leader replica registers after the first check
  // in the very beginning of this method and before lock_ is acquired. This
  // extra check costs a little, but it helps in avoiding extra election rounds
  // and disruptive transfers of the replica leadership.
  if (PREDICT_TRUE(!request->ignore_live_leader()) &&
      MonoTime::Now() < withhold_votes_until_) {
    return RequestVoteRespondLeaderIsAlive(request, response);
  }

  // Candidate is running behind.
  if (request->candidate_term() < CurrentTermUnlocked()) {
    return RequestVoteRespondInvalidTerm(request, response);
  }

  // We already voted this term.
  if (request->candidate_term() == CurrentTermUnlocked() &&
      HasVotedCurrentTermUnlocked()) {

    // Already voted for the same candidate in the current term.
    if (GetVotedForCurrentTermUnlocked() == request->candidate_uuid()) {
      return RequestVoteRespondVoteAlreadyGranted(request, response);
    }

    // Voted for someone else in current term.
    return RequestVoteRespondAlreadyVotedForOther(request, response);
  }

  // Candidate must have last-logged OpId at least as large as our own to get
  // our vote.
  bool vote_yes = !OpIdLessThan(request->candidate_status().last_received(),
                                local_last_logged_opid);

  // Record the term advancement if necessary. We don't do so in the case of
  // pre-elections because it's possible that the node who called the pre-election
  // has actually now successfully become leader of the prior term, in which case
  // bumping our term here would disrupt it.
  if (!request->is_pre_election() &&
      request->candidate_term() > CurrentTermUnlocked()) {
    // If we are going to vote for this peer, then we will flush the consensus metadata
    // to disk below when we record the vote, and we can skip flushing the term advancement
    // to disk here.
    auto flush = vote_yes ? SKIP_FLUSH_TO_DISK : FLUSH_TO_DISK;
    RETURN_NOT_OK_PREPEND(HandleTermAdvanceUnlocked(request->candidate_term(), flush),
        Substitute("Could not step down in RequestVote. Current term: $0, candidate term: $1",
                   CurrentTermUnlocked(), request->candidate_term()));
  }

  if (!vote_yes) {
    return RequestVoteRespondLastOpIdTooOld(local_last_logged_opid, request, response);
  }

  // Passed all our checks. Vote granted.
  return RequestVoteRespondVoteGranted(request, response);
}

Status RaftConsensus::ChangeConfig(const ChangeConfigRequestPB& req,
                                   StatusCallback client_cb,
                                   boost::optional<TabletServerErrorPB::Code>* error_code) {
  TRACE_EVENT2("consensus", "RaftConsensus::ChangeConfig",
               "peer", peer_uuid(),
               "tablet", options_.tablet_id);

  BulkChangeConfigRequestPB bulk_req;
  *bulk_req.mutable_tablet_id() = req.tablet_id();

  if (req.has_dest_uuid()) {
    *bulk_req.mutable_dest_uuid() = req.dest_uuid();
  }
  if (req.has_cas_config_opid_index()) {
    bulk_req.set_cas_config_opid_index(req.cas_config_opid_index());
  }
  auto* change = bulk_req.add_config_changes();
  if (req.has_type()) {
    change->set_type(req.type());
  }
  if (req.has_server()) {
    *change->mutable_peer() = req.server();
  }

  return BulkChangeConfig(bulk_req, std::move(client_cb), error_code);
}

Status RaftConsensus::BulkChangeConfig(const BulkChangeConfigRequestPB& req,
                                       StatusCallback client_cb,
                                       boost::optional<TabletServerErrorPB::Code>* error_code) {
  TRACE_EVENT2("consensus", "RaftConsensus::BulkChangeConfig",
               "peer", peer_uuid(),
               "tablet", options_.tablet_id);
  {
    ThreadRestrictions::AssertWaitAllowed();
    LockGuard l(lock_);
    RETURN_NOT_OK(CheckRunningUnlocked());
    RETURN_NOT_OK(CheckActiveLeaderUnlocked());
    RETURN_NOT_OK(CheckNoConfigChangePendingUnlocked());

    // We are required by Raft to reject config change operations until we have
    // committed at least one operation in our current term as leader.
    // See https://groups.google.com/forum/#!topic/raft-dev/t4xj6dJTP6E
    if (!queue_->IsCommittedIndexInCurrentTerm()) {
      return Status::IllegalState("Leader has not yet committed an operation in its own term");
    }

    const RaftConfigPB committed_config = cmeta_->CommittedConfig();

    // Support atomic ChangeConfig requests.
    if (req.has_cas_config_opid_index()) {
      if (committed_config.opid_index() != req.cas_config_opid_index()) {
        *error_code = TabletServerErrorPB::CAS_FAILED;
        return Status::IllegalState(Substitute("Request specified cas_config_opid_index "
                                               "of $0 but the committed config has opid_index "
                                               "of $1",
                                               req.cas_config_opid_index(),
                                               committed_config.opid_index()));
      }
    }

    // 'new_config' will be modified in-place and validated before being used
    // as the new Raft configuration.
    RaftConfigPB new_config = committed_config;

    // Enforce the "one by one" config change rules, even with the bulk API.
    // Keep track of total voters added, including non-voters promoted to
    // voters, and removed, including voters demoted to non-voters.
    int num_voters_modified = 0;

    // A record of the peers being modified so that we can enforce only one
    // change per peer per request.
    unordered_set<string> peers_modified;

    for (const auto& item : req.config_changes()) {
      if (PREDICT_FALSE(!item.has_type())) {
        *error_code = TabletServerErrorPB::INVALID_CONFIG;
        return Status::InvalidArgument("Must specify 'type' argument",
                                       SecureShortDebugString(req));
      }
      if (PREDICT_FALSE(!item.has_peer())) {
        *error_code = TabletServerErrorPB::INVALID_CONFIG;
        return Status::InvalidArgument("Must specify 'peer' argument",
                                       SecureShortDebugString(req));
      }

      ChangeConfigType type = item.type();
      const RaftPeerPB& peer = item.peer();

      if (PREDICT_FALSE(!peer.has_permanent_uuid())) {
        return Status::InvalidArgument("peer must have permanent_uuid specified",
                                       SecureShortDebugString(req));
      }

      if (!InsertIfNotPresent(&peers_modified, peer.permanent_uuid())) {
        return Status::InvalidArgument(
            Substitute("only one change allowed per peer: peer $0 appears more "
                       "than once in the config change request",
                       peer.permanent_uuid()),
            SecureShortDebugString(req));
      }

      const string& server_uuid = peer.permanent_uuid();
      switch (type) {
        case ADD_PEER:
          // Ensure the peer we are adding is not already a member of the configuration.
          if (IsRaftConfigMember(server_uuid, committed_config)) {
            return Status::InvalidArgument(
                Substitute("Server with UUID $0 is already a member of the config. RaftConfig: $1",
                           server_uuid, SecureShortDebugString(committed_config)));
          }
          if (!peer.has_member_type()) {
            return Status::InvalidArgument("peer must have member_type specified",
                                           SecureShortDebugString(req));
          }
          if (!peer.has_last_known_addr()) {
            return Status::InvalidArgument("peer must have last_known_addr specified",
                                           SecureShortDebugString(req));
          }
          if (peer.member_type() == RaftPeerPB::VOTER) {
            num_voters_modified++;
          }
          *new_config.add_peers() = peer;
          break;

        case REMOVE_PEER:
          if (server_uuid == peer_uuid()) {
            return Status::InvalidArgument(
                Substitute("Cannot remove peer $0 from the config because it is the leader. "
                           "Force another leader to be elected to remove this peer. "
                           "Consensus state: $1",
                           server_uuid,
                           SecureShortDebugString(cmeta_->ToConsensusStatePB())));
          }
          if (!RemoveFromRaftConfig(&new_config, server_uuid)) {
            return Status::NotFound(
                Substitute("Server with UUID $0 not a member of the config. RaftConfig: $1",
                           server_uuid, SecureShortDebugString(committed_config)));
          }
          if (IsRaftConfigVoter(server_uuid, committed_config)) {
            num_voters_modified++;
          }
          break;

        case MODIFY_PEER: {
          RaftPeerPB* modified_peer;
          RETURN_NOT_OK(GetRaftConfigMember(&new_config, server_uuid, &modified_peer));
          const RaftPeerPB orig_peer(*modified_peer);
          // Override 'member_type' and items within 'attrs' only if they are
          // explicitly passed in the request. At least one field must be
          // modified to be a valid request.
          if (peer.has_member_type() && peer.member_type() != modified_peer->member_type()) {
            if (modified_peer->member_type() == RaftPeerPB::VOTER ||
                peer.member_type() == RaftPeerPB::VOTER) {
              // This is a 'member_type' change involving a VOTER, i.e. a
              // promotion or demotion.
              num_voters_modified++;
            }
            // A leader must be forced to step down before demoting it.
            if (server_uuid == peer_uuid()) {
              return Status::InvalidArgument(
                  Substitute("Cannot modify member type of peer $0 because it is the leader. "
                              "Cause another leader to be elected to modify this peer. "
                              "Consensus state: $1",
                              server_uuid,
                              SecureShortDebugString(cmeta_->ToConsensusStatePB())));
            }
            modified_peer->set_member_type(peer.member_type());
          }
          if (peer.attrs().has_promote()) {
            modified_peer->mutable_attrs()->set_promote(peer.attrs().promote());
          }
          if (peer.attrs().has_replace()) {
            modified_peer->mutable_attrs()->set_replace(peer.attrs().replace());
          }
          // Ensure that MODIFY_PEER actually modified something.
          if (MessageDifferencer::Equals(orig_peer, *modified_peer)) {
            return Status::InvalidArgument("must modify a field when calling MODIFY_PEER");
          }
          break;
        }

        default:
          return Status::NotSupported(Substitute(
              "$0: unsupported type of configuration change",
              ChangeConfigType_Name(type)));
      }
    }

    // Don't allow no-op config changes to be committed.
    if (MessageDifferencer::Equals(committed_config, new_config)) {
      return Status::InvalidArgument("requested configuration change does not "
                                     "actually modify the config",
                                     SecureShortDebugString(req));
    }

    // Ensure this wasn't an illegal bulk change.
    if (num_voters_modified > 1) {
      return Status::InvalidArgument("it is not safe to modify the VOTER status "
                                     "of more than one peer at a time",
                                     SecureShortDebugString(req));
    }

    // We'll assign a new opid_index to this config change.
    new_config.clear_opid_index();

    RETURN_NOT_OK(ReplicateConfigChangeUnlocked(
        committed_config, std::move(new_config),
        [this, client_cb](const Status& s) {
          this->MarkDirtyOnSuccess("Config change replication complete",
                                   client_cb, s);
        }));
  } // Release lock before signaling request.
  peer_manager_->SignalRequest();
  return Status::OK();
}

Status RaftConsensus::UnsafeChangeConfig(
    const UnsafeChangeConfigRequestPB& req,
    boost::optional<tserver::TabletServerErrorPB::Code>* error_code) {
  if (PREDICT_FALSE(!req.has_new_config())) {
    *error_code = TabletServerErrorPB::INVALID_CONFIG;
    return Status::InvalidArgument("Request must contain 'new_config' argument "
                                   "to UnsafeChangeConfig()", SecureShortDebugString(req));
  }
  if (PREDICT_FALSE(!req.has_caller_id())) {
    *error_code = TabletServerErrorPB::INVALID_CONFIG;
    return Status::InvalidArgument("Must specify 'caller_id' argument to UnsafeChangeConfig()",
                                   SecureShortDebugString(req));
  }

  // Grab the committed config and current term on this node.
  int64_t current_term;
  RaftConfigPB committed_config;
  int64_t all_replicated_index;
  int64_t last_committed_index;
  OpId preceding_opid;
  uint64_t msg_timestamp;
  {
    // Take the snapshot of the replica state and queue state so that
    // we can stick them in the consensus update request later.
    ThreadRestrictions::AssertWaitAllowed();
    LockGuard l(lock_);
    current_term = CurrentTermUnlocked();
    committed_config = cmeta_->CommittedConfig();
    if (cmeta_->has_pending_config()) {
      LOG_WITH_PREFIX_UNLOCKED(WARNING)
            << "Replica has a pending config, but the new config "
            << "will be unsafely changed anyway. "
            << "Currently pending config on the node: "
            << SecureShortDebugString(cmeta_->PendingConfig());
    }
    all_replicated_index = queue_->GetAllReplicatedIndex();
    last_committed_index = queue_->GetCommittedIndex();
    preceding_opid = queue_->GetLastOpIdInLog();
    msg_timestamp = time_manager_->GetSerialTimestamp().value();
  }

  // Validate that passed replica uuids are part of the committed config
  // on this node.  This allows a manual recovery tool to only have to specify
  // the uuid of each replica in the new config without having to know the
  // addresses of each server (since we can get the address information from
  // the committed config). Additionally, only a subset of the committed config
  // is required for typical cluster repair scenarios.
  std::unordered_set<string> retained_peer_uuids;
  const RaftConfigPB& config = req.new_config();
  for (const RaftPeerPB& new_peer : config.peers()) {
    const string& peer_uuid = new_peer.permanent_uuid();
    retained_peer_uuids.insert(peer_uuid);
    if (!IsRaftConfigMember(peer_uuid, committed_config)) {
      *error_code = TabletServerErrorPB::INVALID_CONFIG;
      return Status::InvalidArgument(Substitute("Peer with uuid $0 is not in the committed  "
                                                "config on this replica, rejecting the  "
                                                "unsafe config change request for tablet $1. "
                                                "Committed config: $2",
                                                peer_uuid, req.tablet_id(),
                                                SecureShortDebugString(committed_config)));
    }
  }

  RaftConfigPB new_config = committed_config;
  for (const auto& peer : committed_config.peers()) {
    const string& peer_uuid = peer.permanent_uuid();
    if (!ContainsKey(retained_peer_uuids, peer_uuid)) {
      CHECK(RemoveFromRaftConfig(&new_config, peer_uuid));
    }
  }
  // Check that local peer is part of the new config and is a VOTER.
  // Although it is valid for a local replica to not have itself
  // in the committed config, it is rare and a replica without itself
  // in the latest config is definitely not caught up with the latest leader's log.
  if (!IsRaftConfigVoter(peer_uuid(), new_config)) {
    *error_code = TabletServerErrorPB::INVALID_CONFIG;
    return Status::InvalidArgument(Substitute("Local replica uuid $0 is not "
                                              "a VOTER in the new config, "
                                              "rejecting the unsafe config "
                                              "change request for tablet $1. "
                                              "Rejected config: $2" ,
                                              peer_uuid(), req.tablet_id(),
                                              SecureShortDebugString(new_config)));
  }
  new_config.set_unsafe_config_change(true);
  int64_t replicate_opid_index = preceding_opid.index() + 1;
  new_config.set_opid_index(replicate_opid_index);

  // Sanity check the new config. 'type' is irrelevant here.
  Status s = VerifyRaftConfig(new_config);
  if (!s.ok()) {
    *error_code = TabletServerErrorPB::INVALID_CONFIG;
    return Status::InvalidArgument(Substitute("The resulting new config for tablet $0  "
                                              "from passed parameters has failed raft "
                                              "config sanity check: $1",
                                              req.tablet_id(), s.ToString()));
  }

  // Prepare the consensus request as if the request is being generated
  // from a different leader.
  ConsensusRequestPB consensus_req;
  consensus_req.set_caller_uuid(req.caller_id());
  // Bumping up the term for the consensus request being generated.
  // This makes this request appear to come from a new leader that
  // the local replica doesn't know about yet. If the local replica
  // happens to be the leader, this will cause it to step down.
  const int64_t new_term = current_term + 1;
  consensus_req.set_caller_term(new_term);
  consensus_req.mutable_preceding_id()->CopyFrom(preceding_opid);
  consensus_req.set_committed_index(last_committed_index);
  consensus_req.set_all_replicated_index(all_replicated_index);

  // Prepare the replicate msg to be replicated.
  ReplicateMsg* replicate = consensus_req.add_ops();
  ChangeConfigRecordPB* cc_req = replicate->mutable_change_config_record();
  cc_req->set_tablet_id(req.tablet_id());
  *cc_req->mutable_old_config() = committed_config;
  *cc_req->mutable_new_config() = new_config;
  OpId* id = replicate->mutable_id();
  // Bumping up both the term and the opid_index from what's found in the log.
  id->set_term(new_term);
  id->set_index(replicate_opid_index);
  replicate->set_op_type(CHANGE_CONFIG_OP);
  replicate->set_timestamp(msg_timestamp);

  VLOG_WITH_PREFIX(3) << "UnsafeChangeConfig: Generated consensus request: "
                      << SecureShortDebugString(consensus_req);

  LOG_WITH_PREFIX(WARNING)
        << "PROCEEDING WITH UNSAFE CONFIG CHANGE ON THIS SERVER, "
        << "COMMITTED CONFIG: " << SecureShortDebugString(committed_config)
        << "NEW CONFIG: " << SecureShortDebugString(new_config);

  ConsensusResponsePB consensus_resp;
  return Update(&consensus_req, &consensus_resp).AndThen([&consensus_resp]{
    return consensus_resp.has_error()
        ? StatusFromPB(consensus_resp.error().status()) : Status::OK();
  });
}

void RaftConsensus::Stop() {
  TRACE_EVENT2("consensus", "RaftConsensus::Shutdown",
               "peer", peer_uuid(),
               "tablet", options_.tablet_id);
  {
    ThreadRestrictions::AssertWaitAllowed();
    LockGuard l(lock_);
    const State state = state_;
    if (state == kStopping || state == kStopped || state == kShutdown) {
      return;
    }
    // Transition to kStopping state.
    SetStateUnlocked(kStopping);
    LOG_WITH_PREFIX_UNLOCKED(INFO) << "Raft consensus shutting down.";
  }

  // Close the peer manager.
  if (peer_manager_) peer_manager_->Close();

  // We must close the queue after we close the peers.
  if (queue_) {
    // If we were leader, decrement the number of leaders there are now.
    if (queue_->IsInLeaderMode() && server_ctx_.num_leaders) {
      server_ctx_.num_leaders->IncrementBy(-1);
    }
    queue_->Close();
  }

  {
    ThreadRestrictions::AssertWaitAllowed();
    LockGuard l(lock_);
    if (pending_) {
<<<<<<< HEAD
      CHECK_OK(pending_->CancelPendingTransactions());
=======
      CHECK_OK(pending_->CancelPendingOps());
>>>>>>> 029d711a
    }
    SetStateUnlocked(kStopped);

    // Clear leader status on Stop(), in case this replica was the leader. If
    // we don't do this, the log messages still show this node as the leader.
    // No need to sync it since it's not persistent state.
    if (cmeta_) {
      ClearLeaderUnlocked();
    }
    LOG_WITH_PREFIX_UNLOCKED(INFO) << "Raft consensus is shut down!";
  }

  // If we were the leader, stop withholding votes.
  auto max_time = MonoTime::Max();
  withhold_votes_until_.compare_exchange_strong(max_time, MonoTime::Min());


  // Shut down things that might acquire locks during destruction.
  if (raft_pool_token_) raft_pool_token_->Shutdown();
  if (failure_detector_) DisableFailureDetector();
}

void RaftConsensus::Shutdown() {
  // Avoid taking locks if already shut down so we don't violate
  // ThreadRestrictions assertions in the case where the RaftConsensus
  // destructor runs on the reactor thread due to an election callback being
  // the last outstanding reference.
  if (shutdown_) {
    return;
  }

  Stop();
  {
    LockGuard l(lock_);
    SetStateUnlocked(kShutdown);
  }
  shutdown_ = true;
}

Status RaftConsensus::StartConsensusOnlyRoundUnlocked(const ReplicateRefPtr& msg) {
  DCHECK(lock_.is_locked());
  OperationType op_type = msg->get()->op_type();
  CHECK(IsConsensusOnlyOperation(op_type))
      << "Expected a consensus-only op type, got " << OperationType_Name(op_type)
      << ": " << SecureShortDebugString(*msg->get());
  VLOG_WITH_PREFIX_UNLOCKED(1) << "Starting consensus round: "
                               << SecureShortDebugString(msg->get()->id());
  auto client_cb = [this](const Status& s) {
    this->MarkDirtyOnSuccess("Replicated consensus-only round",
                             &DoNothingStatusCB, s);
  };
  scoped_refptr<ConsensusRound> round(new ConsensusRound(this, msg));
  auto* round_raw = round.get();
  round->SetConsensusReplicatedCallback(
      [this, round_raw, client_cb](const Status& s) {
        this->NonTxRoundReplicationFinished(round_raw, client_cb, s);
      });
  return AddPendingOperationUnlocked(round);
}

Status RaftConsensus::AdvanceTermForTests(int64_t new_term) {
  ThreadRestrictions::AssertWaitAllowed();
  LockGuard l(lock_);
  CHECK_OK(CheckRunningUnlocked());
  return HandleTermAdvanceUnlocked(new_term);
}

string RaftConsensus::GetRequestVoteLogPrefixThreadSafe(const VoteRequestPB& request) const {
  return Substitute("$0Leader $1election vote request",
                    LogPrefixThreadSafe(),
                    request.is_pre_election() ? "pre-" : "");
}

string RaftConsensus::GetRequestVoteLogPrefixUnlocked(const VoteRequestPB& request) const {
  DCHECK(lock_.is_locked());
  return Substitute("$0Leader $1election vote request",
                    LogPrefixUnlocked(),
                    request.is_pre_election() ? "pre-" : "");
}

void RaftConsensus::FillVoteResponseVoteGranted(VoteResponsePB* response) {
  response->set_responder_term(CurrentTermUnlocked());
  response->set_vote_granted(true);
}

void RaftConsensus::FillVoteResponseVoteDenied(
    ConsensusErrorPB::Code error_code,
    VoteResponsePB* response,
    ResponderTermPolicy responder_term_policy) {
  response->set_vote_granted(false);
  response->mutable_consensus_error()->set_code(error_code);
  if (responder_term_policy == ResponderTermPolicy::SET) {
    response->set_responder_term(CurrentTermUnlocked());
  }
}

Status RaftConsensus::RequestVoteRespondInvalidTerm(const VoteRequestPB* request,
                                                    VoteResponsePB* response) {
  FillVoteResponseVoteDenied(ConsensusErrorPB::INVALID_TERM, response);
  string msg = Substitute("$0: Denying vote to candidate $1 for earlier term $2. "
                          "Current term is $3.",
                          GetRequestVoteLogPrefixUnlocked(*request),
                          request->candidate_uuid(),
                          request->candidate_term(),
                          CurrentTermUnlocked());
  LOG(INFO) << msg;
  StatusToPB(Status::InvalidArgument(msg), response->mutable_consensus_error()->mutable_status());
  return Status::OK();
}

Status RaftConsensus::RequestVoteRespondVoteAlreadyGranted(const VoteRequestPB* request,
                                                           VoteResponsePB* response) {
  FillVoteResponseVoteGranted(response);
  LOG(INFO) << Substitute("$0: Already granted yes vote for candidate $1 in term $2. "
                          "Re-sending same reply.",
                          GetRequestVoteLogPrefixUnlocked(*request),
                          request->candidate_uuid(),
                          request->candidate_term());
  return Status::OK();
}

Status RaftConsensus::RequestVoteRespondAlreadyVotedForOther(const VoteRequestPB* request,
                                                             VoteResponsePB* response) {
  FillVoteResponseVoteDenied(ConsensusErrorPB::ALREADY_VOTED, response);
  string msg = Substitute("$0: Denying vote to candidate $1 in current term $2: "
                          "Already voted for candidate $3 in this term.",
                          GetRequestVoteLogPrefixUnlocked(*request),
                          request->candidate_uuid(),
                          CurrentTermUnlocked(),
                          GetVotedForCurrentTermUnlocked());
  LOG(INFO) << msg;
  StatusToPB(Status::InvalidArgument(msg), response->mutable_consensus_error()->mutable_status());
  return Status::OK();
}

Status RaftConsensus::RequestVoteRespondLastOpIdTooOld(const OpId& local_last_logged_opid,
                                                       const VoteRequestPB* request,
                                                       VoteResponsePB* response) {
  FillVoteResponseVoteDenied(ConsensusErrorPB::LAST_OPID_TOO_OLD, response);
  string msg = Substitute("$0: Denying vote to candidate $1 for term $2 because "
                          "replica has last-logged OpId of $3, which is greater than that of the "
                          "candidate, which has last-logged OpId of $4.",
                          GetRequestVoteLogPrefixUnlocked(*request),
                          request->candidate_uuid(),
                          request->candidate_term(),
                          SecureShortDebugString(local_last_logged_opid),
                          SecureShortDebugString(request->candidate_status().last_received()));
  LOG(INFO) << msg;
  StatusToPB(Status::InvalidArgument(msg), response->mutable_consensus_error()->mutable_status());
  return Status::OK();
}

Status RaftConsensus::RequestVoteRespondLeaderIsAlive(const VoteRequestPB* request,
                                                      VoteResponsePB* response) {
  FillVoteResponseVoteDenied(ConsensusErrorPB::LEADER_IS_ALIVE, response,
                             ResponderTermPolicy::DO_NOT_SET);
  auto msg = Substitute("$0: Denying vote to candidate $1 for term $2 because "
                        "replica is either leader or believes a valid leader to "
                        "be alive.",
                        GetRequestVoteLogPrefixThreadSafe(*request),
                        request->candidate_uuid(),
                        request->candidate_term());
  VLOG(1) << msg;
  StatusToPB(Status::InvalidArgument(msg),
             response->mutable_consensus_error()->mutable_status());
  return Status::OK();
}

Status RaftConsensus::RequestVoteRespondIsBusy(
    const VoteRequestPB* request, VoteResponsePB* response) {
  // Don't set the term in the response: the requestor doesn't need it
  // to process the NO vote response in this case.
  FillVoteResponseVoteDenied(ConsensusErrorPB::CONSENSUS_BUSY, response,
                             ResponderTermPolicy::DO_NOT_SET);
  auto msg = Substitute("$0: Denying vote to candidate $1 for term $2 because "
                        "replica is already servicing an update from "
                        "a current leader or another vote",
                        GetRequestVoteLogPrefixThreadSafe(*request),
                        request->candidate_uuid(),
                        request->candidate_term());
  VLOG(1) << msg;
  StatusToPB(Status::ServiceUnavailable(msg),
             response->mutable_consensus_error()->mutable_status());
  return Status::OK();
}

Status RaftConsensus::RequestVoteRespondVoteGranted(const VoteRequestPB* request,
                                                    VoteResponsePB* response) {
  // We know our vote will be "yes", so avoid triggering an election while we
  // persist our vote to disk. We use an exponential backoff to avoid too much
  // split-vote contention when nodes display high latencies.
  MonoDelta backoff = LeaderElectionExpBackoffDeltaUnlocked();
  SnoozeFailureDetector(string("vote granted"), backoff);

  if (!request->is_pre_election()) {
    // Persist our vote to disk.
    RETURN_NOT_OK(SetVotedForCurrentTermUnlocked(request->candidate_uuid()));
  }

  FillVoteResponseVoteGranted(response);

  // Give peer time to become leader. Snooze one more time after persisting our
  // vote. When disk latency is high, this should help reduce churn.
  SnoozeFailureDetector(/*reason_for_log=*/boost::none, backoff);

  LOG(INFO) << Substitute("$0: Granting yes vote for candidate $1 in term $2.",
                          GetRequestVoteLogPrefixUnlocked(*request),
                          request->candidate_uuid(),
                          CurrentTermUnlocked());
  return Status::OK();
}

RaftPeerPB::Role RaftConsensus::role() const {
  ThreadRestrictions::AssertWaitAllowed();
  LockGuard l(lock_);
  return cmeta_->active_role();
}

RaftConsensus::RoleAndMemberType RaftConsensus::GetRoleAndMemberType() const {
  ThreadRestrictions::AssertWaitAllowed();

  auto member_type = RaftPeerPB::UNKNOWN_MEMBER_TYPE;
  const auto& local_peer_uuid = peer_uuid();

  LockGuard l(lock_);
  for (const auto& peer : cmeta_->ActiveConfig().peers()) {
    if (peer.permanent_uuid() == local_peer_uuid) {
      member_type = peer.member_type();
      break;
    }
  }

  return std::make_pair(cmeta_->active_role(), member_type);
}

int64_t RaftConsensus::CurrentTerm() const {
  LockGuard l(lock_);
  return CurrentTermUnlocked();
}

void RaftConsensus::SetStateUnlocked(State new_state) {
  DCHECK(lock_.is_locked());
  switch (new_state) {
    case kInitialized:
      CHECK_EQ(kNew, state_);
      break;
    case kRunning:
      CHECK_EQ(kInitialized, state_);
      break;
    case kStopping:
      CHECK(state_ != kStopped && state_ != kShutdown) << "State = " << State_Name(state_);
      break;
    case kStopped:
      CHECK_EQ(kStopping, state_);
      break;
    case kShutdown:
      CHECK(state_ == kStopped || state_ == kShutdown) << "State = " << State_Name(state_);
      break;
    default:
      LOG(FATAL) << "Disallowed transition to state = " << State_Name(new_state);
      break;
  }
  state_ = new_state;
}

const char* RaftConsensus::State_Name(State state) {
  switch (state) {
    case kNew:
      return "New";
    case kInitialized:
      return "Initialized";
    case kRunning:
      return "Running";
    case kStopping:
      return "Stopping";
    case kStopped:
      return "Stopped";
    case kShutdown:
      return "Shut down";
    default:
      LOG(DFATAL) << "Unknown State value: " << state;
      return "Unknown";
  }
}

MonoDelta RaftConsensus::MinimumElectionTimeout() {
  int32_t failure_timeout = FLAGS_leader_failure_max_missed_heartbeat_periods *
      FLAGS_raft_heartbeat_interval_ms;
  return MonoDelta::FromMilliseconds(failure_timeout);
}

void RaftConsensus::SetLeaderUuidUnlocked(const string& uuid) {
  DCHECK(lock_.is_locked());
  failed_elections_since_stable_leader_ = 0;
  num_failed_elections_metric_->set_value(failed_elections_since_stable_leader_);
  cmeta_->set_leader_uuid(uuid);
  MarkDirty(Substitute("New leader $0", uuid));
}

Status RaftConsensus::ReplicateConfigChangeUnlocked(
    RaftConfigPB old_config,
    RaftConfigPB new_config,
    StatusCallback client_cb) {
  DCHECK(lock_.is_locked());
  auto cc_replicate = new ReplicateMsg();
  cc_replicate->set_op_type(CHANGE_CONFIG_OP);
  ChangeConfigRecordPB* cc_req = cc_replicate->mutable_change_config_record();
  cc_req->set_tablet_id(options_.tablet_id);
  *cc_req->mutable_old_config() = std::move(old_config);
  *cc_req->mutable_new_config() = std::move(new_config);
  CHECK_OK(time_manager_->AssignTimestamp(cc_replicate));

  scoped_refptr<ConsensusRound> round(
      new ConsensusRound(this, make_scoped_refptr(new RefCountedReplicate(cc_replicate))));
  auto* round_raw = round.get();
  round->SetConsensusReplicatedCallback(
      [this, round_raw, client_cb](const Status& s) {
        this->NonTxRoundReplicationFinished(round_raw, client_cb, s);
      });
  return AppendNewRoundToQueueUnlocked(round);
}

Status RaftConsensus::RefreshConsensusQueueAndPeersUnlocked() {
  DCHECK(lock_.is_locked());
  DCHECK_EQ(RaftPeerPB::LEADER, cmeta_->active_role());
  const RaftConfigPB& active_config = cmeta_->ActiveConfig();

  // Change the peers so that we're able to replicate messages remotely and
  // locally. The peer manager must be closed before updating the active config
  // in the queue -- when the queue is in LEADER mode, it checks that all
  // registered peers are a part of the active config.
  peer_manager_->Close();
  // TODO(todd): should use queue committed index here? in that case do
  // we need to pass it in at all?
  queue_->SetLeaderMode(pending_->GetCommittedIndex(),
                        CurrentTermUnlocked(),
                        active_config);
  return peer_manager_->UpdateRaftConfig(active_config);
}

const string& RaftConsensus::peer_uuid() const {
  return local_peer_pb_.permanent_uuid();
}

const string& RaftConsensus::tablet_id() const {
  return options_.tablet_id;
}

Status RaftConsensus::ConsensusState(ConsensusStatePB* cstate,
                                     IncludeHealthReport report_health) const {
  ThreadRestrictions::AssertWaitAllowed();
  UniqueLock l(lock_);
  if (state_ == kShutdown) {
    return Status::IllegalState("Tablet replica is shutdown");
  }
  ConsensusStatePB cstate_tmp = cmeta_->ToConsensusStatePB();

  // If we need to include the health report, merge it into the committed
  // config iff we believe we are the current leader of the config.
  if (report_health == INCLUDE_HEALTH_REPORT &&
      cmeta_->active_role() == RaftPeerPB::LEADER) {
    auto reports = queue_->ReportHealthOfPeers();

    // We don't need to access the queue anymore, so drop the consensus lock.
    l.unlock();

    // Iterate through each peer in the committed config and attach the health
    // report to it.
    RaftConfigPB* committed_raft_config = cstate_tmp.mutable_committed_config();
    for (int i = 0; i < committed_raft_config->peers_size(); i++) {
      RaftPeerPB* peer = committed_raft_config->mutable_peers(i);
      const HealthReportPB* report = FindOrNull(reports, peer->permanent_uuid());
      if (!report) continue; // Only attach details if we know about the peer.
      *peer->mutable_health_report() = *report;
    }
  }
  *cstate = std::move(cstate_tmp);
  return Status::OK();
}

RaftConfigPB RaftConsensus::CommittedConfig() const {
  ThreadRestrictions::AssertWaitAllowed();
  LockGuard l(lock_);
  return cmeta_->CommittedConfig();
}

void RaftConsensus::DumpStatusHtml(std::ostream& out) const {
  if (state_ != kRunning) {
    out << "Tablet " << EscapeForHtmlToString(tablet_id())
        << " not running" << std::endl;
    return;
  }
  const RaftPeerPB::Role role = cmeta_->GetRoleAndTerm().first;

  out << "<h1>Raft Consensus State</h1>" << std::endl;

  out << "<h2>State</h2>" << std::endl;
  out << "<pre>" << EscapeForHtmlToString(ToString()) << "</pre>" << std::endl;
  out << "<h2>Queue</h2>" << std::endl;
  out << "<pre>" << EscapeForHtmlToString(queue_->ToString()) << "</pre>" << std::endl;

  // Dump the queues on a leader.
  if (role == RaftPeerPB::LEADER) {
    out << "<h2>Queue overview</h2>" << std::endl;
    out << "<pre>" << EscapeForHtmlToString(queue_->ToString()) << "</pre>" << std::endl;
    out << "<hr/>" << std::endl;
    out << "<h2>Queue details</h2>" << std::endl;
    queue_->DumpToHtml(out);
  }
}

void RaftConsensus::ElectionCallback(ElectionReason reason, const ElectionResult& result) {
  // We're running on a reactor thread; service the callback on another thread.
  //
  // There's no need to reenable the failure detector; if this fails, it's a
  // sign that RaftConsensus has stopped and we no longer need failure detection.
  auto self = shared_from_this();
  Status s = raft_pool_token_->Submit([=]() { self->DoElectionCallback(reason, result); });
  if (!s.ok()) {
    static const char* msg = "unable to run election callback";
    CHECK(s.IsServiceUnavailable()) << LogPrefixThreadSafe() << msg;
    WARN_NOT_OK(s, LogPrefixThreadSafe() + msg);
  }
}

void RaftConsensus::DoElectionCallback(ElectionReason reason, const ElectionResult& result) {
  const int64_t election_term = result.vote_request.candidate_term();
  const bool was_pre_election = result.vote_request.is_pre_election();
  const char* election_type = was_pre_election ? "pre-election" : "election";

  ThreadRestrictions::AssertWaitAllowed();
  UniqueLock l(lock_);

  Status s = CheckRunningUnlocked();
  if (PREDICT_FALSE(!s.ok())) {
    LOG_WITH_PREFIX_UNLOCKED(INFO) << "Received " << election_type << " callback for term "
                                   << election_term << " while not running: "
                                   << s.ToString();
    return;
  }

  // If this election was not triggered by the failure detector, the fd may
  // still be enabled and needs to be snoozed, both if we win and lose:
  // - When we win because we're about to disable it and become leader.
  // - When we lose or otherwise we can fall into a cycle, where everyone keeps
  //   triggering elections but no election ever completes because by the time they
  //   finish another one is triggered already.
  //
  // This is a no-op if the failure detector is disabled..
  MonoDelta snooze_delta = LeaderElectionExpBackoffDeltaUnlocked();
  SnoozeFailureDetector(string("election complete"), snooze_delta);
  auto enable_fd = MakeScopedCleanup([&]() {
    // The failure detector was disabled if it triggered this election. Reenable
    // it when exiting this function.
    if (reason == ELECTION_TIMEOUT_EXPIRED) {
      EnableFailureDetector(snooze_delta);
    }
  });

  if (result.decision == VOTE_DENIED) {
    failed_elections_since_stable_leader_++;
    num_failed_elections_metric_->set_value(failed_elections_since_stable_leader_);

    // If we called an election and one of the voters had a higher term than we did,
    // we should bump our term before we potentially try again. This is particularly
    // important with pre-elections to avoid getting "stuck" in a case like:
    //    Peer A: has ops through 1.10, term = 2, voted in term 2 for peer C
    //    Peer B: has ops through 1.15, term = 1
    // In this case, Peer B will reject peer A's pre-elections for term 3 because
    // the local log is longer. Peer A will reject B's pre-elections for term 2
    // because it already voted in term 2. The check below ensures that peer B
    // will bump to term 2 when it gets the vote rejection, such that its
    // next pre-election (for term 3) would succeed.
    if (result.highest_voter_term > CurrentTermUnlocked()) {
      HandleTermAdvanceUnlocked(result.highest_voter_term);
    }

    LOG_WITH_PREFIX_UNLOCKED(INFO)
        << "Leader " << election_type << " lost for term " << election_term
        << ". Reason: "
        << (!result.message.empty() ? result.message : "None given");
    return;
  }

  // In a pre-election, we collected votes for the _next_ term.
  // So, we need to adjust our expectations of what the current term should be.
  int64_t election_started_in_term = election_term;
  if (was_pre_election) {
    election_started_in_term--;
  }

  if (election_started_in_term != CurrentTermUnlocked()) {
    LOG_WITH_PREFIX_UNLOCKED(INFO)
        << "Leader " << election_type << " decision vote started in "
        << "defunct term " << election_started_in_term << ": won";
    return;
  }

  if (!cmeta_->IsVoterInConfig(peer_uuid(), ACTIVE_CONFIG)) {
    LOG_WITH_PREFIX_UNLOCKED(WARNING) << "Leader " << election_type
                                      << " decision while not in active config. "
                                      << "Result: Term " << election_term
                                      << ": won. RaftConfig: "
                                      << SecureShortDebugString(cmeta_->ActiveConfig());
    return;
  }

  // At this point we're either already leader, we're going to become leader,
  // or we're going to run a real election.
  //
  // In all cases, do not reenable the failure detector.
  enable_fd.cancel();

  if (cmeta_->active_role() == RaftPeerPB::LEADER) {
    // If this was a pre-election, it's possible to see the following interleaving:
    //
    //  1. Term N (follower): send a real election for term N.
    //  2. An externally-triggered election is started.
    //  3. Term N (follower): send a pre-election for term N+1.
    //  4. Election callback for real election from term N completes.
    //     Peer is now leader for term N.
    //  5. Pre-election callback from term N+1 completes, even though
    //     we are currently a leader of term N.
    // In this case, we should just ignore the pre-election, since we're
    // happily the leader of the prior term.
    if (was_pre_election) return;
    LOG_WITH_PREFIX_UNLOCKED(DFATAL)
        << "Leader " << election_type << " callback while already leader! "
        << "Result: Term " << election_term << ": won";
    return;
  }

  LOG_WITH_PREFIX_UNLOCKED(INFO) << "Leader " << election_type << " won for term " << election_term;

  if (was_pre_election) {
    // We just won the pre-election. So, we need to call a real election.
    l.unlock();
    WARN_NOT_OK_EVERY_N_SECS(StartElection(NORMAL_ELECTION, reason),
                             "Couldn't start leader election after successful pre-election", 10);
  } else {
    // We won a real election. Convert role to LEADER.
    SetLeaderUuidUnlocked(peer_uuid());

    // TODO(todd): BecomeLeaderUnlocked() can fail due to state checks during shutdown.
    // It races with the above state check.
    // This could be a problem during tablet deletion.
    CHECK_OK(BecomeLeaderUnlocked());
  }
}

boost::optional<OpId> RaftConsensus::GetLastOpId(OpIdType type) {
  ThreadRestrictions::AssertWaitAllowed();
  LockGuard l(lock_);
  return GetLastOpIdUnlocked(type);
}

boost::optional<OpId> RaftConsensus::GetLastOpIdUnlocked(OpIdType type) {
  // Return early if this method is called on an instance of RaftConsensus that
  // has not yet been started, failed during Init(), or failed during Start().
  if (!queue_ || !pending_) return boost::none;

  switch (type) {
    case RECEIVED_OPID:
      return queue_->GetLastOpIdInLog();
    case COMMITTED_OPID:
      return MakeOpId(pending_->GetTermWithLastCommittedOp(),
                      pending_->GetCommittedIndex());
    default:
      LOG(DFATAL) << LogPrefixUnlocked() << "Invalid OpIdType " << type;
      return boost::none;
  }
}

log::RetentionIndexes RaftConsensus::GetRetentionIndexes() {
  // Grab the watermarks from the queue. It's OK to fetch these two watermarks
  // separately -- the worst case is we see a relatively "out of date" watermark
  // which just means we'll retain slightly more than necessary in this invocation
  // of log GC.
  return log::RetentionIndexes(queue_->GetCommittedIndex(), // for durability
                               queue_->GetAllReplicatedIndex()); // for peers
}

void RaftConsensus::MarkDirty(const string& reason) {
  WARN_NOT_OK(raft_pool_token_->Submit([=]() { this->mark_dirty_clbk_(reason); }),
              LogPrefixThreadSafe() + "Unable to run MarkDirty callback");
}

void RaftConsensus::MarkDirtyOnSuccess(const string& reason,
                                       const StatusCallback& client_cb,
                                       const Status& status) {
  if (PREDICT_TRUE(status.ok())) {
    MarkDirty(reason);
  }
  client_cb(status);
}

void RaftConsensus::NonTxRoundReplicationFinished(ConsensusRound* round,
                                                  const StatusCallback& client_cb,
                                                  const Status& status) {
  // NOTE: lock_ is held here because this is triggered by
  // PendingRounds::AbortOpsAfter() and AdvanceCommittedIndex().
  DCHECK(lock_.is_locked());
  OperationType op_type = round->replicate_msg()->op_type();
  const string& op_type_str = OperationType_Name(op_type);
  CHECK(IsConsensusOnlyOperation(op_type)) << "Unexpected op type: " << op_type_str;

  if (op_type == CHANGE_CONFIG_OP) {
    CompleteConfigChangeRoundUnlocked(round, status);
    // Fall through to the generic handling.
  }

  // TODO(mpercy): May need some refactoring to unlock 'lock_' before invoking
  // the client callback.

  if (!status.ok()) {
    LOG_WITH_PREFIX_UNLOCKED(INFO) << op_type_str << " replication failed: "
                                   << status.ToString();
    client_cb(status);
    return;
  }
  VLOG_WITH_PREFIX_UNLOCKED(1) << "Committing " << op_type_str << " with op id "
                               << round->id();
  round_handler_->FinishConsensusOnlyRound(round);
  CommitMsg commit_msg;
  commit_msg.set_op_type(round->replicate_msg()->op_type());
  *commit_msg.mutable_commited_op_id() = round->id();

  CHECK_OK(log_->AsyncAppendCommit(
      commit_msg, [](const Status& s) {
        CrashIfNotOkStatusCB("Enqueued commit operation failed to write to WAL", s);
      }));

  client_cb(status);
}

void RaftConsensus::CompleteConfigChangeRoundUnlocked(ConsensusRound* round, const Status& status) {
  DCHECK(lock_.is_locked());
  const OpId& op_id = round->replicate_msg()->id();

  if (!status.ok()) {
    // If the config change being aborted is the current pending one, abort it.
    if (cmeta_->has_pending_config() &&
        cmeta_->GetConfigOpIdIndex(PENDING_CONFIG) == op_id.index()) {
      LOG_WITH_PREFIX_UNLOCKED(INFO) << "Aborting config change with OpId "
                                     << op_id << ": " << status.ToString();
      cmeta_->clear_pending_config();

      // Disable leader failure detection if transitioning from VOTER to
      // NON_VOTER and vice versa.
      UpdateFailureDetectorState();
    } else {
      LOG_WITH_PREFIX_UNLOCKED(INFO)
          << "Skipping abort of non-pending config change with OpId "
          << op_id << ": " << status.ToString();
    }

    // It's possible to abort a config change which isn't the pending one in the following
    // sequence:
    // - replicate a config change
    // - it gets committed, so we write the new config to disk as the Committed configuration
    // - we crash before the COMMIT message hits the WAL
    // - we restart the server, and the config change is added as a pending round again,
    //   but isn't set as Pending because it's already committed.
    // - we delete the tablet before committing it
    // See KUDU-1735.
    return;
  }

  // Commit the successful config change.

  DCHECK(round->replicate_msg()->change_config_record().has_old_config());
  DCHECK(round->replicate_msg()->change_config_record().has_new_config());
  const RaftConfigPB& old_config = round->replicate_msg()->change_config_record().old_config();
  const RaftConfigPB& new_config = round->replicate_msg()->change_config_record().new_config();
  DCHECK(old_config.has_opid_index());
  DCHECK(new_config.has_opid_index());
  // Check if the pending Raft config has an OpId less than the committed
  // config. If so, this is a replay at startup in which the COMMIT
  // messages were delayed.
  int64_t committed_config_opid_index = cmeta_->GetConfigOpIdIndex(COMMITTED_CONFIG);
  if (new_config.opid_index() > committed_config_opid_index) {
    LOG_WITH_PREFIX_UNLOCKED(INFO)
        << "Committing config change with OpId "
        << op_id << ": "
        << DiffRaftConfigs(old_config, new_config)
        << ". New config: { " << SecureShortDebugString(new_config) << " }";
    CHECK_OK(SetCommittedConfigUnlocked(new_config));
  } else {
    LOG_WITH_PREFIX_UNLOCKED(INFO)
        << "Ignoring commit of config change with OpId "
        << op_id << " because the committed config has OpId index "
        << committed_config_opid_index << ". The config change we are ignoring is: "
        << "Old config: { " << SecureShortDebugString(old_config) << " }. "
        << "New config: { " << SecureShortDebugString(new_config) << " }";
  }
}

void RaftConsensus::EnableFailureDetector(boost::optional<MonoDelta> delta) {
  if (PREDICT_TRUE(FLAGS_enable_leader_failure_detection)) {
    failure_detector_->Start(std::move(delta));
  }
}

void RaftConsensus::DisableFailureDetector() {
  if (PREDICT_TRUE(FLAGS_enable_leader_failure_detection)) {
    failure_detector_->Stop();
  }
}

void RaftConsensus::UpdateFailureDetectorState(boost::optional<MonoDelta> delta) {
  DCHECK(lock_.is_locked());
  const auto& uuid = peer_uuid();
  if (uuid != cmeta_->leader_uuid() &&
      cmeta_->IsVoterInConfig(uuid, ACTIVE_CONFIG)) {
    // A voter that is not the leader should run the failure detector.
    EnableFailureDetector(std::move(delta));
  } else {
    // Otherwise, the local peer should not start leader elections
    // (e.g. if it is the leader, a non-voter, a non-participant, etc).
    DisableFailureDetector();
  }
}

void RaftConsensus::SnoozeFailureDetector(boost::optional<string> reason_for_log,
                                          boost::optional<MonoDelta> delta) {
  if (PREDICT_TRUE(failure_detector_ && FLAGS_enable_leader_failure_detection)) {
    if (reason_for_log) {
      VLOG(1) << LogPrefixThreadSafe()
              << Substitute("Snoozing failure detection for $0 ($1)",
                            delta ? delta->ToString() : "election timeout",
                            *reason_for_log);
    }

    if (!delta) {
      delta = MinimumElectionTimeout();
    }
    failure_detector_->Snooze(std::move(delta));
  }
}

void RaftConsensus::WithholdVotes() {
  MonoTime prev = withhold_votes_until_;
  MonoTime next = MonoTime::Now() + MinimumElectionTimeout();
  do {
    if (prev == MonoTime::Max()) {
      // Maximum withholding time already. It might be the case if replica
      // has become a leader already.
      break;
    }
    next = MonoTime::Now() + MinimumElectionTimeout();
  } while (!withhold_votes_until_.compare_exchange_weak(prev, next));
}

MonoDelta RaftConsensus::LeaderElectionExpBackoffDeltaUnlocked() {
  DCHECK(lock_.is_locked());
  // Compute a backoff factor based on how many leader elections have
  // failed since a stable leader was last seen.
  double backoff_factor = pow(1.5, failed_elections_since_stable_leader_ + 1);
  double min_timeout = MinimumElectionTimeout().ToMilliseconds();
  double max_timeout = std::min<double>(
      min_timeout * backoff_factor,
      FLAGS_leader_failure_exp_backoff_max_delta_ms);

  // Randomize the timeout between the minimum and the calculated value.
  // We do this after the above capping to the max. Otherwise, after a
  // churny period, we'd end up highly likely to backoff exactly the max
  // amount.
  double timeout = min_timeout + (max_timeout - min_timeout) * rng_.NextDoubleFraction();
  DCHECK_GE(timeout, min_timeout);

  return MonoDelta::FromMilliseconds(timeout);
}

Status RaftConsensus::HandleTermAdvanceUnlocked(ConsensusTerm new_term,
                                                FlushToDisk flush) {
  DCHECK(lock_.is_locked());
  if (new_term <= CurrentTermUnlocked()) {
    return Status::IllegalState(Substitute("Can't advance term to: $0 current term: $1 is higher.",
                                           new_term, CurrentTermUnlocked()));
  }
  if (cmeta_->active_role() == RaftPeerPB::LEADER) {
    LOG_WITH_PREFIX_UNLOCKED(INFO) << "Stepping down as leader of term "
                                   << CurrentTermUnlocked();
    RETURN_NOT_OK(BecomeReplicaUnlocked());
  }

  LOG_WITH_PREFIX_UNLOCKED(INFO) << "Advancing to term " << new_term;
  RETURN_NOT_OK(SetCurrentTermUnlocked(new_term, flush));
  if (term_metric_) {
    term_metric_->set_value(new_term);
  }
  last_received_cur_leader_ = MinimumOpId();
  return Status::OK();
}

Status RaftConsensus::CheckSafeToReplicateUnlocked(const ReplicateMsg& msg) const {
  DCHECK(lock_.is_locked());
  DCHECK(!msg.has_id()) << "Should not have an ID yet: " << SecureShortDebugString(msg);
  RETURN_NOT_OK(CheckRunningUnlocked());
  return CheckActiveLeaderUnlocked();
}

Status RaftConsensus::CheckRunningUnlocked() const {
  DCHECK(lock_.is_locked());
  if (PREDICT_FALSE(state_ != kRunning)) {
    return Status::IllegalState("RaftConsensus is not running",
                                Substitute("State = $0", State_Name(state_)));
  }
  return Status::OK();
}

Status RaftConsensus::CheckActiveLeaderUnlocked() const {
  DCHECK(lock_.is_locked());
  RaftPeerPB::Role role = cmeta_->active_role();
  switch (role) {
    case RaftPeerPB::LEADER:
      // Check for the consistency of the information in the consensus metadata
      // and the state of the consensus queue.
      DCHECK(queue_->IsInLeaderMode());
      if (leader_transfer_in_progress_) {
        return Status::ServiceUnavailable("leader transfer in progress");
      }
      return Status::OK();

    default:
      // Check for the consistency of the information in the consensus metadata
      // and the state of the consensus queue.
      DCHECK(!queue_->IsInLeaderMode());
      return Status::IllegalState(Substitute("Replica $0 is not leader of this config. Role: $1. "
                                             "Consensus state: $2",
                                             peer_uuid(),
                                             RaftPeerPB::Role_Name(role),
                                             SecureShortDebugString(cmeta_->ToConsensusStatePB())));
  }
}

Status RaftConsensus::CheckNoConfigChangePendingUnlocked() const {
  DCHECK(lock_.is_locked());
  if (cmeta_->has_pending_config()) {
    return Status::IllegalState(
        Substitute("RaftConfig change currently pending. Only one is allowed at a time.\n"
                   "  Committed config: $0.\n  Pending config: $1",
                   SecureShortDebugString(cmeta_->CommittedConfig()),
                   SecureShortDebugString(cmeta_->PendingConfig())));
  }
  return Status::OK();
}

Status RaftConsensus::SetPendingConfigUnlocked(const RaftConfigPB& new_config) {
  DCHECK(lock_.is_locked());
  RETURN_NOT_OK_PREPEND(VerifyRaftConfig(new_config),
                        "Invalid config to set as pending");
  if (!new_config.unsafe_config_change()) {
    CHECK(!cmeta_->has_pending_config())
        << "Attempt to set pending config while another is already pending! "
        << "Existing pending config: " << SecureShortDebugString(cmeta_->PendingConfig()) << "; "
        << "Attempted new pending config: " << SecureShortDebugString(new_config);
  } else if (cmeta_->has_pending_config()) {
    LOG_WITH_PREFIX_UNLOCKED(INFO)
        << "Allowing unsafe config change even though there is a pending config! "
        << "Existing pending config: " << SecureShortDebugString(cmeta_->PendingConfig()) << "; "
        << "New pending config: " << SecureShortDebugString(new_config);
  }
  cmeta_->set_pending_config(new_config);

  UpdateFailureDetectorState();

  return Status::OK();
}

Status RaftConsensus::SetCommittedConfigUnlocked(const RaftConfigPB& config_to_commit) {
  TRACE_EVENT0("consensus", "RaftConsensus::SetCommittedConfigUnlocked");
  DCHECK(lock_.is_locked());
  DCHECK(config_to_commit.IsInitialized());
  RETURN_NOT_OK_PREPEND(VerifyRaftConfig(config_to_commit),
                        "Invalid config to set as committed");

  // Compare committed with pending configuration, ensure that they are the same.
  // In the event of an unsafe config change triggered by an administrator,
  // it is possible that the config being committed may not match the pending config
  // because unsafe config change allows multiple pending configs to exist.
  // Therefore we only need to validate that 'config_to_commit' matches the pending config
  // if the pending config does not have its 'unsafe_config_change' flag set.
  if (cmeta_->has_pending_config()) {
    RaftConfigPB pending_config = cmeta_->PendingConfig();
    if (!pending_config.unsafe_config_change()) {
      // Quorums must be exactly equal, even w.r.t. peer ordering.
      CHECK_EQ(pending_config.SerializeAsString(),
               config_to_commit.SerializeAsString())
          << Substitute("New committed config must equal pending config, but does not. "
                        "Pending config: $0, committed config: $1",
                        SecureShortDebugString(pending_config),
                        SecureShortDebugString(config_to_commit));
    }
  }
  cmeta_->set_committed_config(config_to_commit);
  cmeta_->clear_pending_config();
  CHECK_OK(cmeta_->Flush());
  return Status::OK();
}

Status RaftConsensus::SetCurrentTermUnlocked(int64_t new_term,
                                            FlushToDisk flush) {
  TRACE_EVENT1("consensus", "RaftConsensus::SetCurrentTermUnlocked",
               "term", new_term);
  DCHECK(lock_.is_locked());
  if (PREDICT_FALSE(new_term <= CurrentTermUnlocked())) {
    return Status::IllegalState(
        Substitute("Cannot change term to a term that is lower than or equal to the current one. "
                   "Current: $0, Proposed: $1", CurrentTermUnlocked(), new_term));
  }
  cmeta_->set_current_term(new_term);
  cmeta_->clear_voted_for();
  if (flush == FLUSH_TO_DISK) {
    CHECK_OK(cmeta_->Flush());
  }
  ClearLeaderUnlocked();
  return Status::OK();
}

int64_t RaftConsensus::CurrentTermUnlocked() const {
  DCHECK(lock_.is_locked());
  return cmeta_->current_term();
}

string RaftConsensus::GetLeaderUuidUnlocked() const {
  DCHECK(lock_.is_locked());
  return cmeta_->leader_uuid();
}

bool RaftConsensus::HasLeaderUnlocked() const {
  DCHECK(lock_.is_locked());
  return !GetLeaderUuidUnlocked().empty();
}

void RaftConsensus::ClearLeaderUnlocked() {
  DCHECK(lock_.is_locked());
  leader_is_ready_ = false;
  cmeta_->set_leader_uuid("");
}

bool RaftConsensus::HasVotedCurrentTermUnlocked() const {
  DCHECK(lock_.is_locked());
  return cmeta_->has_voted_for();
}

Status RaftConsensus::SetVotedForCurrentTermUnlocked(const string& uuid) {
  TRACE_EVENT1("consensus", "RaftConsensus::SetVotedForCurrentTermUnlocked",
               "uuid", uuid);
  DCHECK(lock_.is_locked());
  cmeta_->set_voted_for(uuid);
  CHECK_OK(cmeta_->Flush());
  return Status::OK();
}

const string& RaftConsensus::GetVotedForCurrentTermUnlocked() const {
  DCHECK(lock_.is_locked());
  DCHECK(cmeta_->has_voted_for());
  return cmeta_->voted_for();
}

const ConsensusOptions& RaftConsensus::GetOptions() const {
  return options_;
}

string RaftConsensus::LogPrefix() const {
  ThreadRestrictions::AssertWaitAllowed();
  LockGuard l(lock_);
  return LogPrefixUnlocked();
}

string RaftConsensus::LogPrefixUnlocked() const {
  DCHECK(lock_.is_locked());
  // 'cmeta_' may not be set if initialization failed.
  string cmeta_info;
  if (cmeta_) {
    cmeta_info = Substitute(" [term $0 $1]",
                            cmeta_->current_term(),
                            RaftPeerPB::Role_Name(cmeta_->active_role()));
  }
  return Substitute("T $0 P $1$2: ", options_.tablet_id, peer_uuid(), cmeta_info);
}

string RaftConsensus::LogPrefixThreadSafe() const {
  return Substitute("T $0 P $1: ",
                    options_.tablet_id,
                    peer_uuid());
}

string RaftConsensus::ToString() const {
  ThreadRestrictions::AssertWaitAllowed();
  LockGuard l(lock_);
  return ToStringUnlocked();
}

string RaftConsensus::ToStringUnlocked() const {
  DCHECK(lock_.is_locked());
  return Substitute("Replica: $0, State: $1, Role: $2",
                    peer_uuid(), State_Name(state_), RaftPeerPB::Role_Name(cmeta_->active_role()));
}

int64_t RaftConsensus::MetadataOnDiskSize() const {
  return cmeta_->on_disk_size();
}

ConsensusMetadata* RaftConsensus::consensus_metadata_for_tests() const {
  return cmeta_.get();
}

int64_t RaftConsensus::GetMillisSinceLastLeaderHeartbeat() const {
    return last_leader_communication_time_micros_ == 0 ?
        0 : (GetMonoTimeMicros() - last_leader_communication_time_micros_) / 1000;
}

////////////////////////////////////////////////////////////////////////
// ConsensusBootstrapInfo
////////////////////////////////////////////////////////////////////////

ConsensusBootstrapInfo::ConsensusBootstrapInfo()
  : last_id(MinimumOpId()),
    last_committed_id(MinimumOpId()) {
}

ConsensusBootstrapInfo::~ConsensusBootstrapInfo() {
  STLDeleteElements(&orphaned_replicates);
}

////////////////////////////////////////////////////////////////////////
// ConsensusRound
////////////////////////////////////////////////////////////////////////

ConsensusRound::ConsensusRound(RaftConsensus* consensus,
                               unique_ptr<ReplicateMsg> replicate_msg,
                               ConsensusReplicatedCallback replicated_cb)
    : consensus_(consensus),
      replicate_msg_(new RefCountedReplicate(replicate_msg.release())),
      replicated_cb_(std::move(replicated_cb)),
      bound_term_(-1) {}

ConsensusRound::ConsensusRound(RaftConsensus* consensus,
                               ReplicateRefPtr replicate_msg)
    : consensus_(consensus),
      replicate_msg_(std::move(replicate_msg)),
      bound_term_(-1) {
  DCHECK(replicate_msg_);
}

void ConsensusRound::NotifyReplicationFinished(const Status& status) {
  if (PREDICT_FALSE(!replicated_cb_)) return;
  replicated_cb_(status);
}

Status ConsensusRound::CheckBoundTerm(int64_t current_term) const {
  if (PREDICT_FALSE(bound_term_ != -1 &&
                    bound_term_ != current_term)) {
    return Status::Aborted(
      strings::Substitute(
        "Op submitted in term $0 cannot be replicated in term $1",
        bound_term_, current_term));
  }
  return Status::OK();
}

}  // namespace consensus
}  // namespace kudu<|MERGE_RESOLUTION|>--- conflicted
+++ resolved
@@ -628,10 +628,6 @@
         Substitute("leadership transfer for $0 already in progress",
                    options_.tablet_id));
   }
-<<<<<<< HEAD
-  leader_transfer_in_progress_ = true;
-=======
->>>>>>> 029d711a
   queue_->BeginWatchForSuccessor(successor_uuid);
   transfer_period_timer_->Start();
   return Status::OK();
@@ -2245,11 +2241,7 @@
     ThreadRestrictions::AssertWaitAllowed();
     LockGuard l(lock_);
     if (pending_) {
-<<<<<<< HEAD
-      CHECK_OK(pending_->CancelPendingTransactions());
-=======
       CHECK_OK(pending_->CancelPendingOps());
->>>>>>> 029d711a
     }
     SetStateUnlocked(kStopped);
 
