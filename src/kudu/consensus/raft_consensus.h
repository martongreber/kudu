// Licensed to the Apache Software Foundation (ASF) under one
// or more contributor license agreements.  See the NOTICE file
// distributed with this work for additional information
// regarding copyright ownership.  The ASF licenses this file
// to you under the Apache License, Version 2.0 (the
// "License"); you may not use this file except in compliance
// with the License.  You may obtain a copy of the License at
//
//   http://www.apache.org/licenses/LICENSE-2.0
//
// Unless required by applicable law or agreed to in writing,
// software distributed under the License is distributed on an
// "AS IS" BASIS, WITHOUT WARRANTIES OR CONDITIONS OF ANY
// KIND, either express or implied.  See the License for the
// specific language governing permissions and limitations
// under the License.

#pragma once

#include <atomic>
#include <cstdint>
#include <iosfwd>
#include <memory>
#include <mutex>
#include <string>
#include <utility>
#include <vector>

#include <boost/optional/optional.hpp>
#include <glog/logging.h>
#include <gtest/gtest_prod.h>

#include "kudu/consensus/consensus.pb.h"
#include "kudu/consensus/consensus_meta.h"  // IWYU pragma: keep
#include "kudu/consensus/consensus_queue.h"
#include "kudu/consensus/log.h"
#include "kudu/consensus/metadata.pb.h"
#include "kudu/consensus/opid.pb.h"
#include "kudu/consensus/ref_counted_replicate.h"
#include "kudu/consensus/time_manager.h"
#include "kudu/gutil/callback.h"
#include "kudu/gutil/gscoped_ptr.h"
#include "kudu/gutil/macros.h"
#include "kudu/gutil/port.h"
#include "kudu/gutil/ref_counted.h"
#include "kudu/tablet/metadata.pb.h"
#include "kudu/tserver/tserver.pb.h"
#include "kudu/util/atomic.h"
#include "kudu/util/locks.h"
#include "kudu/util/make_shared.h"
#include "kudu/util/metrics.h"
#include "kudu/util/monotime.h"
#include "kudu/util/random.h"
#include "kudu/util/status_callback.h"

namespace kudu {

typedef std::lock_guard<simple_spinlock> Lock;
typedef gscoped_ptr<Lock> ScopedLock;

class Status;
class ThreadPool;
class ThreadPoolToken;
template <typename Sig>
class Callback;

namespace rpc {
class PeriodicTimer;
}

namespace consensus {

class ConsensusMetadataManager;
class ConsensusRound;
class ConsensusRoundHandler;
class PeerManager;
class PeerProxyFactory;
class PendingRounds;
struct ConsensusBootstrapInfo;
struct ElectionResult;

struct ConsensusOptions {
  std::string tablet_id;
};

struct TabletVotingState {
  boost::optional<OpId> tombstone_last_logged_opid_;
  tablet::TabletDataState data_state_;
  TabletVotingState(boost::optional<OpId> tombstone_last_logged_opid,
                    tablet::TabletDataState data_state)
          : tombstone_last_logged_opid_(std::move(tombstone_last_logged_opid)),
            data_state_(data_state) {}
};

typedef int64_t ConsensusTerm;
typedef StdStatusCallback ConsensusReplicatedCallback;

class RaftConsensus : public std::enable_shared_from_this<RaftConsensus>,
                      public enable_make_shared<RaftConsensus>,
                      public PeerMessageQueueObserver {
 public:

  // Modes for StartElection().
  enum ElectionMode {
    // A normal leader election. Peers will not vote for this node
    // if they believe that a leader is alive.
    NORMAL_ELECTION,

    // A "pre-election". Peers will vote as they would for a normal
    // election, except that the votes will not be "binding". In other
    // words, they will not durably record their vote.
    PRE_ELECTION,

    // In this mode, peers will vote for this candidate even if they
    // think a leader is alive. This can be used for a faster hand-off
    // between a leader and one of its replicas.
    ELECT_EVEN_IF_LEADER_IS_ALIVE
  };

  // Reasons for StartElection().
  enum ElectionReason {
    // The election is being called because the Raft configuration has only
    // a single node and has just started up.
    INITIAL_SINGLE_NODE_ELECTION,

    // The election is being called because the timeout expired. In other
    // words, the previous leader probably failed (or there was no leader
    // in this term)
    ELECTION_TIMEOUT_EXPIRED,

    // The election is being started because of an explicit external request.
    EXTERNAL_REQUEST
  };

  ~RaftConsensus();

  // Factory method to construct and initialize a RaftConsensus instance.
  static Status Create(ConsensusOptions options,
                       RaftPeerPB local_peer_pb,
                       scoped_refptr<ConsensusMetadataManager> cmeta_manager,
                       ThreadPool* raft_pool,
                       std::shared_ptr<RaftConsensus>* consensus_out);

  // Starts running the Raft consensus algorithm.
  // Start() is not thread-safe. Calls to Start() should be externally
  // synchronized with calls accessing non-const members of this class.
  Status Start(const ConsensusBootstrapInfo& info,
               gscoped_ptr<PeerProxyFactory> peer_proxy_factory,
               scoped_refptr<log::Log> log,
               scoped_refptr<TimeManager> time_manager,
               ConsensusRoundHandler* round_handler,
               const scoped_refptr<MetricEntity>& metric_entity,
               Callback<void(const std::string& reason)> mark_dirty_clbk);

  // Returns true if RaftConsensus is running.
  bool IsRunning() const;

  // Emulates an election by increasing the term number and asserting leadership
  // in the configuration by sending a NO_OP to other peers.
  // This is NOT safe to use in a distributed configuration with failure detection
  // enabled, as it could result in a split-brain scenario.
  Status EmulateElection();

  // Triggers a leader election.
  Status StartElection(ElectionMode mode, ElectionReason reason);

  // Wait until the node has LEADER role.
  // Returns Status::TimedOut if the role is not LEADER within 'timeout'.
  Status WaitUntilLeaderForTests(const MonoDelta& timeout);

  // Return a copy of the failure detector instance. Only for use in tests.
  std::shared_ptr<rpc::PeriodicTimer> GetFailureDetectorForTests() const {
    return failure_detector_;
  }

  // Performs an abrupt leader step down. This node, if the leader, becomes a
  // follower immediately and sleeps its failure detector for an extra election
  // timeout to decrease its chances of being reelected.
  Status StepDown(LeaderStepDownResponsePB* resp);

  // Attempts to gracefully transfer leadership to the peer with uuid
  // 'new_leader_uuid' or to the next up-to-date peer the leader gets
  // a response from if 'new_leader_uuid' is boost::none. To allow peers time
  // to catch up, the leader will not accept write or config change requests
  // during a 'transfer period' that lasts one election timeout. If no
  // successor is eligible by the end of the transfer period, leadership
  // transfer fails and the leader resumes normal operation. The transfer is
  // asynchronous: once the transfer period is started the method returns
  // success.
  // Additional calls to this method during the transfer period prolong it.
  Status TransferLeadership(const boost::optional<std::string>& new_leader_uuid,
                            LeaderStepDownResponsePB* resp);

  // Begin or end a leadership transfer period. During a transfer period, a
  // leader will not accept writes or config changes, but will continue updating
  // followers. If a leader transfer period is already in progress,
  // BeginLeaderTransferPeriodUnlocked returns ServiceUnavailable.
  Status BeginLeaderTransferPeriodUnlocked(
      const boost::optional<std::string>& successor_uuid);
  void EndLeaderTransferPeriod();

  // Creates a new ConsensusRound, the entity that owns all the data
  // structures required for a consensus round, such as the ReplicateMsg
  // (and later on the CommitMsg). ConsensusRound will also point to and
  // increase the reference count for the provided callbacks.
  scoped_refptr<ConsensusRound> NewRound(
      gscoped_ptr<ReplicateMsg> replicate_msg,
      ConsensusReplicatedCallback replicated_cb);

  // Called by a Leader to replicate an entry to the state machine.
  //
  // From the leader instance perspective execution proceeds as follows:
  //
  //           Leader                               RaftConfig
  //             +                                     +
  //     1) Req->| Replicate()                         |
  //             |                                     |
  //     2)      +-------------replicate-------------->|
  //             |<---------------ACK------------------+
  //             |                                     |
  //     3)      +--+                                  |
  //           <----+ round.NotifyReplicationFinished()|
  //             |                                     |
  //     3a)     |  +------ update commitIndex ------->|
  //             |                                     |
  //
  // 1) Caller calls Replicate(), method returns immediately to the caller and
  //    runs asynchronously.
  //
  // 2) Leader replicates the entry to the peers using the consensus
  //    algorithm, proceeds as soon as a majority of voters acknowledges the
  //    entry.
  //
  // 3) Leader defers to the caller by calling ConsensusRound::NotifyReplicationFinished,
  //    which calls the ConsensusReplicatedCallback.
  //
  // 3a) The leader asynchronously notifies other peers of the new
  //     commit index, which tells them to apply the operation.
  //
  // This method can only be called on the leader, i.e. role() == LEADER
  Status Replicate(const scoped_refptr<ConsensusRound>& round);

  // Ensures that the consensus implementation is currently acting as LEADER,
  // and thus is allowed to submit operations to be prepared before they are
  // replicated. To avoid a time-of-check-to-time-of-use (TOCTOU) race, the
  // implementation also stores the current term inside the round's "bound_term"
  // member. When we eventually are about to replicate the transaction, we verify
  // that the term has not changed in the meantime.
  Status CheckLeadershipAndBindTerm(const scoped_refptr<ConsensusRound>& round);

  // Messages sent from LEADER to FOLLOWERS and LEARNERS to update their
  // state machines. This is equivalent to "AppendEntries()" in Raft
  // terminology.
  //
  // ConsensusRequestPB contains a sequence of 0 or more operations to apply
  // on the replica. If there are 0 operations the request is considered
  // 'status-only' i.e. the leader is communicating with the follower only
  // in order to pass back and forth information on watermarks (eg committed
  // operation ID, replicated op id, etc).
  //
  // If the sequence contains 1 or more operations they will be replicated
  // in the same order as the leader, and submitted for asynchronous Prepare
  // in the same order.
  //
  // The leader also provides information on the index of the latest
  // operation considered committed by consensus. The replica uses this
  // information to update the state of any pending (previously replicated/prepared)
  // transactions.
  //
  // Returns Status::OK if the response has been filled (regardless of accepting
  // or rejecting the specific request). Returns non-OK Status if a specific
  // error response could not be formed, which will result in the service
  // returning an UNKNOWN_ERROR RPC error code to the caller and including the
  // stringified Status message.
  Status Update(const ConsensusRequestPB* request,
                ConsensusResponsePB* response);

  // Messages sent from CANDIDATEs to voting peers to request their vote
  // in leader election.
  //
  // If 'tombstone_last_logged_opid' is set, this replica will attempt to vote
  // in kInitialized and kStopped states, instead of just in the kRunning
  // state.
  Status RequestVote(const VoteRequestPB* request,
                     TabletVotingState tablet_voting_state,
                     VoteResponsePB* response);

  // Implement a ChangeConfig() request.
  Status ChangeConfig(const ChangeConfigRequestPB& req,
                      StdStatusCallback client_cb,
                      boost::optional<tserver::TabletServerErrorPB::Code>* error_code);

  // Implement a BulkChangeConfig() request.
  Status BulkChangeConfig(const BulkChangeConfigRequestPB& req,
                          StdStatusCallback client_cb,
                          boost::optional<tserver::TabletServerErrorPB::Code>* error_code);

  // Implement an UnsafeChangeConfig() request.
  Status UnsafeChangeConfig(const UnsafeChangeConfigRequestPB& req,
                            boost::optional<tserver::TabletServerErrorPB::Code>* error_code);

  // Returns the last OpId (either received or committed, depending on the
  // 'type' argument) that the Consensus implementation knows about.
  // Returns boost::none if RaftConsensus was not properly initialized.
  boost::optional<OpId> GetLastOpId(OpIdType type);

  // Returns the current Raft role of this instance.
  RaftPeerPB::Role role() const;

  // Returns the current term.
  int64_t CurrentTerm() const;

  // Returns the uuid of this peer.
  // Thread-safe.
  const std::string& peer_uuid() const;

  // Returns the id of the tablet whose updates this consensus instance helps coordinate.
  // Thread-safe.
  const std::string& tablet_id() const;

  scoped_refptr<TimeManager> time_manager() const { return time_manager_; }

  // Returns a copy of the state of the consensus system.
  // If 'report_health' is set to 'INCLUDE_HEALTH_REPORT', and if the
  // local replica believes it is the leader of the config, it will include a
  // health report about each active peer in the committed config.
  // If RaftConsensus has been shut down, returns Status::IllegalState.
  // Does not modify the out-param 'cstate' unless an OK status is returned.
  Status ConsensusState(ConsensusStatePB* cstate,
                        IncludeHealthReport report_health = EXCLUDE_HEALTH_REPORT) const;

  // Returns a copy of the current committed Raft configuration.
  RaftConfigPB CommittedConfig() const;

  void DumpStatusHtml(std::ostream& out) const;

  // Transition to kStopped state. See State enum definition for details.
  // This is a no-op if the tablet is already in kStopped or kShutdown state;
  // otherwise, Raft will pass through the kStopping state on the way to
  // kStopped.
  void Stop();

  // Transition to kShutdown state. See State enum definition for details.
  // It is legal to call this method while in any lifecycle state.
  void Shutdown();

  // Makes this peer advance it's term (and step down if leader), for tests.
  Status AdvanceTermForTests(int64_t new_term);

  int update_calls_for_tests() const {
    return update_calls_for_tests_.Load();
  }

  //------------------------------------------------------------
  // PeerMessageQueueObserver implementation
  //------------------------------------------------------------

  // Updates the committed_index and triggers the Apply()s for whatever
  // transactions were pending.
  // This is idempotent.
  void NotifyCommitIndex(int64_t commit_index) override;

  void NotifyTermChange(int64_t term) override;

  void NotifyFailedFollower(const std::string& uuid,
                            int64_t term,
                            const std::string& reason) override;

  void NotifyPeerToPromote(const std::string& peer_uuid) override;

  void NotifyPeerToStartElection(const std::string& peer_uuid) override;

  void NotifyPeerHealthChange() override;

  // Return the log indexes which the consensus implementation would like to retain.
  //
  // The returned 'for_durability' index ensures that no logs are GCed before
  // the operation is fully committed. The returned 'for_peers' index indicates
  // the index of the farthest-behind peer so that the log will try to avoid
  // GCing these before the peer has caught up.
  log::RetentionIndexes GetRetentionIndexes();

  // Return the on-disk size of the consensus metadata, in bytes.
  int64_t MetadataOnDiskSize() const;

  int64_t GetMillisSinceLastLeaderHeartbeat() const;

 protected:
  RaftConsensus(ConsensusOptions options,
                RaftPeerPB local_peer_pb,
                scoped_refptr<ConsensusMetadataManager> cmeta_manager,
                ThreadPool* raft_pool);

 private:
  friend class RaftConsensusQuorumTest;
  FRIEND_TEST(RaftConsensusQuorumTest, TestConsensusContinuesIfAMinorityFallsBehind);
  FRIEND_TEST(RaftConsensusQuorumTest, TestConsensusStopsIfAMajorityFallsBehind);
  FRIEND_TEST(RaftConsensusQuorumTest, TestLeaderElectionWithQuiescedQuorum);
  FRIEND_TEST(RaftConsensusQuorumTest, TestReplicasEnforceTheLogMatchingProperty);
  FRIEND_TEST(RaftConsensusQuorumTest, TestRequestVote);

  // RaftConsensus lifecycle states.
  //
  // Legal state transitions:
  //
  //   kNew -> kInitialized -+-> kRunning -> kStopping -> kStopped -> kShutdown
  //                          `----------------^
  //
  // NOTE: When adding / changing values in this enum, add the corresponding
  // values to State_Name() as well.
  //
  enum State {
    // The RaftConsensus object has been freshly constructed and is not yet
    // initialized. A RaftConsensus object will never be made externally
    // visible in this state.
    kNew,

    // Raft has been initialized. It cannot accept writes, but it may be able
    // to vote. See RequestVote() for details.
    kInitialized,

    // Raft is running normally and will accept write requests and vote
    // requests.
    kRunning,

    // Raft is in the process of stopping and will not accept writes. Voting
    // may still be allowed. See RequestVote() for details.
    kStopping,

    // Raft is stopped and no longer accepting writes. However, voting may
    // still be allowed; See RequestVote() for details.
    kStopped,

    // Raft is fully shut down and cannot accept writes or vote requests.
    kShutdown,
  };

  // Enum for the 'flush' argument to SetCurrentTermUnlocked() below.
  enum FlushToDisk {
    SKIP_FLUSH_TO_DISK,
    FLUSH_TO_DISK,
  };

  // Helper struct that contains the messages from the leader that we need to
  // append to our log, after they've been deduplicated.
  struct LeaderRequest {
    std::string leader_uuid;
    const OpId* preceding_opid;
    std::vector<ReplicateRefPtr> messages;
    // The positional index of the first message selected to be appended, in the
    // original leader's request message sequence.
    int64_t first_message_idx;

    std::string OpsRangeString() const;
  };

  using LockGuard = std::lock_guard<simple_spinlock>;
  using UniqueLock = std::unique_lock<simple_spinlock>;

  // Initializes the RaftConsensus object, including loading the consensus
  // metadata.
  Status Init();

  // Change the lifecycle state of RaftConsensus. The definition of the State
  // enum documents legal state transitions.
  void SetStateUnlocked(State new_state);

  // Returns string description for State enum value.
  static const char* State_Name(State state);

  // Set the leader UUID of the configuration and mark the tablet config dirty for
  // reporting to the master.
  void SetLeaderUuidUnlocked(const std::string& uuid);

  // Replicate (as leader) a config change. This includes validating the new
  // config and updating the peers and setting the new_configuration as pending.
  // The old_configuration must be the currently-committed configuration.
  Status ReplicateConfigChangeUnlocked(
      RaftConfigPB old_config,
      RaftConfigPB new_config,
      StdStatusCallback client_cb);

  // Update the peers and queue to be consistent with a new active configuration.
  // Should only be called by the leader.
  Status RefreshConsensusQueueAndPeersUnlocked();

  // Makes the peer become leader.
  // Returns OK once the change config transaction that has this peer as leader
  // has been enqueued, the transaction will complete asynchronously.
  //
  // 'lock_' must be held for configuration change before calling.
  Status BecomeLeaderUnlocked();

  // Makes the peer become a replica, i.e. a FOLLOWER or a LEARNER.
  // See EnableFailureDetector() for description of the 'fd_delta' parameter.
  //
  // 'lock_' must be held for configuration change before calling.
  Status BecomeReplicaUnlocked(boost::optional<MonoDelta> fd_delta = boost::none);

  // Updates the state in a replica by storing the received operations in the log
  // and triggering the required transactions. This method won't return until all
  // operations have been stored in the log and all Prepares() have been completed,
  // and a replica cannot accept any more Update() requests until this is done.
  Status UpdateReplica(const ConsensusRequestPB* request,
                       ConsensusResponsePB* response);

  // Deduplicates an RPC request making sure that we get only messages that we
  // haven't appended to our log yet.
  // On return 'deduplicated_req' is instantiated with only the new messages
  // and the correct preceding id.
  void DeduplicateLeaderRequestUnlocked(ConsensusRequestPB* rpc_req,
                                        LeaderRequest* deduplicated_req);

  // Handles a request from a leader, refusing the request if the term is lower than
  // ours or stepping down if it's higher.
  Status HandleLeaderRequestTermUnlocked(const ConsensusRequestPB* request,
                                         ConsensusResponsePB* response);

  // Checks that the preceding op in 'req' is locally committed or pending and sets an
  // appropriate error message in 'response' if not.
  // If there is term mismatch between the preceding op id in 'req' and the local log's
  // pending operations, we proactively abort those pending operations after and including
  // the preceding op in 'req' to avoid a pointless cache miss in the leader's log cache.
  Status EnforceLogMatchingPropertyMatchesUnlocked(const LeaderRequest& req,
                                                   ConsensusResponsePB* response)
         WARN_UNUSED_RESULT;

  // Check a request received from a leader, making sure:
  // - The request is in the right term
  // - The log matching property holds
  // - Messages are de-duplicated so that we only process previously unprocessed requests.
  // - We abort transactions if the leader sends transactions that have the same index as
  //   transactions currently on the pendings set, but different terms.
  // If this returns ok and the response has no errors, 'deduped_req' is set with only
  // the messages to add to our state machine.
  Status CheckLeaderRequestUnlocked(const ConsensusRequestPB* request,
                                    ConsensusResponsePB* response,
                                    LeaderRequest* deduped_req) WARN_UNUSED_RESULT;

  // Abort any pending operations after the given op index,
  // and also truncate the LogCache accordingly.
  void TruncateAndAbortOpsAfterUnlocked(int64_t truncate_after_index);

  // Begin a replica transaction. If the type of message in 'msg' is not a type
  // that uses transactions, delegates to StartConsensusOnlyRoundUnlocked().
  Status StartFollowerTransactionUnlocked(const ReplicateRefPtr& msg);

  // Returns true if this node is the only voter in the Raft configuration.
  bool IsSingleVoterConfig() const;

  // Return header string for RequestVote log messages. 'lock_' must be held.
  std::string GetRequestVoteLogPrefixUnlocked(const VoteRequestPB& request) const;

  // Fills the response with the current status, if an update was successful.
  void FillConsensusResponseOKUnlocked(ConsensusResponsePB* response);

  // Fills the response with an error code and error message.
  void FillConsensusResponseError(ConsensusResponsePB* response,
                                  ConsensusErrorPB::Code error_code,
                                  const Status& status);

  // Fill VoteResponsePB with the following information:
  // - Update responder_term to current local term.
  // - Set vote_granted to true.
  void FillVoteResponseVoteGranted(VoteResponsePB* response);

  // Fill VoteResponsePB with the following information:
  // - Update responder_term to current local term.
  // - Set vote_granted to false.
  // - Set consensus_error.code to the given code.
  void FillVoteResponseVoteDenied(ConsensusErrorPB::Code error_code, VoteResponsePB* response);

  // Respond to VoteRequest that the candidate has an old term.
  Status RequestVoteRespondInvalidTerm(const VoteRequestPB* request, VoteResponsePB* response);

  // Respond to VoteRequest that we already granted our vote to the candidate.
  Status RequestVoteRespondVoteAlreadyGranted(const VoteRequestPB* request,
                                              VoteResponsePB* response);

  // Respond to VoteRequest that we already granted our vote to someone else.
  Status RequestVoteRespondAlreadyVotedForOther(const VoteRequestPB* request,
                                                VoteResponsePB* response);

  // Respond to VoteRequest that the candidate's last-logged OpId is too old.
  Status RequestVoteRespondLastOpIdTooOld(const OpId& local_last_logged_opid,
                                          const VoteRequestPB* request,
                                          VoteResponsePB* response);

  // Respond to VoteRequest that the vote was not granted because we believe
  // the leader to be alive.
  Status RequestVoteRespondLeaderIsAlive(const VoteRequestPB* request,
                                         VoteResponsePB* response);

  // Respond to VoteRequest that the replica is already in the middle of servicing
  // another vote request or an update from a valid leader.
  Status RequestVoteRespondIsBusy(const VoteRequestPB* request,
                                  VoteResponsePB* response);

  // Respond to VoteRequest that the vote is granted for candidate.
  Status RequestVoteRespondVoteGranted(const VoteRequestPB* request,
                                       VoteResponsePB* response);

  // Callback for leader election driver. ElectionCallback is run on the
  // reactor thread, so it simply defers its work to DoElectionCallback.
  void ElectionCallback(ElectionReason reason, const ElectionResult& result);
  void DoElectionCallback(ElectionReason reason, const ElectionResult& result);

  // Start tracking the leader for failures. This typically occurs at startup
  // and when the local peer steps down as leader.
  //
  // If 'delta' is set, it is used as the initial period for leader failure
  // detection. Otherwise, the minimum election timeout is used.
  //
  // If the failure detector is already registered, has no effect.
  void EnableFailureDetector(boost::optional<MonoDelta> delta);

  // Stop tracking the current leader for failures. This typically occurs when
  // the local peer becomes leader.
  //
  // If the failure detector is already disabled, has no effect.
  void DisableFailureDetector();

  // Enables or disables the failure detector based on the role of the local
  // peer in the active config. If the local peer a VOTER, but not the leader,
  // then failure detection will be enabled. If the local peer is the leader,
  // or a NON_VOTER, then failure detection will be disabled.
  //
  // See EnableFailureDetector() for an explanation of the 'delta' parameter,
  // which is used if it is determined that the failure detector should be
  // enabled.
  void UpdateFailureDetectorState(boost::optional<MonoDelta> delta = boost::none);

  // "Reset" the failure detector to indicate leader activity.
  //
  // When this is called a failure is guaranteed not to be detected before
  // 'FLAGS_leader_failure_max_missed_heartbeat_periods' *
  // 'FLAGS_raft_heartbeat_interval_ms' has elapsed, unless 'delta' is set, in
  // which case its value is used as the next failure period.
  //
  // If 'reason_for_log' is set, then this method will print a log message when called.
  //
  // If the failure detector is unregistered, has no effect.
  void SnoozeFailureDetector(boost::optional<std::string> reason_for_log = boost::none,
                             boost::optional<MonoDelta> delta = boost::none);

  // Return the minimum election timeout. Due to backoff and random
  // jitter, election timeouts may be longer than this.
  MonoDelta MinimumElectionTimeout() const;

  // Calculates a snooze delta for leader election.
  //
  // The delta increases exponentially with the difference between the current
  // term and the term of the last committed operation.
  //
  // The maximum delta is capped by 'FLAGS_leader_failure_exp_backoff_max_delta_ms'.
  MonoDelta LeaderElectionExpBackoffDeltaUnlocked();

  // Handle when the term has advanced beyond the current term.
  //
  // 'flush' may be used to control whether the term change is flushed to disk.
  Status HandleTermAdvanceUnlocked(ConsensusTerm new_term,
                                   FlushToDisk flush = FLUSH_TO_DISK);

  // Asynchronously (on thread_pool_) notify the TabletReplica that the consensus configuration
  // has changed, thus reporting it back to the master.
  void MarkDirty(const std::string& reason);

  // Calls MarkDirty() if 'status' == OK. Then, always calls 'client_cb' with
  // 'status' as its argument.
  void MarkDirtyOnSuccess(const std::string& reason,
                          const StdStatusCallback& client_cb,
                          const Status& status);

  // Attempt to remove the follower with the specified 'uuid' from the config,
  // if the 'committed_config' is still the committed config and if the current
  // node is the leader.
  //
  // Since this is inherently an asynchronous operation run on a thread pool,
  // it may fail due to the configuration changing, the local node losing
  // leadership, or the tablet shutting down.
  // Logs a warning on failure.
  void TryRemoveFollowerTask(const std::string& uuid,
                             const RaftConfigPB& committed_config,
                             const std::string& reason);

  // Attempt to promote the given non-voter to a voter.
  void TryPromoteNonVoterTask(const std::string& peer_uuid);

  void TryStartElectionOnPeerTask(const std::string& peer_uuid);

  // Called when the failure detector expires.
  // Submits ReportFailureDetectedTask() to a thread pool.
  void ReportFailureDetected();

  // Call StartElection(), log a warning if the call fails (usually due to
  // being shut down).
  void ReportFailureDetectedTask();

  // Handle the completion of replication of a config change operation.
  // If 'status' is OK, this takes care of persisting the new configuration
  // to disk as the committed configuration. A non-OK status indicates that
  // the replication failed, in which case the pending configuration needs
  // to be cleared such that we revert back to the old configuration.
  void CompleteConfigChangeRoundUnlocked(ConsensusRound* round,
                                         const Status& status);

  // Trigger that a non-Transaction ConsensusRound has finished replication.
  // If the replication was successful, an status will be OK. Otherwise, it
  // may be Aborted or some other error status.
  // If 'status' is OK, write a Commit message to the local WAL based on the
  // type of message it is.
  // The 'client_cb' will be invoked at the end of this execution.
  //
  // NOTE: Must be called while holding 'lock_'.
  void NonTxRoundReplicationFinished(ConsensusRound* round,
                                     const StdStatusCallback& client_cb,
                                     const Status& status);

  // As a leader, append a new ConsensusRound to the queue.
  Status AppendNewRoundToQueueUnlocked(const scoped_refptr<ConsensusRound>& round);

  // As a follower, start a consensus round not associated with a Transaction.
  Status StartConsensusOnlyRoundUnlocked(const ReplicateRefPtr& msg);

  // Add a new pending operation to PendingRounds, including the special handling
  // necessary if this round contains a configuration change. These rounds must
  // take effect as soon as they are received, rather than waiting for commitment
  // (see Diego Ongaro's thesis section 4.1).
  Status AddPendingOperationUnlocked(const scoped_refptr<ConsensusRound>& round);

  // Checks that the replica is in the appropriate state and role to replicate
  // the provided operation and that the replicate message does not yet have an
  // OpId assigned.
  Status CheckSafeToReplicateUnlocked(const ReplicateMsg& msg) const WARN_UNUSED_RESULT;

  // Return Status::IllegalState if 'state_' != kRunning, OK otherwise.
  Status CheckRunningUnlocked() const WARN_UNUSED_RESULT;

  // Ensure the local peer is the active leader.
  // Returns OK if leader, IllegalState otherwise.
  Status CheckActiveLeaderUnlocked() const WARN_UNUSED_RESULT;

  // Returns OK if there is currently *no* configuration change pending, and
  // IllegalState is there *is* a configuration change pending.
  Status CheckNoConfigChangePendingUnlocked() const WARN_UNUSED_RESULT;

  // Sets the given configuration as pending commit. Does not persist into the peers
  // metadata. In order to be persisted, SetCommittedConfigUnlocked() must be called.
  Status SetPendingConfigUnlocked(const RaftConfigPB& new_config) WARN_UNUSED_RESULT;

  // Changes the committed config for this replica. Checks that there is a
  // pending configuration and that it is equal to this one. Persists changes to disk.
  // Resets the pending configuration to null.
  Status SetCommittedConfigUnlocked(const RaftConfigPB& config_to_commit);

  // Checks if the term change is legal. If so, sets 'current_term'
  // to 'new_term' and sets 'has voted' to no for the current term.
  //
  // If the caller knows that it will call another method soon after
  // to flush the change to disk, it may set 'flush' to 'SKIP_FLUSH_TO_DISK'.
  Status SetCurrentTermUnlocked(int64_t new_term,
                                FlushToDisk flush) WARN_UNUSED_RESULT;

  // Returns the term set in the last config change round.
  const int64_t CurrentTermUnlocked() const;

  // Accessors for the leader of the current term.
  std::string GetLeaderUuidUnlocked() const;
  bool HasLeaderUnlocked() const;
  void ClearLeaderUnlocked();

  // Return whether this peer has voted in the current term.
  const bool HasVotedCurrentTermUnlocked() const;

  // Record replica's vote for the current term, then flush the consensus
  // metadata to disk.
  Status SetVotedForCurrentTermUnlocked(const std::string& uuid) WARN_UNUSED_RESULT;

  // Return replica's vote for the current term.
  // The vote must be set; use HasVotedCurrentTermUnlocked() to check.
  const std::string& GetVotedForCurrentTermUnlocked() const;

  const ConsensusOptions& GetOptions() const;

  // See GetLastOpId().
  boost::optional<OpId> GetLastOpIdUnlocked(OpIdType type);

  std::string LogPrefix() const;
  std::string LogPrefixUnlocked() const;

  // A variant of LogPrefix which does not take the lock. This is a slightly
  // less thorough prefix which only includes immutable (and thus thread-safe)
  // information, but does not require the lock.
  std::string LogPrefixThreadSafe() const;

  std::string ToString() const;
  std::string ToStringUnlocked() const;

  ConsensusMetadata* consensus_metadata_for_tests() const;

  const ConsensusOptions options_;

  // Information about the local peer, including the local UUID.
  const RaftPeerPB local_peer_pb_;

  // Consensus metadata service.
  const scoped_refptr<ConsensusMetadataManager> cmeta_manager_;

  ThreadPool* const raft_pool_;

  // TODO(dralves) hack to serialize updates due to repeated/out-of-order messages
  // should probably be refactored out.
  //
  // Lock ordering note: If both 'update_lock_' and 'lock_' are to be taken,
  // 'update_lock_' lock must be taken first.
  mutable simple_spinlock update_lock_;

  // Coarse-grained lock that protects all mutable data members.
  mutable simple_spinlock lock_;

  State state_;

  // Consensus metadata persistence object.
  scoped_refptr<ConsensusMetadata> cmeta_;

  // Threadpool token for constructing requests to peers, handling RPC callbacks, etc.
  std::unique_ptr<ThreadPoolToken> raft_pool_token_;

  scoped_refptr<log::Log> log_;
  scoped_refptr<TimeManager> time_manager_;
  gscoped_ptr<PeerProxyFactory> peer_proxy_factory_;

  // When we receive a message from a remote peer telling us to start a
  // transaction, or finish a round, we use this handler to handle it.
  // This may update replica state (e.g. the tablet replica).
  ConsensusRoundHandler* round_handler_;

  std::unique_ptr<PeerManager> peer_manager_;

  // The queue of messages that must be sent to peers.
  std::unique_ptr<PeerMessageQueue> queue_;

  // The currently pending rounds that have not yet been committed by
  // consensus. Protected by 'lock_'.
  // TODO(todd) these locks will become more fine-grained.
  std::unique_ptr<PendingRounds> pending_;

  Random rng_;

  std::shared_ptr<rpc::PeriodicTimer> failure_detector_;

  AtomicBool leader_transfer_in_progress_;
  boost::optional<std::string> designated_successor_uuid_;
  std::shared_ptr<rpc::PeriodicTimer> transfer_period_timer_;

  // Lock held while starting a failure-triggered election.
  //
  // After reporting a failure and asynchronously starting an election, the
  // failure detector immediately rearms. If the election starts slowly (i.e.
  // there's a lot of contention on the consensus lock, or persisting votes is
  // really slow due to other I/O), more elections may start and "stack" on
  // top of the first. Forcing the starting of elections to serialize on this
  // lock prevents that from happening. See KUDU-2149 for more details.
  //
  // Note: the lock is only ever acquired via try_lock(); if it cannot be
  // acquired, a StartElection() is in progress so the next one is skipped.
  //
  // TODO(KUDU-2155): should be replaced with explicit disabling/enabling of
  // the failure detector during elections.
  simple_spinlock failure_detector_election_lock_;

  // If any RequestVote() RPC arrives before this timestamp,
  // the request will be ignored. This prevents abandoned or partitioned
  // nodes from disturbing the healthy leader.
  MonoTime withhold_votes_until_;

  // The last OpId received from the current leader. This is updated whenever the follower
  // accepts operations from a leader, and passed back so that the leader knows from what
  // point to continue sending operations.
  OpId last_received_cur_leader_;

  // The number of times this node has called and lost a leader election since
  // the last time it saw a stable leader (either itself or another node).
  // This is used to calculate back-off of the election timeout.
  int64_t failed_elections_since_stable_leader_;

  Callback<void(const std::string& reason)> mark_dirty_clbk_;

  // A flag to help us avoid taking a lock on the reactor thread if the object
  // is already in kShutdown state.
  // TODO(mpercy): Try to get rid of this extra flag.
  AtomicBool shutdown_;

  // The number of times Update() has been called, used for some test assertions.
  AtomicInt<int32_t> update_calls_for_tests_;

  FunctionGaugeDetacher metric_detacher_;

  std::atomic<int64_t> last_leader_communication_time_micros_;

  scoped_refptr<Counter> follower_memory_pressure_rejections_;
  scoped_refptr<AtomicGauge<int64_t>> term_metric_;
  scoped_refptr<AtomicGauge<int64_t>> num_failed_elections_metric_;

  DISALLOW_COPY_AND_ASSIGN(RaftConsensus);
};

// After completing bootstrap, some of the results need to be plumbed through
// into the consensus implementation.
struct ConsensusBootstrapInfo {
  ConsensusBootstrapInfo();
  ~ConsensusBootstrapInfo();

  // The id of the last operation in the log
  OpId last_id;

  // The id of the last committed operation in the log.
  OpId last_committed_id;

  // REPLICATE messages which were in the log with no accompanying
  // COMMIT. These need to be passed along to consensus init in order
  // to potentially commit them.
  //
  // These are owned by the ConsensusBootstrapInfo instance.
  std::vector<ReplicateMsg*> orphaned_replicates;

 private:
  DISALLOW_COPY_AND_ASSIGN(ConsensusBootstrapInfo);
};

// Handler for consensus rounds.
// An implementation of this handler must be registered prior to consensus
// start, and is used to:
// - Create transactions when the consensus implementation receives messages
//   from the leader.
// - Handle when the consensus implementation finishes a non-transaction round
//
// Follower transactions execute the following way:
//
// - When a ReplicateMsg is first received from the leader, the RaftConsensus
//   instance creates the ConsensusRound and calls StartFollowerTransaction().
//   This will trigger the Prepare(). At the same time, the follower's consensus
//   instance immediately stores the ReplicateMsg in the Log. Once the
//   message is stored in stable storage an ACK is sent to the leader (i.e. the
//   replica RaftConsensus instance does not wait for Prepare() to finish).
//
// - When the CommitMsg for a replicate is first received from the leader, the
//   follower waits for the corresponding Prepare() to finish (if it has not
//   completed yet) and then proceeds to trigger the Apply().
//
// - Once Apply() completes the ConsensusRoundHandler is responsible for logging
//   a CommitMsg to the log to ensure that the operation can be properly restored
//   on a restart.
class ConsensusRoundHandler {
 public:
  virtual ~ConsensusRoundHandler() {}
<<<<<<< HEAD

  virtual Status StartFollowerTransaction(const scoped_refptr<ConsensusRound>& context) = 0;

=======

  virtual Status StartFollowerTransaction(const scoped_refptr<ConsensusRound>& context) = 0;

>>>>>>> 60648849
  // Consensus-only rounds complete when non-transaction ops finish
  // replication. This can be used to trigger callbacks, akin to an Apply() for
  // transaction ops.
  virtual void FinishConsensusOnlyRound(ConsensusRound* round) = 0;
};

// Context for a consensus round on the LEADER side, typically created as an
// out-parameter of RaftConsensus::Append().
// This class is ref-counted because we want to ensure it stays alive for the
// duration of the Transaction when it is associated with a Transaction, while
// we also want to ensure it has a proper lifecycle when a ConsensusRound is
// pushed that is not associated with a Tablet transaction.
class ConsensusRound : public RefCountedThreadSafe<ConsensusRound> {

 public:
  // Ctor used for leader transactions. Leader transactions can and must specify the
  // callbacks prior to initiating the consensus round.
  ConsensusRound(RaftConsensus* consensus,
                 gscoped_ptr<ReplicateMsg> replicate_msg,
                 ConsensusReplicatedCallback replicated_cb);

  // Ctor used for follower/learner transactions. These transactions do not use the
  // replicate callback and the commit callback is set later, after the transaction
  // is actually started.
  ConsensusRound(RaftConsensus* consensus,
                 ReplicateRefPtr replicate_msg);

  ReplicateMsg* replicate_msg() {
    return replicate_msg_->get();
  }

  const ReplicateRefPtr& replicate_scoped_refptr() {
    return replicate_msg_;
  }

  // Returns the id of the (replicate) operation this context
  // refers to. This is only set _after_ RaftConsensus::Replicate(context).
  OpId id() const {
    return replicate_msg_->get()->id();
  }

  // Register a callback that is called by RaftConsensus to notify that the round
  // is considered either replicated, if 'status' is OK(), or that it has
  // permanently failed to replicate if 'status' is anything else. If 'status'
  // is OK() then the operation can be applied to the state machine, otherwise
  // the operation should be aborted.
  void SetConsensusReplicatedCallback(ConsensusReplicatedCallback replicated_cb) {
    replicated_cb_ = std::move(replicated_cb);
  }

  // If a continuation was set, notifies it that the round has been replicated.
  void NotifyReplicationFinished(const Status& status);

  // Binds this round such that it may not be eventually executed in any term
  // other than 'term'.
  // See CheckBoundTerm().
  void BindToTerm(int64_t term) {
    DCHECK_EQ(bound_term_, -1);
    bound_term_ = term;
  }

  // Check for a rare race in which an operation is submitted to the LEADER in some term,
  // then before the operation is prepared, the replica loses its leadership, receives
  // more operations as a FOLLOWER, and then regains its leadership. We detect this case
  // by setting the ConsensusRound's "bound term" when it is first submitted to the
  // PREPARE queue, and validate that the term is still the same when we have finished
  // preparing it. See KUDU-597 for details.
  //
  // If this round has not been bound to any term, this is a no-op.
  Status CheckBoundTerm(int64_t current_term) const;

 private:
  friend class RefCountedThreadSafe<ConsensusRound>;
  friend class RaftConsensusQuorumTest;

  ~ConsensusRound() {}

  RaftConsensus* consensus_;
  // This round's replicate message.
  ReplicateRefPtr replicate_msg_;

  // The continuation that will be called once the transaction is
  // deemed committed/aborted by consensus.
  ConsensusReplicatedCallback replicated_cb_;

  // The leader term that this round was submitted in. CheckBoundTerm()
  // ensures that, when it is eventually replicated, the term has not
  // changed in the meantime.
  //
  // Set to -1 if no term has been bound.
  int64_t bound_term_;
};

}  // namespace consensus
}  // namespace kudu<|MERGE_RESOLUTION|>--- conflicted
+++ resolved
@@ -954,15 +954,9 @@
 class ConsensusRoundHandler {
  public:
   virtual ~ConsensusRoundHandler() {}
-<<<<<<< HEAD
 
   virtual Status StartFollowerTransaction(const scoped_refptr<ConsensusRound>& context) = 0;
 
-=======
-
-  virtual Status StartFollowerTransaction(const scoped_refptr<ConsensusRound>& context) = 0;
-
->>>>>>> 60648849
   // Consensus-only rounds complete when non-transaction ops finish
   // replication. This can be used to trigger callbacks, akin to an Apply() for
   // transaction ops.
