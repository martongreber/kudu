// Licensed to the Apache Software Foundation (ASF) under one
// or more contributor license agreements.  See the NOTICE file
// distributed with this work for additional information
// regarding copyright ownership.  The ASF licenses this file
// to you under the Apache License, Version 2.0 (the
// "License"); you may not use this file except in compliance
// with the License.  You may obtain a copy of the License at
//
//   http://www.apache.org/licenses/LICENSE-2.0
//
// Unless required by applicable law or agreed to in writing,
// software distributed under the License is distributed on an
// "AS IS" BASIS, WITHOUT WARRANTIES OR CONDITIONS OF ANY
// KIND, either express or implied.  See the License for the
// specific language governing permissions and limitations
// under the License.

#include "kudu/fs/fs_manager.h"

#include <cinttypes>
#include <ctime>
#include <functional>
#include <initializer_list>
#include <iostream>
#include <unordered_map>
#include <unordered_set>
#include <utility>

#include <gflags/gflags.h>
#include <glog/logging.h>

#include "kudu/fs/block_manager.h"
#include "kudu/fs/data_dirs.h"
#include "kudu/fs/default_key_provider.h"
#include "kudu/fs/error_manager.h"
#include "kudu/fs/file_block_manager.h"
#include "kudu/fs/fs.pb.h"
#include "kudu/fs/fs_report.h"
#include "kudu/fs/log_block_manager.h"
#include "kudu/fs/ranger_kms_key_provider.h"
#include "kudu/fs/key_provider.h"
#include "kudu/gutil/map-util.h"
#include "kudu/gutil/port.h"
#include "kudu/gutil/stringprintf.h"
#include "kudu/gutil/strings/escaping.h"
#include "kudu/gutil/strings/join.h"
#include "kudu/gutil/strings/split.h"
#include "kudu/gutil/strings/strcat.h"
#include "kudu/gutil/strings/strip.h"
#include "kudu/gutil/strings/substitute.h"
#include "kudu/gutil/strings/util.h"
#include "kudu/gutil/walltime.h"
#include "kudu/util/env_util.h"
#include "kudu/util/flag_tags.h"
#include "kudu/util/flag_validators.h"
#include "kudu/util/metrics.h"
#include "kudu/util/monotime.h"
#include "kudu/util/net/net_util.h"
#include "kudu/util/oid_generator.h"
#include "kudu/util/path_util.h"
#include "kudu/util/pb_util.h"
#include "kudu/util/scoped_cleanup.h"
#include "kudu/util/slice.h"
#include "kudu/util/stopwatch.h"
#include "kudu/util/timer.h"

DEFINE_bool(cmeta_fsync_override_on_xfs, true,
            "Whether to ignore --cmeta_force_fsync and instead always flush if Kudu detects "
            "the server is on XFS. This can prevent consensus metadata corruption in the "
            "event of sudden server failure. Disabling this flag may cause data loss in "
            "the event of a system crash. See KUDU-2195 for more details.");
TAG_FLAG(cmeta_fsync_override_on_xfs, experimental);
TAG_FLAG(cmeta_fsync_override_on_xfs, advanced);

DEFINE_bool(enable_data_block_fsync, true,
            "Whether to enable fsync() of data blocks, metadata, and their parent directories. "
            "Disabling this flag may cause data loss in the event of a system crash.");
TAG_FLAG(enable_data_block_fsync, unsafe);

#if defined(__linux__)
DEFINE_string(block_manager, "log", "Which block manager to use for storage. "
              "Valid options are 'file' and 'log'. The file block manager is not suitable for "
              "production use due to scaling limitations.");
#else
DEFINE_string(block_manager, "file", "Which block manager to use for storage. "
              "Only the file block manager is supported for non-Linux systems.");
#endif
static bool ValidateBlockManagerType(const char* /*flagname*/, const std::string& value) {
  for (const std::string& type : kudu::fs::BlockManager::block_manager_types()) {
    if (type == value) return true;
  }
  return false;
}
DEFINE_validator(block_manager, &ValidateBlockManagerType);
TAG_FLAG(block_manager, advanced);

DEFINE_string(fs_wal_dir, "",
              "Directory with write-ahead logs. If this is not specified, the "
              "program will not start. May be the same as fs_data_dirs");
TAG_FLAG(fs_wal_dir, stable);
DEFINE_string(fs_data_dirs, "",
              "Comma-separated list of directories with data blocks. If this "
              "is not specified, fs_wal_dir will be used as the sole data "
              "block directory.");
TAG_FLAG(fs_data_dirs, stable);
DEFINE_string(fs_metadata_dir, "",
              "Directory with metadata. If this is not specified, for "
              "compatibility with Kudu 1.6 and below, Kudu will check the "
              "first entry of fs_data_dirs for metadata and use it as the "
              "metadata directory if any exists. If none exists, fs_wal_dir "
              "will be used as the metadata directory.");
TAG_FLAG(fs_metadata_dir, stable);

DEFINE_int64(fs_wal_dir_reserved_bytes, -1,
             "Number of bytes to reserve on the log directory filesystem for "
             "non-Kudu usage. The default, which is represented by -1, is that "
             "1% of the disk space on each disk will be reserved. Any other "
             "value specified represents the number of bytes reserved and must "
             "be greater than or equal to 0. Explicit percentages to reserve "
             "are not currently supported");
DEFINE_validator(fs_wal_dir_reserved_bytes, [](const char* /*n*/, int64_t v) { return v >= -1; });
TAG_FLAG(fs_wal_dir_reserved_bytes, runtime);

METRIC_DEFINE_gauge_int64(server, log_block_manager_containers_processing_time_startup,
                          "Time taken to open all log block containers during server startup",
                          kudu::MetricUnit::kMilliseconds,
                          "The total time taken by the server to open all the container"
                          "files during the startup",
                          kudu::MetricLevel::kDebug);

DEFINE_string(encryption_key_provider, "default",
              "Key provider implementation to generate and decrypt server keys. "
              "Valid values are: 'default' (not for production usage), and 'ranger-kms'.");

DEFINE_validator(encryption_key_provider, [](const char* /*n*/, const std::string& value) {
  return value == "default" || value == "ranger-kms";
});

DEFINE_string(ranger_kms_url, "",
<<<<<<< HEAD
              "URL of the Ranger KMS server. Must be set when 'encryption_key_provider' "
              "is set to 'ranger-kms'.");
=======
              "Comma-separated list of Ranger KMS server URLs. Must be set when "
              "'encryption_key_provider' is set to 'ranger-kms'.");
>>>>>>> c22794e5

DEFINE_string(encryption_cluster_key_name, "kudu_cluster_key",
              "Name of the cluster key that is used to encrypt server encryption keys as "
              "stored in Ranger KMS.");

bool ValidateRangerKMSFlags() {
  if (FLAGS_encryption_key_provider == "ranger-kms") {
<<<<<<< HEAD
    if (FLAGS_ranger_kms_url.empty() || FLAGS_encryption_cluster_key_name.empty()) {
=======
    if (FLAGS_ranger_kms_url.empty() ||
        FLAGS_encryption_cluster_key_name.empty() ||
        static_cast<std::vector<std::string>>(strings::Split(
            FLAGS_ranger_kms_url, ",", strings::SkipEmpty())).empty()) {
>>>>>>> c22794e5
      LOG(ERROR) << "If 'encryption_key_provider' is set to 'ranger-kms', then "
                    "'ranger_kms_url' and 'encryption_cluster_key_name' must also be set.";
      return false;
    }
  }
  return true;
}

GROUP_FLAG_VALIDATOR(validate_ranger_kms_flags, ValidateRangerKMSFlags);

DECLARE_bool(encrypt_data_at_rest);
DECLARE_int32(encryption_key_length);

using kudu::fs::BlockManagerOptions;
using kudu::fs::CreateBlockOptions;
using kudu::fs::DataDirManager;
using kudu::fs::DataDirManagerOptions;
using kudu::fs::ErrorHandlerType;
using kudu::fs::ErrorNotificationCb;
using kudu::fs::FsErrorManager;
using kudu::fs::FileBlockManager;
using kudu::fs::FsReport;
using kudu::fs::LogBlockManagerNativeMeta;
using kudu::fs::ReadableBlock;
using kudu::fs::UpdateInstanceBehavior;
using kudu::fs::WritableBlock;
using kudu::pb_util::SecureDebugString;
using kudu::security::DefaultKeyProvider;
using kudu::security::RangerKMSKeyProvider;
using std::optional;
using std::ostream;
using std::string;
using std::unique_ptr;
using std::unordered_map;
using std::unordered_set;
using std::vector;
using strings::a2b_hex;
using strings::Substitute;

namespace kudu {

// ==========================================================================
//  FS Paths
// ==========================================================================
const char *FsManager::kWalDirName = "wals";
const char *FsManager::kWalFileNamePrefix = "wal";
const char *FsManager::kWalsRecoveryDirSuffix = ".recovery";
const char *FsManager::kTabletMetadataDirName = "tablet-meta";
const char *FsManager::kDataDirName = "data";
const char *FsManager::kInstanceMetadataFileName = "instance";
const char *FsManager::kConsensusMetadataDirName = "consensus-meta";

FsManagerOpts::FsManagerOpts()
  : wal_root(FLAGS_fs_wal_dir),
    metadata_root(FLAGS_fs_metadata_dir),
    block_manager_type(FLAGS_block_manager),
    read_only(false),
    update_instances(UpdateInstanceBehavior::UPDATE_AND_IGNORE_FAILURES),
    file_cache(nullptr),
    skip_block_manager(false) {
  data_roots = strings::Split(FLAGS_fs_data_dirs, ",", strings::SkipEmpty());
}

FsManagerOpts::FsManagerOpts(const string& root)
  : wal_root(root),
    data_roots({ root }),
    block_manager_type(FLAGS_block_manager),
    read_only(false),
    update_instances(UpdateInstanceBehavior::UPDATE_AND_IGNORE_FAILURES),
    file_cache(nullptr),
    skip_block_manager(false) {}

FsManager::FsManager(Env* env, FsManagerOpts opts)
  : env_(DCHECK_NOTNULL(env)),
    opts_(std::move(opts)),
    error_manager_(new FsErrorManager()),
    initted_(false),
    meta_on_xfs_(false) {
  DCHECK(opts_.update_instances == UpdateInstanceBehavior::DONT_UPDATE ||
         !opts_.read_only) << "FsManager can only be for updated if not in read-only mode";
  if (FLAGS_encrypt_data_at_rest) {
    if (FLAGS_encryption_key_provider == "ranger-kms") {
      key_provider_.reset(new RangerKMSKeyProvider(FLAGS_ranger_kms_url,
                                                   FLAGS_encryption_cluster_key_name));
    } else {
      key_provider_.reset(new DefaultKeyProvider());
    }
  }
}

FsManager::~FsManager() {}

void FsManager::SetErrorNotificationCb(ErrorHandlerType e, ErrorNotificationCb cb) {
  error_manager_->SetErrorNotificationCb(e, std::move(cb));
}

void FsManager::UnsetErrorNotificationCb(ErrorHandlerType e) {
  error_manager_->UnsetErrorNotificationCb(e);
}

Status FsManager::Init() {
  if (initted_) {
    return Status::OK();
  }

  // The wal root must be set.
  if (opts_.wal_root.empty()) {
    return Status::IOError("Write-ahead log directory (fs_wal_dir) not provided");
  }

  // Deduplicate all of the roots.
  unordered_set<string> all_roots = { opts_.wal_root };
  all_roots.insert(opts_.data_roots.begin(), opts_.data_roots.end());

  // If the metadata root not set, Kudu will either use the wal root or the
  // first data root, in which case we needn't canonicalize additional roots.
  if (!opts_.metadata_root.empty()) {
    all_roots.insert(opts_.metadata_root);
  }

  // Build a map of original root --> canonicalized root, sanitizing each
  // root as we go and storing the canonicalization status.
  typedef unordered_map<string, CanonicalizedRootAndStatus> RootMap;
  RootMap canonicalized_roots;
  for (const string& root : all_roots) {
    if (root.empty()) {
      return Status::IOError("Empty string provided for path");
    }
    if (root[0] != '/') {
      return Status::IOError(
          Substitute("Relative path $0 provided", root));
    }
    string root_copy = root;
    StripWhiteSpace(&root_copy);
    if (root != root_copy) {
      return Status::IOError(
          Substitute("Path $0 contains illegal whitespace", root));
    }

    // Strip the basename when canonicalizing, as it may not exist. The
    // dirname, however, must exist.
    string canonicalized;
    Status s = env_->Canonicalize(DirName(root), &canonicalized);
    if (PREDICT_FALSE(!s.ok())) {
      if (s.IsNotFound() || s.IsDiskFailure()) {
        // If the directory fails to canonicalize due to disk failure, store
        // the non-canonicalized form and the returned error.
        canonicalized = DirName(root);
      } else {
        return s.CloneAndPrepend(Substitute("Failed to canonicalize $0", root));
      }
    }
    canonicalized = JoinPathSegments(canonicalized, BaseName(root));
    InsertOrDie(&canonicalized_roots, root, { canonicalized, s });
  }

  // All done, use the map to set the canonicalized state.

  canonicalized_wal_fs_root_ = FindOrDie(canonicalized_roots, opts_.wal_root);
  unordered_set<string> unique_roots;
  if (!opts_.data_roots.empty()) {
    for (const string& data_fs_root : opts_.data_roots) {
      const auto& root = FindOrDie(canonicalized_roots, data_fs_root);
      if (InsertIfNotPresent(&unique_roots, root.path)) {
        canonicalized_data_fs_roots_.emplace_back(root);
        canonicalized_all_fs_roots_.emplace_back(root);
      }
    }
  } else {
    LOG(INFO) << "Data directories (fs_data_dirs) not provided";
    LOG(INFO) << "Using write-ahead log directory (fs_wal_dir) as data directory";
    canonicalized_data_fs_roots_.emplace_back(canonicalized_wal_fs_root_);
  }
  if (InsertIfNotPresent(&unique_roots, canonicalized_wal_fs_root_.path)) {
    canonicalized_all_fs_roots_.emplace_back(canonicalized_wal_fs_root_);
  }

  // Decide on a metadata root to use.
  if (opts_.metadata_root.empty()) {
    // Check the first data root for metadata.
    const string meta_dir_in_data_root = JoinPathSegments(canonicalized_data_fs_roots_[0].path,
                                                          kTabletMetadataDirName);
    // If there is already metadata in the first data root, use it. Otherwise,
    // use the WAL root.
    LOG(INFO) << "Metadata directory not provided";
    if (env_->FileExists(meta_dir_in_data_root)) {
      canonicalized_metadata_fs_root_ = canonicalized_data_fs_roots_[0];
      LOG(INFO) << "Using existing metadata directory in first data directory";
    } else {
      canonicalized_metadata_fs_root_ = canonicalized_wal_fs_root_;
      LOG(INFO) << "Using write-ahead log directory (fs_wal_dir) as metadata directory";
    }
  } else {
    // Keep track of the explicitly-defined metadata root.
    canonicalized_metadata_fs_root_ = FindOrDie(canonicalized_roots, opts_.metadata_root);
    if (InsertIfNotPresent(&unique_roots, canonicalized_metadata_fs_root_.path)) {
      canonicalized_all_fs_roots_.emplace_back(canonicalized_metadata_fs_root_);
    }
  }

  // The server cannot start if the WAL root or metadata root failed to
  // canonicalize.
  const string& wal_root = canonicalized_wal_fs_root_.path;
  RETURN_NOT_OK_PREPEND(canonicalized_wal_fs_root_.status,
      Substitute("Write-ahead log directory $0 failed to canonicalize", wal_root));
  const string& meta_root = canonicalized_metadata_fs_root_.path;
  RETURN_NOT_OK_PREPEND(canonicalized_metadata_fs_root_.status,
      Substitute("Metadata directory $0 failed to canonicalize", meta_root));

  if (VLOG_IS_ON(1)) {
    VLOG(1) << "WAL root: " << canonicalized_wal_fs_root_.path;
    VLOG(1) << "Metadata root: " << canonicalized_metadata_fs_root_.path;
    VLOG(1) << "Data roots: " <<
      JoinStrings(DataDirManager::GetRootNames(canonicalized_data_fs_roots_), ",");
    VLOG(1) << "All roots: " <<
      JoinStrings(DataDirManager::GetRootNames(canonicalized_all_fs_roots_), ",");
  }

  initted_ = true;
  return Status::OK();
}

void FsManager::InitBlockManager() {
  BlockManagerOptions bm_opts;
  bm_opts.metric_entity = opts_.metric_entity;
  bm_opts.parent_mem_tracker = opts_.parent_mem_tracker;
  bm_opts.read_only = opts_.read_only;
  if (opts_.block_manager_type == "file") {
    block_manager_.reset(new FileBlockManager(
        env_, dd_manager_.get(), error_manager_.get(), opts_.file_cache, std::move(bm_opts)));
  } else if (opts_.block_manager_type == "log") {
    block_manager_.reset(new LogBlockManagerNativeMeta(
        env_, dd_manager_.get(), error_manager_.get(), opts_.file_cache, std::move(bm_opts)));
  } else {
    LOG(FATAL) << "Unknown block_manager_type: " << opts_.block_manager_type;
  }
}

Status FsManager::PartialOpen(CanonicalizedRootsList* missing_roots) {
  RETURN_NOT_OK(Init());
  string reference_instance_path;
  for (auto& root : canonicalized_all_fs_roots_) {
    if (!root.status.ok()) {
      continue;
    }
    unique_ptr<InstanceMetadataPB> pb(new InstanceMetadataPB);
    Status s = pb_util::ReadPBContainerFromPath(env_, GetInstanceMetadataPath(root.path),
                                                pb.get(), pb_util::NOT_SENSITIVE);
    if (PREDICT_FALSE(!s.ok())) {
      if (s.IsNotFound()) {
        if (missing_roots) {
          missing_roots->emplace_back(root);
        }
        continue;
      }
      if (s.IsDiskFailure()) {
        root.status = s.CloneAndPrepend("Failed to open instance file");
        continue;
      }
      return s;
    }

    if (!metadata_) {
      metadata_.reset(pb.release());
      reference_instance_path = root.path;
    } else if (pb->uuid() != metadata_->uuid()) {
      return Status::Corruption(Substitute(
          "Mismatched UUIDs across filesystem roots: The path $0 contains UUID $1 vs. "
          "the path $2 contains UUID $3; configuring multiple Kudu processes with the same "
          "directory is not supported",
          reference_instance_path, metadata_->uuid() , root.path, pb->uuid()));
    }
  }
  if (!metadata_) {
    return Status::NotFound("could not find a healthy instance file");
  }
  const auto& meta_root_path = canonicalized_metadata_fs_root_.path;
  const auto bad_meta_fs_msg =
      Substitute("Could not determine file system of metadata directory $0",
                 meta_root_path);
  Status s = env_->IsOnXfsFilesystem(meta_root_path, &meta_on_xfs_);
  if (FLAGS_cmeta_fsync_override_on_xfs) {
    // Err on the side of visibility if we expect a behavior change based on
    // the file system.
    RETURN_NOT_OK_PREPEND(s, bad_meta_fs_msg);
  } else {
    WARN_NOT_OK(s, bad_meta_fs_msg);
  }
  VLOG(1) << Substitute("Detected metadata directory is $0on an XFS mount: $1",
                        meta_on_xfs_ ? "" : "not ", meta_root_path);
  return Status::OK();
}

Status FsManager::Open(FsReport* report, Timer* read_instance_metadata_files,
                       Timer* read_data_directories,
                       std::atomic<int>* containers_processed,
                       std::atomic<int>* containers_total) {
  if (read_instance_metadata_files) {
    read_instance_metadata_files->Start();
  }
  // Load and verify the instance metadata files.
  //
  // Done first to minimize side effects in the case that the configured roots
  // are not yet initialized on disk.
  CanonicalizedRootsList missing_roots;
  RETURN_NOT_OK(PartialOpen(&missing_roots));

  // Ensure all of the ancillary directories exist.
  vector<string> ancillary_dirs = { GetWalsRootDir(),
                                    GetTabletMetadataDir(),
                                    GetConsensusMetadataDir() };
  for (const auto& d : ancillary_dirs) {
    bool is_dir;
    RETURN_NOT_OK_PREPEND(env_->IsDirectory(d, &is_dir),
                          Substitute("could not verify required directory $0", d));
    if (!is_dir) {
      return Status::Corruption(
          Substitute("Required directory $0 exists but is not a directory", d));
    }
  }

  // In the event of failure, delete everything we created.
  vector<string> created_dirs;
  vector<string> created_files;
  auto deleter = MakeScopedCleanup([&]() {
    // Delete files first so that the directories will be empty when deleted.
    for (const auto& f : created_files) {
      WARN_NOT_OK(env_->DeleteFile(f), "Could not delete file " + f);
    }
    // Delete directories in reverse order since parent directories will have
    // been added before child directories.
    for (auto it = created_dirs.rbegin(); it != created_dirs.rend(); it++) {
      WARN_NOT_OK(env_->DeleteDir(*it), "Could not delete dir " + *it);
    }
  });

  // Create any missing roots, if desired.
  if (!opts_.read_only &&
      opts_.update_instances != UpdateInstanceBehavior::DONT_UPDATE) {
    Status s = CreateFileSystemRoots(
        missing_roots, *metadata_, &created_dirs, &created_files);
    static const string kUnableToCreateMsg = "unable to create missing filesystem roots";
    if (opts_.update_instances == UpdateInstanceBehavior::UPDATE_AND_IGNORE_FAILURES) {
      // We only warn on error here -- regardless of errors, we might be in
      // good enough shape to open the DataDirManager.
      WARN_NOT_OK(s, kUnableToCreateMsg);
    } else if (opts_.update_instances == UpdateInstanceBehavior::UPDATE_AND_ERROR_ON_FAILURE) {
      RETURN_NOT_OK_PREPEND(s, kUnableToCreateMsg);
    }
  }
  if (read_instance_metadata_files) {
    read_instance_metadata_files->Stop();
  }

  if (!server_key().empty() && key_provider_) {
    string server_key;
    RETURN_NOT_OK(key_provider_->DecryptServerKey(this->server_key(),
                                                  this->server_key_iv(),
                                                  this->server_key_version(),
                                                  &server_key));
    // 'server_key' is a hexadecimal string and SetEncryptionKey expects bits
    // (hex / 2 = bytes * 8 = bits).
    env_->SetEncryptionKey(reinterpret_cast<const uint8_t*>(
                             a2b_hex(server_key).c_str()),
                           server_key.length() * 4);
  }

  // Open the directory manager if it has not been opened already.
  if (!dd_manager_) {
    DataDirManagerOptions dm_opts;
    dm_opts.metric_entity = opts_.metric_entity;
    dm_opts.read_only = opts_.read_only;
    dm_opts.dir_type = opts_.block_manager_type;
    dm_opts.update_instances = opts_.update_instances;
    LOG_TIMING(INFO, "opening directory manager") {
      RETURN_NOT_OK(DataDirManager::OpenExisting(env_,
          canonicalized_data_fs_roots_, dm_opts, &dd_manager_));
    }
  }

  // Only clean temporary files after the data dir manager successfully opened.
  // This ensures that we were able to obtain the exclusive directory locks
  // on the data directories before we start deleting files.
  if (!opts_.read_only) {
    CleanTmpFiles();
    CheckAndFixPermissions();
  }

  // Set an initial error handler to mark data directories as failed.
  error_manager_->SetErrorNotificationCb(
      ErrorHandlerType::DISK_ERROR, [this](const string& uuid) {
        this->dd_manager_->MarkDirFailedByUuid(uuid);
      });

  // Finally, initialize and open the block manager if needed.
  if (!opts_.skip_block_manager) {
    if (read_data_directories) {
      read_data_directories->Start();
    }
    InitBlockManager();
    LOG_TIMING(INFO, "opening block manager") {
      if (opts_.block_manager_type == "file") {
        RETURN_NOT_OK(block_manager_->Open(report, nullptr, nullptr));
      } else {
        RETURN_NOT_OK(block_manager_->Open(report, containers_processed, containers_total));
      }
    }
    if (read_data_directories) {
      read_data_directories->Stop();
      if (opts_.metric_entity && opts_.block_manager_type == "log") {
        METRIC_log_block_manager_containers_processing_time_startup.Instantiate(opts_.metric_entity,
            (read_data_directories->TimeElapsed()).ToMilliseconds());
      }
    }
  }
  // Report wal and metadata directories.
  if (report) {
    report->wal_dir = canonicalized_wal_fs_root_.path;
    report->metadata_dir = canonicalized_metadata_fs_root_.path;
  }

  if (FLAGS_enable_data_block_fsync) {
    // Files/directories created by the directory manager in the fs roots have
    // been synchronized, so now is a good time to sync the roots themselves.
    WARN_NOT_OK(env_util::SyncAllParentDirs(env_, created_dirs, created_files),
                "could not sync newly created fs roots");
  }

  LOG(INFO) << "Opened local filesystem: " <<
      JoinStrings(DataDirManager::GetRootNames(canonicalized_all_fs_roots_), ",")
            << std::endl << SecureDebugString(*metadata_);

  if (!created_dirs.empty()) {
    LOG(INFO) << "New directories created while opening local filesystem: " <<
        JoinStrings(created_dirs, ", ");
  }
  if (!created_files.empty()) {
    LOG(INFO) << "New files created while opening local filesystem: " <<
        JoinStrings(created_files, ", ");
  }

  // Success: do not delete any missing roots created.
  deleter.cancel();
  return Status::OK();
}

Status FsManager::CreateInitialFileSystemLayout(optional<string> uuid,
                                                optional<string> server_key,
                                                optional<string> server_key_iv,
                                                optional<string> server_key_version) {
  CHECK(!opts_.read_only);

  RETURN_NOT_OK(Init());

  // In the event of failure, delete everything we created.
  vector<string> created_dirs;
  vector<string> created_files;
  auto deleter = MakeScopedCleanup([&]() {
    // Delete files first so that the directories will be empty when deleted.
    for (const auto& f : created_files) {
      WARN_NOT_OK(env_->DeleteFile(f), "Could not delete file " + f);
    }
    // Delete directories in reverse order since parent directories will have
    // been added before child directories.
    for (auto it = created_dirs.rbegin(); it != created_dirs.rend(); it++) {
      WARN_NOT_OK(env_->DeleteDir(*it), "Could not delete dir " + *it);
    }
  });

  // Create the filesystem roots.
  //
  // Files/directories created will NOT be synchronized to disk.
  InstanceMetadataPB metadata;
  RETURN_NOT_OK_PREPEND(CreateInstanceMetadata(std::move(uuid),
                                               std::move(server_key),
                                               std::move(server_key_iv),
                                               std::move(server_key_version),
                                               &metadata),
                        "unable to create instance metadata");
  RETURN_NOT_OK_PREPEND(FsManager::CreateFileSystemRoots(
      canonicalized_all_fs_roots_, metadata, &created_dirs, &created_files),
                        "unable to create file system roots");

  // Create ancillary directories.
  vector<string> ancillary_dirs = { GetWalsRootDir(),
                                    GetTabletMetadataDir(),
                                    GetConsensusMetadataDir() };
  for (const string& dir : ancillary_dirs) {
    bool created;
    RETURN_NOT_OK_PREPEND(env_util::CreateDirIfMissing(env_, dir, &created),
                          Substitute("Unable to create directory $0", dir));
    if (created) {
      created_dirs.emplace_back(dir);
    }
  }

  // Create the directory manager.
  //
  // All files/directories created will be synchronized to disk.
  DataDirManagerOptions dm_opts;
  dm_opts.metric_entity = opts_.metric_entity;
  dm_opts.read_only = opts_.read_only;
  LOG_TIMING(INFO, "creating directory manager") {
    RETURN_NOT_OK_PREPEND(DataDirManager::CreateNew(
        env_, canonicalized_data_fs_roots_, dm_opts, &dd_manager_),
                          "Unable to create directory manager");
  }

  if (FLAGS_enable_data_block_fsync) {
    // Files/directories created by the directory manager in the fs roots have
    // been synchronized, so now is a good time to sync the roots themselves.
    WARN_NOT_OK(env_util::SyncAllParentDirs(env_, created_dirs, created_files),
                "could not sync newly created fs roots");
  }

  // Success: don't delete any files.
  deleter.cancel();
  return Status::OK();
}

Status FsManager::CreateFileSystemRoots(
    CanonicalizedRootsList canonicalized_roots,
    const InstanceMetadataPB& metadata,
    vector<string>* created_dirs,
    vector<string>* created_files) {
  CHECK(!opts_.read_only);

  // It's OK if a root already exists as long as there's nothing in it.
  vector<string> non_empty_roots;
  for (const auto& root : canonicalized_roots) {
    if (!root.status.ok()) {
      return Status::IOError("cannot create FS layout; at least one directory "
                             "failed to canonicalize", root.path);
    }
    if (!env_->FileExists(root.path)) {
      // We'll create the directory below.
      continue;
    }
    bool is_empty;
    RETURN_NOT_OK_PREPEND(env_util::IsDirectoryEmpty(env_, root.path, &is_empty),
                          "unable to check if FSManager root is empty");
    if (!is_empty) {
      non_empty_roots.emplace_back(root.path);
    }
  }

  if (!non_empty_roots.empty()) {
    return Status::AlreadyPresent(
        Substitute("FSManager roots already exist: $0", JoinStrings(non_empty_roots, ",")));
  }

  // All roots are either empty or non-existent. Create missing roots and all
  // subdirectories.
  for (const auto& root : canonicalized_roots) {
    if (!root.status.ok()) {
      continue;
    }
    string root_name = root.path;
    bool created;
    RETURN_NOT_OK_PREPEND(env_util::CreateDirIfMissing(env_, root_name, &created),
                          "unable to create FSManager root");
    if (created) {
      created_dirs->emplace_back(root_name);
    }
    RETURN_NOT_OK_PREPEND(WriteInstanceMetadata(metadata, root_name),
                          "unable to write instance metadata");
    created_files->emplace_back(GetInstanceMetadataPath(root_name));
  }
  return Status::OK();
}

Status FsManager::CreateInstanceMetadata(optional<string> uuid,
                                         optional<string> server_key,
                                         optional<string> server_key_iv,
                                         optional<string> server_key_version,
                                         InstanceMetadataPB* metadata) {
  if (uuid) {
    string canonicalized_uuid;
    RETURN_NOT_OK(oid_generator_.Canonicalize(*uuid, &canonicalized_uuid));
    metadata->set_uuid(canonicalized_uuid);
  } else {
    metadata->set_uuid(oid_generator_.Next());
  }
  if (server_key && server_key_iv && server_key_version) {
    metadata->set_server_key(*server_key);
    metadata->set_server_key_iv(*server_key_iv);
    metadata->set_server_key_version(*server_key_version);
  } else if (server_key || server_key_iv || server_key_version) {
    return Status::InvalidArgument(
        "'server_key', 'server_key_iv', and 'server_key_version' must be specified "
        "together (either all of them must be specified, or none of them).");
  } else if (FLAGS_encrypt_data_at_rest) {
    string key_version;
    RETURN_NOT_OK_PREPEND(
        key_provider_->GenerateEncryptedServerKey(metadata->mutable_server_key(),
                                                  metadata->mutable_server_key_iv(),
                                                  &key_version),
        "failed to generate encrypted server key");
    metadata->set_server_key_version(key_version);
  }

  string time_str;
  StringAppendStrftime(&time_str, "%Y-%m-%d %H:%M:%S", time(nullptr), false);
  string hostname;
  if (!GetHostname(&hostname).ok()) {
    hostname = "<unknown host>";
  }
  metadata->set_format_stamp(Substitute("Formatted at $0 on $1", time_str, hostname));
  return Status::OK();
}

Status FsManager::WriteInstanceMetadata(const InstanceMetadataPB& metadata,
                                        const string& root) {
  const string path = GetInstanceMetadataPath(root);

  // The instance metadata is written effectively once per TS, so the
  // durability cost is negligible.
  RETURN_NOT_OK(pb_util::WritePBContainerToPath(env_, path,
                                                metadata,
                                                pb_util::NO_OVERWRITE,
                                                pb_util::SYNC,
                                                pb_util::NOT_SENSITIVE));
  LOG(INFO) << "Generated new instance metadata in path " << path << ":\n"
            << SecureDebugString(metadata);
  return Status::OK();
}

const string& FsManager::uuid() const {
  return CHECK_NOTNULL(metadata_.get())->uuid();
}

const string& FsManager::server_key() const {
  return CHECK_NOTNULL(metadata_.get())->server_key();
}

const string& FsManager::server_key_iv() const {
  return CHECK_NOTNULL(metadata_.get())->server_key_iv();
}

const string& FsManager::server_key_version() const {
  return CHECK_NOTNULL(metadata_.get())->server_key_version();
}

vector<string> FsManager::GetDataRootDirs() const {
  // Get the data subdirectory for each data root.
  return dd_manager_->GetDirs();
}

string FsManager::GetTabletMetadataDir() const {
  DCHECK(initted_);
  return JoinPathSegments(canonicalized_metadata_fs_root_.path, kTabletMetadataDirName);
}

string FsManager::GetTabletMetadataPath(const string& tablet_id) const {
  return JoinPathSegments(GetTabletMetadataDir(), tablet_id);
}

bool FsManager::IsValidTabletId(const string& fname) {
  // Prevent warning logs for hidden files or ./..
  if (PREDICT_FALSE(HasPrefixString(fname, "."))) {
    VLOG(1) << "Ignoring hidden file in tablet metadata dir: " << fname;
    return false;
  }

  string canonicalized_uuid;
  Status s = oid_generator_.Canonicalize(fname, &canonicalized_uuid);
  if (PREDICT_FALSE(!s.ok())) {
    LOG(WARNING) << "Ignoring file in tablet metadata dir: " << fname << ": " <<
                 s.message().ToString();
    return false;
  }

  if (PREDICT_FALSE(fname != canonicalized_uuid)) {
    LOG(WARNING) << "Ignoring file in tablet metadata dir: " << fname << ": " <<
                 Substitute("canonicalized uuid $0 does not match file name",
                            canonicalized_uuid);
    return false;
  }

  return true;
}

Status FsManager::ListTabletIds(vector<string>* tablet_ids) {
  string dir = GetTabletMetadataDir();
  vector<string> children;
  RETURN_NOT_OK_PREPEND(ListDir(dir, &children),
                        Substitute("Couldn't list tablets in metadata directory $0", dir));

  // Suppose all children are valid tablet metadata.
  tablet_ids->reserve(children.size());
  for (auto& child : children) {
    if (PREDICT_FALSE(!IsValidTabletId(child))) {
      continue;
    }
    tablet_ids->emplace_back(std::move(child));
  }
  return Status::OK();
}

string FsManager::GetInstanceMetadataPath(const string& root) const {
  return JoinPathSegments(root, kInstanceMetadataFileName);
}

string FsManager::GetTabletWalRecoveryDir(const string& tablet_id) const {
  string path = JoinPathSegments(GetWalsRootDir(), tablet_id);
  StrAppend(&path, kWalsRecoveryDirSuffix);
  return path;
}

string FsManager::GetWalSegmentFileName(const string& tablet_id,
                                        uint64_t sequence_number) const {
  return JoinPathSegments(GetTabletWalDir(tablet_id),
                          strings::Substitute("$0-$1",
                                              kWalFileNamePrefix,
                                              StringPrintf("%09" PRIu64, sequence_number)));
}

void FsManager::CleanTmpFiles() {
  DCHECK(!opts_.read_only);
  // Temporary files in the Block Manager directories are cleaned during
  // Block Manager startup.
  for (const auto& s : { GetWalsRootDir(),
                         GetTabletMetadataDir(),
                         GetConsensusMetadataDir() }) {
    WARN_NOT_OK(env_util::DeleteTmpFilesRecursively(env_, s),
                Substitute("Error deleting tmp files in $0", s));
  }
}

void FsManager::CheckAndFixPermissions() {
  for (const auto& root : canonicalized_all_fs_roots_) {
    if (!root.status.ok()) {
      continue;
    }
    WARN_NOT_OK(env_->EnsureFileModeAdheresToUmask(root.path),
                Substitute("could not check and fix permissions for path: $0",
                           root.path));
  }
}

// ==========================================================================
//  Dump/Debug utils
// ==========================================================================

void FsManager::DumpFileSystemTree(ostream& out) {
  DCHECK(initted_);

  for (const auto& root : canonicalized_all_fs_roots_) {
    if (!root.status.ok()) {
      continue;
    }
    out << "File-System Root: " << root.path << std::endl;

    vector<string> objects;
    Status s = env_->GetChildren(root.path, &objects);
    if (!s.ok()) {
      LOG(ERROR) << "Unable to list the fs-tree: " << s.ToString();
      return;
    }

    DumpFileSystemTree(out, "|-", root.path, objects);
  }
}

void FsManager::DumpFileSystemTree(ostream& out, const string& prefix,
                                   const string& path, const vector<string>& objects) {
  for (const string& name : objects) {
    if (name == "." || name == "..") continue;

    vector<string> sub_objects;
    string sub_path = JoinPathSegments(path, name);
    Status s = env_->GetChildren(sub_path, &sub_objects);
    if (s.ok()) {
      out << prefix << name << "/" << std::endl;
      DumpFileSystemTree(out, prefix + "---", sub_path, sub_objects);
    } else {
      out << prefix << name << std::endl;
    }
  }
}

// ==========================================================================
//  Data read/write interfaces
// ==========================================================================

Status FsManager::CreateNewBlock(const CreateBlockOptions& opts, unique_ptr<WritableBlock>* block) {
  CHECK(!opts_.read_only);
  DCHECK(block_manager_);
  return block_manager_->CreateBlock(opts, block);
}

Status FsManager::OpenBlock(const BlockId& block_id, unique_ptr<ReadableBlock>* block) {
  DCHECK(block_manager_);
  return block_manager_->OpenBlock(block_id, block);
}

bool FsManager::BlockExists(const BlockId& block_id) const {
  DCHECK(block_manager_);
  unique_ptr<ReadableBlock> block;
  return block_manager_->OpenBlock(block_id, &block).ok();
}

} // namespace kudu<|MERGE_RESOLUTION|>--- conflicted
+++ resolved
@@ -137,13 +137,8 @@
 });
 
 DEFINE_string(ranger_kms_url, "",
-<<<<<<< HEAD
-              "URL of the Ranger KMS server. Must be set when 'encryption_key_provider' "
-              "is set to 'ranger-kms'.");
-=======
               "Comma-separated list of Ranger KMS server URLs. Must be set when "
               "'encryption_key_provider' is set to 'ranger-kms'.");
->>>>>>> c22794e5
 
 DEFINE_string(encryption_cluster_key_name, "kudu_cluster_key",
               "Name of the cluster key that is used to encrypt server encryption keys as "
@@ -151,14 +146,10 @@
 
 bool ValidateRangerKMSFlags() {
   if (FLAGS_encryption_key_provider == "ranger-kms") {
-<<<<<<< HEAD
-    if (FLAGS_ranger_kms_url.empty() || FLAGS_encryption_cluster_key_name.empty()) {
-=======
     if (FLAGS_ranger_kms_url.empty() ||
         FLAGS_encryption_cluster_key_name.empty() ||
         static_cast<std::vector<std::string>>(strings::Split(
             FLAGS_ranger_kms_url, ",", strings::SkipEmpty())).empty()) {
->>>>>>> c22794e5
       LOG(ERROR) << "If 'encryption_key_provider' is set to 'ranger-kms', then "
                     "'ranger_kms_url' and 'encryption_cluster_key_name' must also be set.";
       return false;
