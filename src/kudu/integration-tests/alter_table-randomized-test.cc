// Licensed to the Apache Software Foundation (ASF) under one
// or more contributor license agreements.  See the NOTICE file
// distributed with this work for additional information
// regarding copyright ownership.  The ASF licenses this file
// to you under the Apache License, Version 2.0 (the
// "License"); you may not use this file except in compliance
// with the License.  You may obtain a copy of the License at
//
//   http://www.apache.org/licenses/LICENSE-2.0
//
// Unless required by applicable law or agreed to in writing,
// software distributed under the License is distributed on an
// "AS IS" BASIS, WITHOUT WARRANTIES OR CONDITIONS OF ANY
// KIND, either express or implied.  See the License for the
// specific language governing permissions and limitations
// under the License.

#include <algorithm>
#include <cstdint>
#include <cstdlib>
#include <iterator>
#include <map>
#include <memory>
#include <ostream>
#include <string>
#include <utility>
#include <vector>

#include <glog/logging.h>
#include <gtest/gtest.h>

#include "kudu/client/client-test-util.h"
#include "kudu/client/client.h"
#include "kudu/client/schema.h"
#include "kudu/client/shared_ptr.h" // IWYU pragma: keep
#include "kudu/client/value.h"
#include "kudu/client/write_op.h"
#include "kudu/common/common.pb.h"
#include "kudu/common/partial_row.h"
#include "kudu/gutil/map-util.h"
#include "kudu/gutil/port.h"
#include "kudu/gutil/stl_util.h"
#include "kudu/gutil/strings/join.h"
#include "kudu/gutil/strings/substitute.h"
#include "kudu/integration-tests/cluster_verifier.h"
#include "kudu/mini-cluster/external_mini_cluster.h"
#include "kudu/util/monotime.h"
#include "kudu/util/random.h"
#include "kudu/util/status.h"
#include "kudu/util/test_macros.h"
#include "kudu/util/test_util.h"

using kudu::client::KuduClient;
using kudu::client::KuduColumnSchema;
using kudu::client::KuduColumnStorageAttributes;
using kudu::client::KuduError;
using kudu::client::KuduScanner;
using kudu::client::KuduSchema;
using kudu::client::KuduSchemaBuilder;
using kudu::client::KuduSession;
using kudu::client::KuduTable;
using kudu::client::KuduTableAlterer;
using kudu::client::KuduTableCreator;
using kudu::client::KuduValue;
using kudu::client::KuduWriteOperation;
using kudu::client::sp::shared_ptr;
using kudu::cluster::ExternalMiniCluster;
using kudu::cluster::ExternalMiniClusterOptions;
using std::make_pair;
using std::map;
using std::pair;
using std::string;
using std::unique_ptr;
using std::vector;
using strings::Substitute;
using strings::SubstituteAndAppend;

namespace kudu {

const char* kTableName = "default.test_table";
const int kMaxColumns = 30;
const uint32_t kMaxRangePartitions = 32;
const vector<KuduColumnStorageAttributes::CompressionType> kCompressionTypes =
    { KuduColumnStorageAttributes::NO_COMPRESSION,
      KuduColumnStorageAttributes::SNAPPY,
      KuduColumnStorageAttributes::LZ4,
      KuduColumnStorageAttributes::ZLIB };
const vector <KuduColumnStorageAttributes::EncodingType> kInt32Encodings =
    { KuduColumnStorageAttributes::PLAIN_ENCODING,
      KuduColumnStorageAttributes::RLE,
      KuduColumnStorageAttributes::BIT_SHUFFLE };
// A block size of 0 applies the server-side default.
const vector<int32_t> kBlockSizes = {0, 2 * 1024 * 1024,
                                     4 * 1024 * 1024, 8 * 1024 * 1024};

// Parameterized based on HmsMode.
class AlterTableRandomized : public KuduTest,
                             public ::testing::WithParamInterface<HmsMode> {
 public:
  void SetUp() override {
    KuduTest::SetUp();

    ExternalMiniClusterOptions opts;
    opts.num_tablet_servers = 3;
    opts.hms_mode = GetParam();
    // This test produces tables with lots of columns. With container preallocation,
    // we end up using quite a bit of disk space. So, we disable it.
    opts.extra_tserver_flags.emplace_back("--log_container_preallocate_bytes=0");
    cluster_.reset(new ExternalMiniCluster(std::move(opts)));
    ASSERT_OK(cluster_->Start());

    ASSERT_OK(cluster_->CreateClient(nullptr, &client_));
  }

  void TearDown() override {
    cluster_->Shutdown();
    KuduTest::TearDown();
  }

  void RestartTabletServer(int idx) {
    auto* ts = cluster_->tablet_server(idx);
    LOG(INFO) << Substitute("Restarting TS $0 (index $1)", ts->uuid(), idx);
    ts->Shutdown();
    CHECK_OK(ts->Restart());
    CHECK_OK(cluster_->WaitForTabletsRunning(ts, -1, MonoDelta::FromSeconds(60)));
    LOG(INFO) << Substitute("TS $0 (index $1) restarted", ts->uuid(), idx);
  }

  void RestartMaster() {
    LOG(INFO) << "Restarting Master";
    cluster_->master()->Shutdown();
    CHECK_OK(cluster_->master()->Restart());
    CHECK_OK(cluster_->master()->WaitForCatalogManager());
    CHECK_OK(cluster_->WaitForTabletServerCount(3, MonoDelta::FromSeconds(60)));
    LOG(INFO) << "Master Restarted";
  }

 protected:
  unique_ptr<ExternalMiniCluster> cluster_;
  shared_ptr<KuduClient> client_;
};

<<<<<<< HEAD
// Run the test with the HMS/Sentry integration enabled and disabled. Sentry integration
// should be only enabled when HMS integration is enabled.
INSTANTIATE_TEST_CASE_P(HmsSentryConfigurations, AlterTableRandomized, ::testing::ValuesIn(
    vector<pair<HmsMode, SentryMode>> {
      { HmsMode::NONE, SentryMode::DISABLED },
      { HmsMode::ENABLE_METASTORE_INTEGRATION, SentryMode::DISABLED },
      // NOTE: Sentry tests are disabled to allow upgrading to Hive 3.
      //{ HmsMode::ENABLE_METASTORE_INTEGRATION, SentryMode::ENABLED },
    }
=======
// Run the test with the HMS integration enabled and disabled.
INSTANTIATE_TEST_CASE_P(HmsConfigurations, AlterTableRandomized, ::testing::ValuesIn(
    vector<HmsMode> { HmsMode::NONE, HmsMode::ENABLE_METASTORE_INTEGRATION }
>>>>>>> d641d5dc
));

struct RowState {
  // We use this special value to denote NULL values.
  // We ensure that we never insert or update to this value except in the case of
  // NULLable columns.
  static const int32_t kNullValue = 0xdeadbeef;
  // We use this special value to denote default values.
  // We ensure that we never insert or update to this value except when the
  // column should be assigned its current default value.
  static const int32_t kDefaultValue = 0xbabecafe;
  vector<pair<string, int32_t>> cols;

  string ToString() const {
    string ret = "(";
    bool first = true;
    for (const auto& e : cols) {
      if (!first) {
        ret.append(", ");
      }
      first = false;
      if (e.second == kNullValue) {
        SubstituteAndAppend(&ret, "int32 $0=$1", e.first, "NULL");
      } else {
        SubstituteAndAppend(&ret, "int32 $0=$1", e.first, e.second);
      }
    }
    ret.push_back(')');
    return ret;
  }
};

struct TableState {
  TableState()
      : rand_(SeedRandom()) {
    col_names_.emplace_back("key");
    col_nullable_.push_back(false);
    col_defaults_.push_back(0);
    AddRangePartition();
  }

  int32_t GetRandomNewRowKey() {
    CHECK(!range_partitions_.empty());
    while (true) {
      auto partition = range_partitions_.begin();
      std::advance(partition, rand_.Uniform(range_partitions_.size()));

      int32_t rowkey = partition->first + rand_.Uniform(partition->second - partition->first);
      if (!ContainsKey(rows_, rowkey)) {
        return rowkey;
      }
    }
  }

  string GetRandomNewColumnName() {
    while (true) {
      string name = Substitute("c$0", rand_.Uniform(1000));
      if (std::find(col_names_.begin(), col_names_.end(), name) == col_names_.end()) {
        return name;
      }
    }
  }

  // Returns the name of a random column not in the primary key.
  string GetRandomExistingColumnName() {
    CHECK(col_names_.size() > 1);
    return col_names_[1 + rand_.Uniform(col_names_.size() - 1)];
  }

  int32_t GetRandomExistingRowKey() {
    CHECK(!rows_.empty());

    auto row = rows_.begin();
    std::advance(row, rand_.Uniform(rows_.size()));
    return row->first;
  }

  // Generates a random row.
  void GenRandomRow(vector<pair<string, int32_t>>* row) {
    int32_t key = GetRandomNewRowKey();

    int32_t seed = rand_.Next();
    if (seed == RowState::kNullValue || seed == RowState::kDefaultValue) {
      seed++;
    }

    row->clear();
    row->push_back(make_pair(col_names_[0], key));
    for (int i = 1; i < col_names_.size(); i++) {
      int32_t val;
      if (col_nullable_[i] && seed % 2 == 1) {
        val = RowState::kNullValue;
      } else if (seed % 3 == 0) {
        val = RowState::kDefaultValue;
      } else {
        val = seed;
      }
      row->push_back(make_pair(col_names_[i], val));
    }
  }

  bool Insert(const vector<pair<string, int32_t>>& data) {
    DCHECK_EQ(col_names_[0], data[0].first);
    int32_t key = data[0].second;
    if (ContainsKey(rows_, key)) return false;

    auto r = new RowState;
    r->cols = data;
    for (int i = 1; i < r->cols.size(); i++) {
      if (r->cols[i].second == RowState::kDefaultValue) {
        r->cols[i].second = col_defaults_[i];
      }
    }
    rows_[key].reset(r);
    return true;
  }

  bool Update(const vector<pair<string, int32_t>>& data) {
    DCHECK_EQ(col_names_[0], data[0].first);
    int32_t key = data[0].second;
    if (!ContainsKey(rows_, key)) return false;

    rows_[key]->cols = data;
    return true;
  }

  void Delete(int32_t row_key) {
    unique_ptr<RowState> r = EraseKeyReturnValuePtr(&rows_, row_key);
    CHECK(r) << "row key " << row_key << " not found";
  }

  void AddColumnWithDefault(const string& name, int32_t def, bool nullable) {
    col_names_.push_back(name);
    col_nullable_.push_back(nullable);
    col_defaults_.push_back(def);
    for (auto& e : rows_) {
      e.second->cols.push_back(make_pair(name, def));
    }
  }

  void DropColumn(const string& name) {
    auto col_it = std::find(col_names_.begin(), col_names_.end(), name);
    int index = col_it - col_names_.begin();
    col_names_.erase(col_it);
    col_nullable_.erase(col_nullable_.begin() + index);
    col_defaults_.erase(col_defaults_.begin() + index);
    for (auto& e : rows_) {
      e.second->cols.erase(e.second->cols.begin() + index);
    }
  }

  void RenameColumn(const string& existing_name, const string& new_name) {
    auto iter = std::find(col_names_.begin(), col_names_.end(), existing_name);
    CHECK(iter != col_names_.end());
    int index = iter - col_names_.begin();
    for (auto& e : rows_) {
      e.second->cols[index].first = new_name;
    }
    *iter = new_name;
  }

  void ChangeDefault(const string& name, int32_t new_def) {
    auto col_it = std::find(col_names_.begin(), col_names_.end(), name);
    CHECK(col_it != col_names_.end());
    col_defaults_[col_it - col_names_.begin()] = new_def;
  }

  pair<int32_t, int32_t> AddRangePartition() {
    CHECK(range_partitions_.size() < kMaxRangePartitions);
    while (true) {
      uint32_t width = INT32_MAX / kMaxRangePartitions;
      int32_t lower_bound = width * rand_.Uniform(kMaxRangePartitions);
      int32_t upper_bound = lower_bound + width;
      CHECK(upper_bound > lower_bound);

      if (InsertIfNotPresent(&range_partitions_, make_pair(lower_bound, upper_bound))) {
        return make_pair(lower_bound, upper_bound);
      }
    }
  }

  pair<int32_t, int32_t> DropRangePartition() {
    CHECK(!range_partitions_.empty());

    auto partition = range_partitions_.begin();
    std::advance(partition, rand_.Uniform(range_partitions_.size()));

    int32_t lower_bound = partition->first;
    int32_t upper_bound = partition->second;

    range_partitions_.erase(partition);

    rows_.erase(rows_.lower_bound(lower_bound), rows_.lower_bound(upper_bound));
    return make_pair(lower_bound, upper_bound);
  }

  void ToStrings(vector<string>* strs) {
    strs->clear();
    for (const auto& e : rows_) {
      strs->push_back(e.second->ToString());
    }
  }

  // The name of each column.
  vector<string> col_names_;

  // For each column, whether it is NULLable.
  // Has the same length as col_names_.
  vector<bool> col_nullable_;

  // For each column, its current write default.
  // Has the same length as col_names_.
  vector<int32_t> col_defaults_;

  map<int32_t, unique_ptr<RowState>> rows_;

  // The lower and upper bounds of all range partitions in the table.
  map<int32_t, int32_t> range_partitions_;

  Random rand_;
};

struct MirrorTable {
  explicit MirrorTable(shared_ptr<KuduClient> client)
      : client_(std::move(client)) {}

  Status Create() {
    KuduSchema schema;
    KuduSchemaBuilder b;
    b.AddColumn("key")->Type(KuduColumnSchema::INT32)->NotNull()->PrimaryKey();
    CHECK_OK(b.Build(&schema));
    unique_ptr<KuduTableCreator> table_creator(client_->NewTableCreator());
    table_creator->table_name(kTableName)
                  .schema(&schema)
                  .set_range_partition_columns({ "key" })
                  .num_replicas(3);

    for (const auto& partition : ts_.range_partitions_) {
      unique_ptr<KuduPartialRow> lower(schema.NewRow());
      unique_ptr<KuduPartialRow> upper(schema.NewRow());
      RETURN_NOT_OK(lower->SetInt32("key", partition.first));
      RETURN_NOT_OK(upper->SetInt32("key", partition.second));
      table_creator->add_range_partition(lower.release(), upper.release());
    }

    return table_creator->Create();
  }

  void InsertRandomRow() {
    vector<pair<string, int32_t>> row;
    ts_.GenRandomRow(&row);
    Status s = DoRealOp(row, INSERT);
    if (s.IsAlreadyPresent()) {
      CHECK(!ts_.Insert(row)) << "real table said already-present, fake table succeeded";
    }
    CHECK_OK(s);

    CHECK(ts_.Insert(row));
  }

  void DeleteRandomRow() {
    if (ts_.rows_.empty()) return;
    int32_t row_key = ts_.GetRandomExistingRowKey();
    vector<pair<string, int32_t>> del;
    del.push_back(make_pair(ts_.col_names_[0], row_key));
    CHECK_OK(DoRealOp(del, DELETE));

    ts_.Delete(row_key);
  }

  ATTRIBUTE_NO_SANITIZE_INTEGER
  void UpdateRandomRow(uint32_t rand) {
    if (ts_.rows_.empty()) return;
    int32_t row_key = ts_.GetRandomExistingRowKey();

    vector<pair<string, int32_t>> update;
    update.push_back(make_pair(ts_.col_names_[0], row_key));
    for (int i = 1; i < num_columns(); i++) {
      // This is expected to overflow.
      int32_t val = rand * i;
      if (val == RowState::kNullValue) val++;
      if (val == RowState::kDefaultValue) val++;
      if (ts_.col_nullable_[i] && val % 2 == 1) {
        val = RowState::kNullValue;
      }
      update.push_back(make_pair(ts_.col_names_[i], val));
    }

    if (update.size() == 1) {
      // No columns got updated. Just ignore this update.
      return;
    }

    Status s = DoRealOp(update, UPDATE);
    if (s.IsNotFound()) {
      CHECK(!ts_.Update(update)) << "real table said not-found, fake table succeeded";
      return;
    }
    CHECK_OK(s);

    CHECK(ts_.Update(update));
  }

  void RandomAlterTable() {
    LOG(INFO) << "Beginning Alterations";

    // This schema must outlive the table alterer, since the rows in add/drop
    // range partition hold a pointer to it.
    KuduSchema schema;
    CHECK_OK(client_->GetTableSchema(kTableName, &schema));
    unique_ptr<KuduTableAlterer> table_alterer(client_->NewTableAlterer(kTableName));

    int step_count = 1 + ts_.rand_.Uniform(10);
    for (int step = 0; step < step_count; step++) {
      int r = ts_.rand_.Uniform(9);
      if (r < 1 && num_columns() < kMaxColumns) {
        AddAColumn(table_alterer.get());
      } else if (r < 2 && num_columns() > 1) {
        DropAColumn(table_alterer.get());
      } else if (num_range_partitions() == 0 ||
                 (r < 3 && num_range_partitions() < kMaxRangePartitions)) {
        AddARangePartition(schema, table_alterer.get());
      } else if (r < 4 && num_columns() > 1) {
        RenameAColumn(table_alterer.get());
      } else if (r < 5 && num_columns() > 1) {
        RenamePrimaryKeyColumn(table_alterer.get());
      } else if (r < 6 && num_columns() > 1) {
        RenameAColumn(table_alterer.get());
      } else if (r < 7 && num_columns() > 1) {
        ChangeADefault(table_alterer.get());
      } else if (r < 8 && num_columns() > 1) {
        ChangeAStorageAttribute(table_alterer.get());
      } else {
        DropARangePartition(schema, table_alterer.get());
      }
    }
    LOG(INFO) << "Committing Alterations";
    CHECK_OK(table_alterer->Alter());
  }

  void AddAColumn(KuduTableAlterer* table_alterer) {
    string name = ts_.GetRandomNewColumnName();
    LOG(INFO) << "Adding column " << name << ", existing columns: "
              << JoinStrings(ts_.col_names_, ", ");

    int32_t default_value = rand();
    bool nullable = rand() % 2 == 1;

    // Add to the real table.
    if (nullable) {
      default_value = RowState::kNullValue;
      table_alterer->AddColumn(name)->Type(KuduColumnSchema::INT32);
    } else {
      table_alterer->AddColumn(name)->Type(KuduColumnSchema::INT32)->NotNull()
                   ->Default(KuduValue::FromInt(default_value));
    }

    // Add to the mirror state.
    ts_.AddColumnWithDefault(name, default_value, nullable);
  }

  void DropAColumn(KuduTableAlterer* table_alterer) {
    string name = ts_.GetRandomExistingColumnName();
    LOG(INFO) << "Dropping column " << name << ", existing columns: "
              << JoinStrings(ts_.col_names_, ", ");
    table_alterer->DropColumn(name);
    ts_.DropColumn(name);
  }

  void RenameAColumn(KuduTableAlterer* table_alterer) {
    string original_name = ts_.GetRandomExistingColumnName();
    string new_name = ts_.GetRandomNewColumnName();
    LOG(INFO) << "Renaming column " << original_name << " to " << new_name;
    table_alterer->AlterColumn(original_name)->RenameTo(new_name);
    ts_.RenameColumn(original_name, new_name);
  }

  void RenamePrimaryKeyColumn(KuduTableAlterer* table_alterer) {
    string new_name = ts_.GetRandomNewColumnName();
    LOG(INFO) << "Renaming PrimaryKey column " << ts_.col_names_[0] << " to " << new_name;
    table_alterer->AlterColumn(ts_.col_names_[0])->RenameTo(new_name);
    ts_.RenameColumn(ts_.col_names_[0], new_name);
  }

  void ChangeADefault(KuduTableAlterer* table_alterer) {
    string name = ts_.GetRandomExistingColumnName();
    int32_t new_def = ts_.rand_.Next();
    if (new_def == RowState::kNullValue || new_def == RowState::kDefaultValue) {
      new_def++;
    }
    LOG(INFO) << "Changing default of column " << name << " to " << new_def;
    table_alterer->AlterColumn(name)->Default(KuduValue::FromInt(new_def));
    ts_.ChangeDefault(name, new_def);
  }

  void ChangeAStorageAttribute(KuduTableAlterer* table_alterer) {
    string name = ts_.GetRandomExistingColumnName();
    int type = ts_.rand_.Uniform(3);
    if (type == 0) {
      int i = ts_.rand_.Uniform(kCompressionTypes.size());
      LOG(INFO) << "Changing compression of column " << name <<
                " to " << kCompressionTypes[i];
      table_alterer->AlterColumn(name)->Compression(kCompressionTypes[i]);
    } else if (type == 1) {
      int i = ts_.rand_.Uniform(kInt32Encodings.size());
      LOG(INFO) << "Changing encoding of column " << name <<
                " to " << kInt32Encodings[i];
      table_alterer->AlterColumn(name)->Encoding(kInt32Encodings[i]);
    } else {
      int i = ts_.rand_.Uniform(kBlockSizes.size());
      LOG(INFO) << "Changing block size of column " << name <<
                " to " << kBlockSizes[i];
      table_alterer->AlterColumn(name)->BlockSize(kBlockSizes[i]);
    }
  }

  void AddARangePartition(const KuduSchema& schema, KuduTableAlterer* table_alterer) {
    auto bounds = ts_.AddRangePartition();
    LOG(INFO) << "Adding range partition: [" << bounds.first << ", " << bounds.second << ")"
              << " resulting partitions: ("
              << JoinKeysAndValuesIterator(ts_.range_partitions_.begin(),
                                           ts_.range_partitions_.end(),
                                           ", ", "], (") << ")";

    KuduTableCreator::RangePartitionBound lower_bound_type = KuduTableCreator::INCLUSIVE_BOUND;
    KuduTableCreator::RangePartitionBound upper_bound_type = KuduTableCreator::EXCLUSIVE_BOUND;
    int32_t lower_bound_value = bounds.first;
    int32_t upper_bound_value = bounds.second;

    if (ts_.rand_.OneIn(2) && lower_bound_value > INT32_MIN) {
      lower_bound_type = KuduTableCreator::EXCLUSIVE_BOUND;
      lower_bound_value -= 1;
    }

    if (ts_.rand_.OneIn(2)) {
      upper_bound_type = KuduTableCreator::INCLUSIVE_BOUND;
      upper_bound_value -= 1;
    }

    unique_ptr<KuduPartialRow> lower_bound(schema.NewRow());
    CHECK_OK(lower_bound->SetInt32(schema.Column(0).name(), lower_bound_value));
    unique_ptr<KuduPartialRow> upper_bound(schema.NewRow());
    CHECK_OK(upper_bound->SetInt32(schema.Column(0).name(), upper_bound_value));

    table_alterer->AddRangePartition(lower_bound.release(), upper_bound.release(),
                                     lower_bound_type, upper_bound_type);
  }

  void DropARangePartition(KuduSchema& schema, KuduTableAlterer* table_alterer) {
    auto bounds = ts_.DropRangePartition();
    LOG(INFO) << "Dropping range partition: [" << bounds.first << ", " << bounds.second << ")"
              << " resulting partitions: ("
              << JoinKeysAndValuesIterator(ts_.range_partitions_.begin(),
                                           ts_.range_partitions_.end(),
                                           ", ", "], (") << ")";

    unique_ptr<KuduPartialRow> lower_bound(schema.NewRow());
    CHECK_OK(lower_bound->SetInt32(schema.Column(0).name(), bounds.first));
    unique_ptr<KuduPartialRow> upper_bound(schema.NewRow());
    CHECK_OK(upper_bound->SetInt32(schema.Column(0).name(), bounds.second));

    table_alterer->DropRangePartition(lower_bound.release(), upper_bound.release());
  }

  int num_columns() const {
    return ts_.col_names_.size();
  }

  int num_rows() const {
    return ts_.rows_.size();
  }

  int num_range_partitions() const {
    return ts_.range_partitions_.size();
  }

  void Verify() {
    LOG(INFO) << "Verifying " << ts_.rows_.size() << " rows in "
              << ts_.range_partitions_.size() << " tablets";
    // First scan the real table
    vector<string> rows;
    {
      shared_ptr<KuduTable> table;
      CHECK_OK(client_->OpenTable(kTableName, &table));
      KuduScanner scanner(table.get());
      ASSERT_OK(scanner.SetSelection(KuduClient::LEADER_ONLY));
      ASSERT_OK(scanner.SetFaultTolerant());
      scanner.SetTimeoutMillis(60000);
      ASSERT_OK(ScanToStrings(&scanner, &rows));
    }

    // Then get our mock table.
    vector<string> expected;
    ts_.ToStrings(&expected);

    // They should look the same.
    ASSERT_EQ(expected, rows);
  }

 private:
  enum OpType {
    INSERT, UPDATE, DELETE
  };

  Status DoRealOp(const vector<pair<string, int32_t>>& data, OpType op_type) {
    VLOG(1) << "Applying op " << op_type << " " << data[0].first << ": " << data[0].second;
    shared_ptr<KuduSession> session = client_->NewSession();
    shared_ptr<KuduTable> table;
    RETURN_NOT_OK(session->SetFlushMode(KuduSession::MANUAL_FLUSH));
    session->SetTimeoutMillis(60 * 1000);
    RETURN_NOT_OK(client_->OpenTable(kTableName, &table));
    unique_ptr<KuduWriteOperation> op;
    switch (op_type) {
      case INSERT: op.reset(table->NewInsert()); break;
      case UPDATE: op.reset(table->NewUpdate()); break;
      case DELETE: op.reset(table->NewDelete()); break;
    }
    for (int i = 0; i < data.size(); i++) {
      const auto& d = data[i];
      if (d.second == RowState::kNullValue) {
        CHECK_OK(op->mutable_row()->SetNull(d.first));
      } else if (d.second == RowState::kDefaultValue) {
        if (ts_.col_defaults_[i] == RowState::kNullValue) {
          CHECK_OK(op->mutable_row()->SetNull(d.first));
        } else {
          CHECK_OK(op->mutable_row()->SetInt32(d.first, ts_.col_defaults_[i]));
        }
      } else {
        CHECK_OK(op->mutable_row()->SetInt32(d.first, d.second));
      }
    }
    RETURN_NOT_OK(session->Apply(op.release()));
    Status s = session->Flush();
    if (s.ok()) {
      return s;
    }

    std::vector<KuduError*> errors;
    ElementDeleter d(&errors);
    bool overflow;
    session->GetPendingErrors(&errors, &overflow);
    CHECK_EQ(errors.size(), 1);
    return errors[0]->status();
  }

  shared_ptr<KuduClient> client_;
  TableState ts_;
};

// Stress test for various alter table scenarios. This performs a random
// sequence of the following operations:
//   - Restart the master
//   - Restart a random tablet server
//   - Alter the table
//     - Add a column
//     - Drop a column
//     - Add a range partition
//     - Drop a range partition
//     - Rename a column (including primary key columns)
//     - Change a column's default value
//     - Change the encoding or compression of a column
//   - Insert a row (using the latest schema)
//   - Delete a random row
//   - Update a row (all columns with the latest schema)
//
// During the sequence of operations, a "mirror" of the table in memory is kept
// up to date. We periodically scan the actual table, and ensure that the data
// in Kudu matches our in-memory "mirror".
TEST_P(AlterTableRandomized, TestRandomSequence) {
  MirrorTable t(client_);
  ASSERT_OK(t.Create());

  Random rng(SeedRandom());

  const int n_iters = AllowSlowTests() ? 2000 : 1000;
  for (int i = 0; i < n_iters; i++) {
    // Perform different operations with varying probability.
    // We mostly insert and update, with occasional deletes,
    // and more occasional table alterations or restarts.

    int r = rng.Uniform(1000);

    if (r < 3) {
      RestartMaster();
    } else if (r < 10) {
      RestartTabletServer(rng.Uniform(cluster_->num_tablet_servers()));
    } else if (r < 35 || t.num_range_partitions() == 0) {
      t.RandomAlterTable();
    } else if (r < 500) {
      t.InsertRandomRow();
    } else if (r < 750) {
      t.DeleteRandomRow();
    } else {
      t.UpdateRandomRow(rng.Next());
    }

    if (i % 1000 == 0) {
      NO_FATALS(t.Verify());
    }
  }

  NO_FATALS(t.Verify());

  // Not only should the data returned by a scanner match what we expect,
  // we also expect all of the replicas to agree with each other.
  LOG(INFO) << "Verifying cluster";
  ClusterVerifier v(cluster_.get());
  NO_FATALS(v.CheckCluster());
}

} // namespace kudu<|MERGE_RESOLUTION|>--- conflicted
+++ resolved
@@ -140,21 +140,9 @@
   shared_ptr<KuduClient> client_;
 };
 
-<<<<<<< HEAD
-// Run the test with the HMS/Sentry integration enabled and disabled. Sentry integration
-// should be only enabled when HMS integration is enabled.
-INSTANTIATE_TEST_CASE_P(HmsSentryConfigurations, AlterTableRandomized, ::testing::ValuesIn(
-    vector<pair<HmsMode, SentryMode>> {
-      { HmsMode::NONE, SentryMode::DISABLED },
-      { HmsMode::ENABLE_METASTORE_INTEGRATION, SentryMode::DISABLED },
-      // NOTE: Sentry tests are disabled to allow upgrading to Hive 3.
-      //{ HmsMode::ENABLE_METASTORE_INTEGRATION, SentryMode::ENABLED },
-    }
-=======
 // Run the test with the HMS integration enabled and disabled.
 INSTANTIATE_TEST_CASE_P(HmsConfigurations, AlterTableRandomized, ::testing::ValuesIn(
     vector<HmsMode> { HmsMode::NONE, HmsMode::ENABLE_METASTORE_INTEGRATION }
->>>>>>> d641d5dc
 ));
 
 struct RowState {
