--- conflicted
+++ resolved
@@ -248,12 +248,8 @@
     GetTableLocationsResponsePB resp;
     CatalogManager::ScopedLeaderSharedLock l(catalog);
     RETURN_NOT_OK(l.first_failed_status());
-<<<<<<< HEAD
-    RETURN_NOT_OK(catalog->GetTableLocations(&req, &resp, /*user=*/std::nullopt));
-=======
     RETURN_NOT_OK(catalog->GetTableLocations(
         &req, &resp, /*use_external_addr=*/false, /*user=*/std::nullopt));
->>>>>>> c22794e5
     if (resp.tablet_locations_size() < 1) {
       return Status::NotFound(Substitute("$0: no tablets for key", key_value));
     }
