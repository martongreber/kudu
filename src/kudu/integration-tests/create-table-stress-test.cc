// Licensed to the Apache Software Foundation (ASF) under one
// or more contributor license agreements.  See the NOTICE file
// distributed with this work for additional information
// regarding copyright ownership.  The ASF licenses this file
// to you under the Apache License, Version 2.0 (the
// "License"); you may not use this file except in compliance
// with the License.  You may obtain a copy of the License at
//
//   http://www.apache.org/licenses/LICENSE-2.0
//
// Unless required by applicable law or agreed to in writing,
// software distributed under the License is distributed on an
// "AS IS" BASIS, WITHOUT WARRANTIES OR CONDITIONS OF ANY
// KIND, either express or implied.  See the License for the
// specific language governing permissions and limitations
// under the License.

#include <cstdlib>
#include <iostream>
#include <memory>
#include <optional>
#include <string>
#include <thread>
#include <type_traits>
#include <unordered_map>
#include <utility>
#include <vector>

#include <gflags/gflags.h>
#include <glog/logging.h>
#include <glog/stl_logging.h>
#include <gtest/gtest.h>

#include "kudu/client/client.h"
#include "kudu/client/schema.h"
#include "kudu/client/shared_ptr.h" // IWYU pragma: keep
#include "kudu/common/common.pb.h"
#include "kudu/common/partial_row.h"
#include "kudu/gutil/port.h"
#include "kudu/gutil/ref_counted.h"
#include "kudu/gutil/stl_util.h"
#include "kudu/gutil/strings/substitute.h"
#include "kudu/integration-tests/cluster_itest_util.h"
#include "kudu/master/catalog_manager.h"
#include "kudu/master/master-test-util.h"
#include "kudu/master/master.h"
#include "kudu/master/master.pb.h"
#include "kudu/master/master.proxy.h"
#include "kudu/master/mini_master.h"
#include "kudu/mini-cluster/internal_mini_cluster.h"
#include "kudu/rpc/messenger.h"
#include "kudu/util/atomic.h"
#include "kudu/util/cow_object.h"
#include "kudu/util/monotime.h"
#include "kudu/util/net/sockaddr.h"
#include "kudu/util/pb_util.h"
#include "kudu/util/scoped_cleanup.h"
#include "kudu/util/status.h"
#include "kudu/util/stopwatch.h"
#include "kudu/util/test_macros.h"
#include "kudu/util/test_util.h"

using kudu::client::KuduClient;
using kudu::client::KuduClientBuilder;
using kudu::client::KuduColumnSchema;
using kudu::client::KuduSchema;
using kudu::client::KuduSchemaBuilder;
using kudu::client::KuduTableCreator;
using kudu::cluster::InternalMiniCluster;
using kudu::cluster::InternalMiniClusterOptions;
using kudu::itest::CreateTabletServerMap;
using kudu::itest::TabletServerMap;
using kudu::master::MasterServiceProxy;
using kudu::rpc::Messenger;
using kudu::rpc::MessengerBuilder;
using std::nullopt;
using std::shared_ptr;
using std::string;
using std::thread;
using std::unique_ptr;
using std::vector;
using strings::Substitute;

DECLARE_int32(heartbeat_interval_ms);
DECLARE_bool(log_preallocate_segments);
DEFINE_int32(num_test_tablets, 60, "Number of tablets for stress test");

namespace kudu {

const char* kTableName = "test_table";

class CreateTableStressTest : public KuduTest {
 public:
  CreateTableStressTest() {
    KuduSchemaBuilder b;
    b.AddColumn("key")->Type(KuduColumnSchema::INT32)->NotNull()->PrimaryKey();
    b.AddColumn("v1")->Type(KuduColumnSchema::INT64)->NotNull();
    b.AddColumn("v2")->Type(KuduColumnSchema::STRING)->NotNull();
    CHECK_OK(b.Build(&schema_));
  }

  virtual void SetUp() OVERRIDE {
    // Make heartbeats faster to speed test runtime.
    FLAGS_heartbeat_interval_ms = 10;

    // Don't preallocate log segments, since we're creating thousands
    // of tablets here. If each preallocates 64M or so, we use
    // a ton of disk space in this test, and it fails on normal
    // sized /tmp dirs.
    // TODO: once we collapse multiple tablets into shared WAL files,
    // this won't be necessary.
    FLAGS_log_preallocate_segments = false;

    KuduTest::SetUp();
    InternalMiniClusterOptions opts;
    opts.num_tablet_servers = 3;
    cluster_.reset(new InternalMiniCluster(env_, opts));
    ASSERT_OK(cluster_->Start());

    ASSERT_OK(KuduClientBuilder()
                     .add_master_server_addr(cluster_->mini_master()->bound_rpc_addr_str())
                     .Build(&client_));

    ASSERT_OK(MessengerBuilder("stress-test-msgr")
              .set_num_reactors(1)
              .set_max_negotiation_threads(1)
              .Build(&messenger_));
    const auto& addr = cluster_->mini_master()->bound_rpc_addr();
    master_proxy_.reset(new MasterServiceProxy(messenger_, addr, addr.host()));
    ASSERT_OK(CreateTabletServerMap(master_proxy_, messenger_, &ts_map_));
  }

  virtual void TearDown() OVERRIDE {
    cluster_->Shutdown();
    STLDeleteValues(&ts_map_);
  }

  void CreateBigTable(const string& table_name, int num_tablets);

 protected:
  client::sp::shared_ptr<KuduClient> client_;
  unique_ptr<InternalMiniCluster> cluster_;
  KuduSchema schema_;
  std::shared_ptr<Messenger> messenger_;
  shared_ptr<MasterServiceProxy> master_proxy_;
  TabletServerMap ts_map_;
};

void CreateTableStressTest::CreateBigTable(const string& table_name, int num_tablets) {
  vector<const KuduPartialRow*> split_rows;
  int num_splits = num_tablets - 1; // 4 tablets == 3 splits.
  // Let the "\x8\0\0\0" keys end up in the first split; start splitting at 1.
  for (int i = 1; i <= num_splits; i++) {
    KuduPartialRow* row = schema_.NewRow();
    CHECK_OK(row->SetInt32(0, i));
    split_rows.push_back(row);
  }

  unique_ptr<KuduTableCreator> table_creator(client_->NewTableCreator());
#pragma GCC diagnostic push
#pragma GCC diagnostic ignored "-Wdeprecated-declarations"
  ASSERT_OK(table_creator->table_name(table_name)
            .schema(&schema_)
            .set_range_partition_columns({ "key" })
            .split_rows(split_rows)
            .num_replicas(3)
            .wait(false)
            .Create());
#pragma GCC diagnostic pop
}

TEST_F(CreateTableStressTest, CreateAndDeleteBigTable) {
  SKIP_IF_SLOW_NOT_ALLOWED();
  string table_name = "test_table";
  NO_FATALS(CreateBigTable(table_name, FLAGS_num_test_tablets));
  master::GetTableLocationsResponsePB resp;
  ASSERT_OK(WaitForRunningTabletCount(cluster_->mini_master(), table_name,
                                      FLAGS_num_test_tablets, &resp));
  LOG(INFO) << "Created table successfully!";
  // Use std::cout instead of log, since these responses are large and log
  // messages have a max size.
  std::cout << "Response:\n" << pb_util::SecureDebugString(resp);
  std::cout << "CatalogManager state:\n";
  cluster_->mini_master()->master()->catalog_manager()->DumpState(&std::cerr);

  LOG(INFO) << "Deleting table...";
  ASSERT_OK(client_->DeleteTable(table_name));

  // The actual removal of the tablets is asynchronous, so we loop for a bit
  // waiting for them to get removed.
  LOG(INFO) << "Waiting for tablets to be removed";
  vector<string> tablet_ids;
  for (int i = 0; i < 1000; i++) {
    ASSERT_OK(itest::ListRunningTabletIds(ts_map_.begin()->second,
                                          MonoDelta::FromSeconds(10),
                                          &tablet_ids));
    if (tablet_ids.empty()) break;
    SleepFor(MonoDelta::FromMilliseconds(100));
  }
  ASSERT_TRUE(tablet_ids.empty()) << "Tablets remained: " << tablet_ids;
}

TEST_F(CreateTableStressTest, RestartMasterDuringCreation) {
  SKIP_IF_SLOW_NOT_ALLOWED();

  string table_name = "test_table";
  NO_FATALS(CreateBigTable(table_name, FLAGS_num_test_tablets));

  for (int i = 0; i < 3; i++) {
    SleepFor(MonoDelta::FromMicroseconds(500));
    LOG(INFO) << "Restarting master...";
    cluster_->mini_master()->Shutdown();
    ASSERT_OK(cluster_->mini_master()->Restart());
    ASSERT_OK(cluster_->mini_master()->master()->
        WaitUntilCatalogManagerIsLeaderAndReadyForTests(MonoDelta::FromSeconds(5)));
    LOG(INFO) << "Master restarted.";
  }

  master::GetTableLocationsResponsePB resp;
  Status s = WaitForRunningTabletCount(cluster_->mini_master(), table_name,
                                       FLAGS_num_test_tablets, &resp);
  if (!s.ok()) {
    cluster_->mini_master()->master()->catalog_manager()->DumpState(&std::cerr);
    CHECK_OK(s);
  }
}

TEST_F(CreateTableStressTest, TestGetTableLocationsOptions) {
  SKIP_IF_SLOW_NOT_ALLOWED();

  string table_name = "test_table";
  LOG(INFO) << CURRENT_TEST_NAME() << ": Step 1. Creating big table " << table_name << " ...";
  LOG_TIMING(INFO, "creating big table") {
    NO_FATALS(CreateBigTable(table_name, FLAGS_num_test_tablets));
  }

  master::GetTableLocationsRequestPB req;
  master::GetTableLocationsResponsePB resp;

  // Make sure the table is completely created before we start poking.
  LOG(INFO) << CURRENT_TEST_NAME() << ": Step 2. Waiting for creation of big table "
            << table_name << " to complete...";
  LOG_TIMING(INFO, "waiting for creation of big table") {
    ASSERT_OK(WaitForRunningTabletCount(cluster_->mini_master(), table_name,
                                       FLAGS_num_test_tablets, &resp));
  }

  master::CatalogManager* catalog =
      cluster_->mini_master()->master()->catalog_manager();
  master::CatalogManager::ScopedLeaderSharedLock l(catalog);
  ASSERT_OK(l.first_failed_status());

  // Test asking for 0 tablets, should fail
  LOG(INFO) << CURRENT_TEST_NAME() << ": Step 3. Asking for zero tablets...";
  LOG_TIMING(INFO, "asking for zero tablets") {
    req.Clear();
    resp.Clear();
    req.mutable_table()->set_table_name(table_name);
    req.set_max_returned_locations(0);
<<<<<<< HEAD
    Status s = catalog->GetTableLocations(&req, &resp, /*user=*/nullopt);
=======
    Status s = catalog->GetTableLocations(
        &req, &resp, /*use_external_addr=*/false, /*user=*/nullopt);
>>>>>>> c22794e5
    ASSERT_STR_CONTAINS(
        s.ToString(),
        "max_returned_locations must be greater than 0 if specified");
  }

  // Ask for one, get one, verify
  LOG(INFO) << CURRENT_TEST_NAME() << ": Step 4. Asking for one tablet...";
  LOG_TIMING(INFO, "asking for one tablet") {
    req.Clear();
    resp.Clear();
    req.mutable_table()->set_table_name(table_name);
    req.set_max_returned_locations(1);
<<<<<<< HEAD
    ASSERT_OK(catalog->GetTableLocations(&req, &resp, /*user=*/nullopt));
=======
    ASSERT_OK(catalog->GetTableLocations(
        &req, &resp, /*use_external_addr=*/false, /*user=*/nullopt));
>>>>>>> c22794e5
    ASSERT_EQ(resp.tablet_locations_size(), 1);
    // empty since it's the first
    ASSERT_EQ(resp.tablet_locations(0).partition().partition_key_start(), "");
    ASSERT_EQ(resp.tablet_locations(0).partition().partition_key_end(), string("\x80\0\0\1", 4));
  }

  int half_tablets = FLAGS_num_test_tablets / 2;
  // Ask for half of them, get that number back
  LOG(INFO) << CURRENT_TEST_NAME() << ": Step 5. Asking for half the tablets...";
  LOG_TIMING(INFO, "asking for half the tablets") {
    req.Clear();
    resp.Clear();
    req.mutable_table()->set_table_name(table_name);
    req.set_max_returned_locations(half_tablets);
<<<<<<< HEAD
    ASSERT_OK(catalog->GetTableLocations(&req, &resp, /*user=*/nullopt));
=======
    ASSERT_OK(catalog->GetTableLocations(
        &req, &resp, /*use_external_addr=*/false, /*user=*/nullopt));
>>>>>>> c22794e5
    ASSERT_EQ(half_tablets, resp.tablet_locations_size());
  }

  // Ask for all of them, get that number back
  LOG(INFO) << CURRENT_TEST_NAME() << ": Step 6. Asking for all the tablets...";
  LOG_TIMING(INFO, "asking for all the tablets") {
    req.Clear();
    resp.Clear();
    req.mutable_table()->set_table_name(table_name);
    req.set_max_returned_locations(FLAGS_num_test_tablets);
<<<<<<< HEAD
    ASSERT_OK(catalog->GetTableLocations(&req, &resp, /*user=*/nullopt));
=======
    ASSERT_OK(catalog->GetTableLocations(
        &req, &resp, /*use_external_addr=*/false, /*user=*/nullopt));
>>>>>>> c22794e5
    ASSERT_EQ(FLAGS_num_test_tablets, resp.tablet_locations_size());
  }

  LOG(INFO) << "========================================================";
  LOG(INFO) << "Tables and tablets:";
  LOG(INFO) << "========================================================";
  std::vector<scoped_refptr<master::TableInfo> > tables;
  catalog->GetAllTables(&tables);
  for (const scoped_refptr<master::TableInfo>& table_info : tables) {
    LOG(INFO) << "Table: " << table_info->ToString();
    std::vector<scoped_refptr<master::TabletInfo> > tablets;
    table_info->GetAllTablets(&tablets);
    for (const scoped_refptr<master::TabletInfo>& tablet_info : tablets) {
      master::TabletMetadataLock l_tablet(tablet_info.get(), LockMode::READ);
      const master::SysTabletsEntryPB& metadata = tablet_info->metadata().state().pb;
      LOG(INFO) << "  Tablet: " << tablet_info->ToString()
                << " { start_key: "
                << ((metadata.partition().has_partition_key_start())
                    ? metadata.partition().partition_key_start() : "<< none >>")
                << ", end_key: "
                << ((metadata.partition().has_partition_key_end())
                    ? metadata.partition().partition_key_end() : "<< none >>")
                << ", running = " << tablet_info->metadata().state().is_running() << " }";
    }
    ASSERT_EQ(FLAGS_num_test_tablets, tablets.size());
  }
  LOG(INFO) << "========================================================";

  // Get a single tablet in the middle, make sure we get that one back

  unique_ptr<KuduPartialRow> row(schema_.NewRow());
  ASSERT_OK(row->SetInt32(0, half_tablets - 1));
  string start_key_middle;
  ASSERT_OK(row->EncodeRowKey(&start_key_middle));

  LOG(INFO) << "Start key middle: " << start_key_middle;
  LOG(INFO) << CURRENT_TEST_NAME() << ": Step 7. Asking for single middle tablet...";
  LOG_TIMING(INFO, "asking for single middle tablet") {
    req.Clear();
    resp.Clear();
    req.mutable_table()->set_table_name(table_name);
    req.set_max_returned_locations(1);
    req.set_partition_key_start(start_key_middle);
<<<<<<< HEAD
    ASSERT_OK(catalog->GetTableLocations(&req, &resp, /*user=*/nullopt));
=======
    ASSERT_OK(catalog->GetTableLocations(
        &req, &resp, /*use_external_addr=*/false, /*user=*/nullopt));
>>>>>>> c22794e5
    ASSERT_EQ(1, resp.tablet_locations_size())
        << "Response: [" << pb_util::SecureDebugString(resp) << "]";
    ASSERT_EQ(start_key_middle, resp.tablet_locations(0).partition().partition_key_start());
  }
}

// Creates tables and reloads on-disk metadata concurrently to test for races
// between the two operations.
TEST_F(CreateTableStressTest, TestConcurrentCreateTableAndReloadMetadata) {
  AtomicBool stop(false);

  thread reload_metadata_thread([&]() {
    while (!stop.Load()) {
      CHECK_OK(cluster_->mini_master()->master()->catalog_manager()->
          VisitTablesAndTablets());

      // Give table creation a chance to run. TSAN is especially brutal; so
      // let's sleep for longer in such environments.
#ifdef THREAD_SANITIZER
      int sleep_ms = 10 + rand() % 91;
#else
      int sleep_ms = 1 + rand() % 10;
#endif
      SleepFor(MonoDelta::FromMilliseconds(sleep_ms));
    }
  });
  SCOPED_CLEANUP({
    stop.Store(true);
    reload_metadata_thread.join();
  });

  for (int num_tables_created = 0; num_tables_created < 20;) {
    string table_name = Substitute("test-$0", num_tables_created);
    LOG(INFO) << "Creating table " << table_name;
    unique_ptr<KuduTableCreator> table_creator(client_->NewTableCreator());
    Status s = table_creator->table_name(table_name)
                  .schema(&schema_)
                  .set_range_partition_columns({ "key" })
                  .num_replicas(3)
                  .wait(false)
                  .Create();
    if (s.IsTimedOut()) {
      // The master was busy reloading its metadata, replying with
      // ServiceUnavailable on CreateTable() requests. The client transparently
      // retried (randomized exponential back-off) until the timeout elapsed.
      //
      // It's hard to find some universal constant for timeout which would work
      // in any testing environment instead of simply retrying here. That's
      // because the client uses exponential-with-random back-off strategy
      // while the metadata is being reloaded very often. So, from one side
      // we want to have more or less random interaction between the metadata
      // reloading and the simultaneous table creations, but from the other side
      // it's hard do deduce the universal timeout constant and we prefer to
      // not introduce test flakiness.
      //
      // Note: on timeout, we don't actually know with certainty whether the
      // table was created or not. It's possible for the RPC to be accepted but
      // processed very slowly by the master, for the client to eventually give
      // up and time out the request, all while the master continues and
      // eventually finishes creating the table.
      //
      // TODO(aserbin): update the test keeping its racy essence but making it
      //                cleaner regarding this timeout&retry workaround.
      continue;
    }
    ASSERT_OK(s);
    num_tables_created++;
  }
}

} // namespace kudu<|MERGE_RESOLUTION|>--- conflicted
+++ resolved
@@ -257,12 +257,8 @@
     resp.Clear();
     req.mutable_table()->set_table_name(table_name);
     req.set_max_returned_locations(0);
-<<<<<<< HEAD
-    Status s = catalog->GetTableLocations(&req, &resp, /*user=*/nullopt);
-=======
     Status s = catalog->GetTableLocations(
         &req, &resp, /*use_external_addr=*/false, /*user=*/nullopt);
->>>>>>> c22794e5
     ASSERT_STR_CONTAINS(
         s.ToString(),
         "max_returned_locations must be greater than 0 if specified");
@@ -275,12 +271,8 @@
     resp.Clear();
     req.mutable_table()->set_table_name(table_name);
     req.set_max_returned_locations(1);
-<<<<<<< HEAD
-    ASSERT_OK(catalog->GetTableLocations(&req, &resp, /*user=*/nullopt));
-=======
     ASSERT_OK(catalog->GetTableLocations(
         &req, &resp, /*use_external_addr=*/false, /*user=*/nullopt));
->>>>>>> c22794e5
     ASSERT_EQ(resp.tablet_locations_size(), 1);
     // empty since it's the first
     ASSERT_EQ(resp.tablet_locations(0).partition().partition_key_start(), "");
@@ -295,12 +287,8 @@
     resp.Clear();
     req.mutable_table()->set_table_name(table_name);
     req.set_max_returned_locations(half_tablets);
-<<<<<<< HEAD
-    ASSERT_OK(catalog->GetTableLocations(&req, &resp, /*user=*/nullopt));
-=======
     ASSERT_OK(catalog->GetTableLocations(
         &req, &resp, /*use_external_addr=*/false, /*user=*/nullopt));
->>>>>>> c22794e5
     ASSERT_EQ(half_tablets, resp.tablet_locations_size());
   }
 
@@ -311,12 +299,8 @@
     resp.Clear();
     req.mutable_table()->set_table_name(table_name);
     req.set_max_returned_locations(FLAGS_num_test_tablets);
-<<<<<<< HEAD
-    ASSERT_OK(catalog->GetTableLocations(&req, &resp, /*user=*/nullopt));
-=======
     ASSERT_OK(catalog->GetTableLocations(
         &req, &resp, /*use_external_addr=*/false, /*user=*/nullopt));
->>>>>>> c22794e5
     ASSERT_EQ(FLAGS_num_test_tablets, resp.tablet_locations_size());
   }
 
@@ -360,12 +344,8 @@
     req.mutable_table()->set_table_name(table_name);
     req.set_max_returned_locations(1);
     req.set_partition_key_start(start_key_middle);
-<<<<<<< HEAD
-    ASSERT_OK(catalog->GetTableLocations(&req, &resp, /*user=*/nullopt));
-=======
     ASSERT_OK(catalog->GetTableLocations(
         &req, &resp, /*use_external_addr=*/false, /*user=*/nullopt));
->>>>>>> c22794e5
     ASSERT_EQ(1, resp.tablet_locations_size())
         << "Response: [" << pb_util::SecureDebugString(resp) << "]";
     ASSERT_EQ(start_key_middle, resp.tablet_locations(0).partition().partition_key_start());
