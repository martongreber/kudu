// Licensed to the Apache Software Foundation (ASF) under one
// or more contributor license agreements.  See the NOTICE file
// distributed with this work for additional information
// regarding copyright ownership.  The ASF licenses this file
// to you under the Apache License, Version 2.0 (the
// "License"); you may not use this file except in compliance
// with the License.  You may obtain a copy of the License at
//
//   http://www.apache.org/licenses/LICENSE-2.0
//
// Unless required by applicable law or agreed to in writing,
// software distributed under the License is distributed on an
// "AS IS" BASIS, WITHOUT WARRANTIES OR CONDITIONS OF ANY
// KIND, either express or implied.  See the License for the
// specific language governing permissions and limitations
// under the License.

#include <cstdint>
#include <functional>
#include <memory>
#include <mutex>
#include <ostream>
#include <string>
#include <thread>
#include <unordered_map>
#include <utility>
#include <vector>

#include <gflags/gflags.h>
#include <glog/logging.h>
#include <gtest/gtest.h>

#include "kudu/client/client.h"
#include "kudu/client/schema.h"
#include "kudu/client/shared_ptr.h" // IWYU pragma: keep
#include "kudu/common/common.pb.h"
#include "kudu/common/table_util.h"
#include "kudu/common/wire_protocol.h"
#include "kudu/gutil/stl_util.h"
#include "kudu/gutil/strings/substitute.h"
#include "kudu/gutil/strings/util.h"
#include "kudu/hms/hive_metastore_types.h"
#include "kudu/hms/hms_client.h"
#include "kudu/hms/mini_hms.h"
#include "kudu/integration-tests/cluster_itest_util.h"
#include "kudu/integration-tests/external_mini_cluster-itest-base.h"
#include "kudu/master/master.pb.h"
#include "kudu/master/master.proxy.h"
#include "kudu/mini-cluster/external_mini_cluster.h"
#include "kudu/rpc/messenger.h"
#include "kudu/rpc/response_callback.h"
#include "kudu/rpc/rpc_controller.h"
#include "kudu/tablet/tablet.pb.h"
#include "kudu/thrift/client.h"
#include "kudu/tools/tool_action_common.h"
#include "kudu/tserver/tserver.pb.h"
#include "kudu/util/atomic.h"
#include "kudu/util/condition_variable.h"
#include "kudu/util/countdown_latch.h"
#include "kudu/util/monotime.h"
#include "kudu/util/mutex.h"
#include "kudu/util/net/sockaddr.h"
#include "kudu/util/oid_generator.h"
#include "kudu/util/random.h"
#include "kudu/util/slice.h"
#include "kudu/util/status.h"
#include "kudu/util/test_macros.h"
#include "kudu/util/test_util.h"

DECLARE_int64(timeout_ms);
DEFINE_int32(num_create_table_threads, 4,
            "Number of threads that should create tables");
DEFINE_int32(num_alter_table_threads, 2,
            "Number of threads that should alter tables");
DEFINE_int32(num_delete_table_threads, 2,
            "Number of threads that should delete tables");
DEFINE_int32(num_replace_tablet_threads, 2,
            "Number of threads that should replace tablets");
DEFINE_int32(num_seconds_to_run, 10,
             "Number of seconds that the test should run");

using kudu::client::KuduClient;
using kudu::client::KuduClientBuilder;
using kudu::client::KuduColumnSchema;
using kudu::client::KuduSchema;
using kudu::client::KuduSchemaBuilder;
using kudu::client::KuduTable;
using kudu::client::KuduTableAlterer;
using kudu::client::KuduTableCreator;
using kudu::cluster::ExternalMaster;
using kudu::cluster::ExternalMiniCluster;
using kudu::cluster::ExternalMiniClusterOptions;
using kudu::hms::HmsClient;
using kudu::itest::ListTablets;
using kudu::master::ListTablesRequestPB;
using kudu::master::ListTablesResponsePB;
using kudu::master::ReplaceTabletRequestPB;
using kudu::master::ReplaceTabletResponsePB;
using kudu::master::MasterServiceProxy;
using kudu::rpc::Messenger;
using kudu::rpc::MessengerBuilder;
using kudu::rpc::RpcController;
using kudu::tools::LeaderMasterProxy;
using std::pair;
using std::shared_ptr;
using std::string;
using std::thread;
using std::unique_ptr;
using std::vector;
using strings::Substitute;

namespace kudu {

static const MonoDelta kDefaultAdminTimeout = MonoDelta::FromSeconds(300);
static const MonoDelta kTransientStateBackoff = MonoDelta::FromMilliseconds(50);

// Parameterized based on HmsMode.
class MasterStressTest : public ExternalMiniClusterITestBase,
                         public ::testing::WithParamInterface<HmsMode> {
 public:
  MasterStressTest()
    : done_(1),
      num_tables_created_(0),
      num_tables_altered_(0),
      num_tables_deleted_(0),
      num_tablets_replaced_(0),
      num_masters_restarted_(0),
      table_names_condvar_(&table_names_lock_),
      rand_(SeedRandom()) {
  }

  ~MasterStressTest() {
    STLDeleteValues(&ts_map_);
  }

  void SetUp() override {
    KuduTest::SetUp();

    ExternalMiniClusterOptions opts;
    opts.num_masters = 3;
    opts.num_tablet_servers = 3;
    // In case of concurrent activity or an inferior node, it might take longer
    // time to start up a process or negotiate a connection. The default
    // settings for connection negotiation and process startup timeouts are
    // too short in that case.
    opts.start_process_timeout = MonoDelta::FromSeconds(60);
    opts.rpc_negotiation_timeout = MonoDelta::FromSeconds(30);

    opts.hms_mode = GetParam();
    // Tune down the notification log poll period in order to speed up catalog convergence.
    opts.extra_master_flags.emplace_back("--hive_metastore_notification_log_poll_period_seconds=1");

    // Set max missed heartbeats periods to 1.0 (down from 3.0).
    opts.extra_master_flags.emplace_back("--leader_failure_max_missed_heartbeat_periods=1.0");

    // Don't preallocate log segments, since we're creating many tablets here.
    // If each preallocates 64M or so, we use a ton of disk space in this
    // test, and it fails on normal sized /tmp dirs.
    opts.extra_master_flags.emplace_back("--log_preallocate_segments=false");
    opts.extra_tserver_flags.emplace_back("--log_preallocate_segments=false");

    // In case of address/thread sanitizer, the stress tests scenarios
    // induce frequent retries and leader re-elections. To avoid overflowing
    // RPC queues too often and allow the scenario to eventually complete,
    // let's make the Raft heartbeat interval 2x times higher for address/thread
    // sanitizer builds.
#if defined(ADDRESS_SANITIZER) || defined(THREAD_SANITIZER)
    opts.extra_tserver_flags.emplace_back("--raft_heartbeat_interval_ms=1000");
#endif

    // Reduce various timeouts below as to make the detection of leader master
    // failures (specifically, failures as result of long pauses) more rapid.

    // Set the TS->master heartbeat timeout to 1 second (down from 15 seconds).
    opts.extra_tserver_flags.emplace_back("--heartbeat_rpc_timeout_ms=1000");

    // Allow one TS heartbeat failure before retrying with back-off (down from 3).
    opts.extra_tserver_flags.emplace_back("--heartbeat_max_failures_before_backoff=1");

    // Set custom TS->master heartbeat interval. This is to allow for faster
    // registration of tablet servers with recently restarted masters.
    opts.extra_tserver_flags.emplace_back(
        Substitute("--heartbeat_interval_ms=$0", kTsToMasterHbIntervalMs));

    cluster_.reset(new ExternalMiniCluster(std::move(opts)));
    ASSERT_OK(cluster_->Start());
    KuduClientBuilder builder;

    // Create and alter table operation timeouts can be extended via their
    // builders, but there's no such option for DeleteTable, so we extend
    // the global operation timeout.
    builder.default_admin_operation_timeout(kDefaultAdminTimeout);

    // The C++ client currently uses the normal RPC timeout to retry DDL
    // operations to alternate masters, which effectively reduces the admin
    // timeout to the RPC timeout. With HMS integration some DDL operations can
    // exceed the default 10s timeout.
    builder.default_rpc_timeout(MonoDelta::FromSeconds(60));

    ASSERT_OK(cluster_->CreateClient(&builder, &client_));

    // Populate the ts_map_ for the ReplaceTablet thread.
    const auto& addr = cluster_->master(0)->bound_rpc_addr();
    shared_ptr<MasterServiceProxy> m_proxy(
        new MasterServiceProxy(cluster_->messenger(), addr, addr.host()));
    ASSERT_OK(CreateTabletServerMap(m_proxy, cluster_->messenger(), &ts_map_));

    if (GetParam() == HmsMode::ENABLE_METASTORE_INTEGRATION) {
      thrift::ClientOptions hms_opts;
      hms_opts.service_principal = "hive";
      hms_client_.reset(new HmsClient(cluster_->hms()->address(), hms_opts));
      ASSERT_OK(hms_client_->Start());
    }
  }

  void TearDown() override {
    Shutdown();
    KuduTest::TearDown();
  }

  void Shutdown() {
    if (cluster_) {
      cluster_->Shutdown();
      cluster_.reset();
    }
  }

  void CreateTableThread() {
    while (done_.count()) {
      // Create a basic table with a random name.
      KuduSchema schema;
      KuduSchemaBuilder b;
      b.AddColumn("key")->Type(KuduColumnSchema::INT32)->NotNull()->PrimaryKey();
      CHECK_OK(b.Build(&schema));

      string to_create = GenerateTableName();
      unique_ptr<KuduTableCreator> table_creator(client_->NewTableCreator());
      Status s = table_creator->table_name(to_create)
          .schema(&schema)
          .set_range_partition_columns({ "key" })
          .wait(false)
          .timeout(kDefaultAdminTimeout)
          .Create();
      if (s.IsAlreadyPresent()) {
        // The client retried after the RPC timed out, but the master did in
        // fact create the table.
        //
        // TODO: Should be fixed with Exactly Once semantics, see KUDU-1537.
        continue;
      }
      if (s.IsServiceUnavailable()) {
        // The client retried after the RPC timed out, and the retried RPC
        // arrived at the master while the table was still being created.
        //
        // TODO: Should be fixed with Exactly Once semantics, see KUDU-1537.
        continue;
      }
      if (s.IsInvalidArgument() &&
          MatchPattern(s.ToString(), "*not enough live tablet servers*")) {
        // The test placed enough load on the cluster that some tservers haven't
        // heartbeat in a while, or the leader master has not been alive for
        // long enough to receive heartbeats from all tservers.
        //
        // TODO(KUDU-1358): remove this special case once table creation
        // following leader restart is robust.
        continue;
      }
      // Because of HIVE-21759, it's possible that during a master leadership
      // change, the rollback from an old leader will race with the create
      // table from the new leader. In such cases, the create may fail, and the
      // underlying Kudu table should not be created.
      if (hms_client_ && s.IsRemoteError() &&
          MatchPattern(s.ToString(), "*FileNotFoundException*")) {
        // Check that the table was not created in Kudu.
        client::sp::shared_ptr<KuduTable> table;
        s = client_->OpenTable(to_create, &table);
        CHECK(s.IsNotFound()) << s.ToString();

        // Check that the table was not created in the HMS.
        Slice db;
        Slice table_name;
        CHECK_OK(ParseHiveTableIdentifier(to_create, &db, &table_name));
        hive::Table hms_table;
        Status s = hms_client_->GetTable(db.ToString(), table_name.ToString(), &hms_table);
        CHECK(s.IsNotFound()) << s.ToString();
        continue;
      }
      CHECK_OK(s);
      num_tables_created_.Increment();
      PutTableName(to_create);

      done_.WaitFor(MonoDelta::FromMilliseconds(200));
    }

  }

  void AlterTableThread() {
    while (done_.count()) {
      // Rename a table at random.
      string to_alter;
      if (!BlockingGetTableName(&to_alter)) {
        break;
      }
      string new_table_name = GenerateTableName();
      unique_ptr<KuduTableAlterer> table_alterer(
          client_->NewTableAlterer(to_alter));
      Status s = table_alterer
        ->RenameTo(new_table_name)
        ->wait(false)
        ->timeout(kDefaultAdminTimeout)
        ->Alter();
      if (s.IsNotFound()) {
        // The client retried after the RPC timed out, but the master did in
        // fact rename the table, or is actively renaming it.
        //
        // TODO: Should be fixed with Exactly Once semantics, see KUDU-1537.
        continue;
      }
      CHECK_OK(s);
      num_tables_altered_.Increment();
      PutTableName(new_table_name);

      done_.WaitFor(MonoDelta::FromMilliseconds(200));
    }
  }

  void DeleteTableThread() {
    while (done_.count()) {
      // Delete a table at random.
      string to_delete;
      if (!BlockingGetTableName(&to_delete)) {
        break;
      }
      Status s = client_->DeleteTable(to_delete);
      if (s.IsNotFound()) {
        // The client retried after the RPC timed out, but the master did in
        // fact delete the table.
        //
        // TODO: Should be fixed with Exactly Once semantics, see KUDU-1537.
        continue;
      }
      CHECK_OK(s);
      num_tables_deleted_.Increment();

      done_.WaitFor(MonoDelta::FromMilliseconds(200));
    }
  }

  void ReplaceTabletThread() {
    LeaderMasterProxy lm_proxy(client_);

    // Since there are three tablet servers and 3 replicas per tablet, it doesn't
    // matter which tablet server we list tablets from.
    auto* ts = ts_map_.begin()->second;
    vector<tserver::ListTabletsResponsePB_StatusAndSchemaPB> tablet_ids;
    while (done_.count()) {
      tablet_ids.clear();
      Status s = ListTablets(ts, kDefaultAdminTimeout, &tablet_ids);
      // Network error is a legitimate case to retry -- the server might
      // not be up yet.
      if (s.IsNetworkError()) {
        SleepFor(kTransientStateBackoff);
        continue;
      }
      CHECK_OK(s);
      // An empty list of tablets is a legitimate case to retry -- tablet
      // server might not yet registered or at this point all tables are
      // deleted.
      if (tablet_ids.empty()) {
        SleepFor(kTransientStateBackoff);
        continue;
      }
      int idx = rand_.Uniform(tablet_ids.size());
      const string& tablet_id = tablet_ids[idx].tablet_status().tablet_id();
      ReplaceTabletRequestPB req;
      ReplaceTabletResponsePB resp;
      req.set_tablet_id(tablet_id);
      s = lm_proxy.SyncRpc<ReplaceTabletRequestPB, ReplaceTabletResponsePB>(
          req, &resp, "ReplaceTablet", &MasterServiceProxy::ReplaceTabletAsync);
      // NotFound is OK because it means the tablet was already replaced or deleted.
      if (!s.IsNotFound()) {
        CHECK_OK(s);
        num_tablets_replaced_.Increment();
      }
      done_.WaitFor(MonoDelta::FromMilliseconds(200));
    }
  }

  Status WaitForMasterUpAndRunning(const shared_ptr<Messenger>& messenger,
                                   ExternalMaster* master) {
    const auto& addr = master->bound_rpc_addr();
    unique_ptr<MasterServiceProxy> proxy(new MasterServiceProxy(messenger, addr, addr.host()));
    while (true) {
      ListTablesRequestPB req;
      ListTablesResponsePB resp;
      RpcController rpc;
      Status s = proxy->ListTables(req, &resp, &rpc);
      if (s.ok()) {
        if (!resp.has_error()) {
          // This master is the leader and is up and running.
          break;
        } else {
          s = StatusFromPB(resp.error().status());
          if (s.IsIllegalState()) {
            // This master is not the leader but is otherwise up and running.
            break;
          } else if (!s.IsServiceUnavailable()) {
            // Unexpected error from master.
            return s;
          }
        }
      } else if (!s.IsNetworkError()) {
        // Unexpected error from proxy.
        return s;
      }

      // There was some kind of transient network error or the master isn't yet
      // ready. Sleep and retry.
      SleepFor(kTransientStateBackoff);
    }
    return Status::OK();
  }

  void RestartMasterLoop() {
    shared_ptr<Messenger> messenger;
    MessengerBuilder bld("RestartMasterMessenger");
    CHECK_OK(bld.Build(&messenger));

    MonoTime deadline(MonoTime::Now());
    deadline.AddDelta(MonoDelta::FromSeconds(FLAGS_num_seconds_to_run));

    MonoTime now(MonoTime::Now());
    while (now < deadline) {
      ExternalMaster* master = cluster_->master(
          rand_.Uniform(cluster_->num_masters()));
      master->Shutdown();

      // Give the rest of the test a chance to operate with the master down.
      SleepFor(MonoDelta::FromMilliseconds(
          kTsToMasterHbIntervalMs + rand_.Uniform(kTsToMasterHbIntervalMs)));

      CHECK_OK(master->Restart());

      // Wait for the master to start servicing requests before restarting the
      // next one.
      //
      // This isn't necessary for correctness, but it helps give the masters
      // enough uptime so that they can actually make forward progress on
      // client requests.
      CHECK_OK(WaitForMasterUpAndRunning(messenger, master));
      num_masters_restarted_.Increment();

      // Allow the tablet servers to send in heartbeats and clients to connect.
      // Due to the way how Kudu client and AsyncLeaderMasterRpc perform
      // exponential back-off while retrying RPCs, it's crucial to keep the
      // master up and running for about 2+ seconds to give those a better
      // chance contacting the master (so, 1500 with the time spent by the
      // WaitForMasterUpAndRunning does the trick). It's also important to let
      // masters elect a new leader if the former one was shutdown, so the
      // uptime interval for the restarted master should be a multiple
      // of the master's Raft heartbeat interval (as of now it's 500ms).
      SleepFor(MonoDelta::FromMilliseconds(
          2000 + rand_.Uniform(kTsToMasterHbIntervalMs)));
      now = MonoTime::Now();
    }
  }

 protected:
  static constexpr int kTsToMasterHbIntervalMs = 500;

  CountDownLatch done_;
  AtomicInt<uint64_t> num_tables_created_;
  AtomicInt<uint64_t> num_tables_altered_;
  AtomicInt<uint64_t> num_tables_deleted_;
  AtomicInt<uint64_t> num_tablets_replaced_;
  AtomicInt<uint64_t> num_masters_restarted_;

  Mutex table_names_lock_;
  ConditionVariable table_names_condvar_;
  vector<string> table_names_;

 private:
  string GenerateTableName() {
    return Substitute("default.Table_$0", oid_generator_.Next());
  }

  bool BlockingGetTableName(string* chosen_table) {
    std::lock_guard<Mutex> l(table_names_lock_);
    while (table_names_.empty() && done_.count()) {
      table_names_condvar_.Wait();
    }
    if (done_.count() == 0) {
      return false;
    }

    // Choose a table name at random. Remove it from the vector by replacing
    // it with the last name; this is more efficient than erasing in place.
    int num_tables = table_names_.size();
    int idx = rand_.Uniform(num_tables);
    *chosen_table = table_names_[idx];
    if (num_tables > 1) {
      table_names_[idx] = table_names_[num_tables - 1];
    }
    table_names_.pop_back();
    return true;
  }

  void PutTableName(const string& table_name) {
    std::lock_guard<Mutex> l(table_names_lock_);
    table_names_.push_back(table_name);
    table_names_condvar_.Signal();
  }

  ThreadSafeRandom rand_;
  ObjectIdGenerator oid_generator_;
  unique_ptr<ExternalMiniCluster> cluster_;
  client::sp::shared_ptr<KuduClient> client_;

  // HMS client to used to check on metadata if the HMS integration is enabled.
  unique_ptr<HmsClient> hms_client_;

  // Used to ListTablets in the ReplaceTablet thread.
  // This member is not protected by a lock but it is
  // only read by the ReplaceTablet threads.
  std::unordered_map<string, itest::TServerDetails*> ts_map_;
};

<<<<<<< HEAD
// Run the test with the HMS/Sentry integration enabled and disabled. Sentry integration
// should be only enabled when HMS integration is enabled.
INSTANTIATE_TEST_CASE_P(HmsSentryConfigurations, MasterStressTest, ::testing::ValuesIn(
    vector<pair<HmsMode, SentryMode>> {
      { HmsMode::NONE, SentryMode::DISABLED },
      { HmsMode::ENABLE_METASTORE_INTEGRATION, SentryMode::DISABLED },
      // NOTE: Sentry tests are disabled to allow upgrading to Hive 3.
      // { HmsMode::ENABLE_METASTORE_INTEGRATION, SentryMode::ENABLED },
    }
=======
// Run the test with the HMS integration enabled and disabled.
INSTANTIATE_TEST_CASE_P(HmsConfigurations, MasterStressTest, ::testing::ValuesIn(
    vector<HmsMode> { HmsMode::NONE, HmsMode::ENABLE_METASTORE_INTEGRATION }
>>>>>>> d641d5dc
));

TEST_P(MasterStressTest, Test) {
  OverrideFlagForSlowTests("num_create_table_threads", "10");
  OverrideFlagForSlowTests("num_alter_table_threads", "5");
  OverrideFlagForSlowTests("num_delete_table_threads", "5");
  OverrideFlagForSlowTests("num_replace_tablet_threads", "5");
  OverrideFlagForSlowTests("num_seconds_to_run", "30");

  // This is for SyncRpc() calls using LeaderMasterProxy.
  FLAGS_timeout_ms = kDefaultAdminTimeout.ToMilliseconds();

  // Start all of the threads.
  vector<thread> threads;
  for (int i = 0; i < FLAGS_num_create_table_threads; i++) {
    threads.emplace_back(&MasterStressTest::CreateTableThread, this);
  }
  for (int i = 0; i < FLAGS_num_alter_table_threads; i++) {
    threads.emplace_back(&MasterStressTest::AlterTableThread, this);
  }
  for (int i = 0; i < FLAGS_num_delete_table_threads; i++) {
    threads.emplace_back(&MasterStressTest::DeleteTableThread, this);
  }
  for (int i = 0; i < FLAGS_num_replace_tablet_threads; i++) {
    threads.emplace_back(&MasterStressTest::ReplaceTabletThread, this);
  }

  // Let the test run. The main thread will periodically restart masters.
  RestartMasterLoop();

  // Stop all of the threads.
  done_.CountDown();
  table_names_condvar_.Broadcast();
  int i = 0;
  for (auto& t : threads) {
    LOG(INFO) << Substitute("Killing test thread $0/$1", ++i, threads.size());
    t.join();
    LOG(INFO) << Substitute("Killed test thread $0/$1", i, threads.size());
  }

  // Shut down now so that the log messages below are more visible.
  Shutdown();

  LOG(INFO) << "Tables created: " << num_tables_created_.Load();
  LOG(INFO) << "Tables altered: " << num_tables_altered_.Load();
  LOG(INFO) << "Tables deleted: " << num_tables_deleted_.Load();
  LOG(INFO) << "Tablets replaced: " << num_tablets_replaced_.Load();
  LOG(INFO) << "Masters restarted: " << num_masters_restarted_.Load();
}
} // namespace kudu<|MERGE_RESOLUTION|>--- conflicted
+++ resolved
@@ -525,21 +525,9 @@
   std::unordered_map<string, itest::TServerDetails*> ts_map_;
 };
 
-<<<<<<< HEAD
-// Run the test with the HMS/Sentry integration enabled and disabled. Sentry integration
-// should be only enabled when HMS integration is enabled.
-INSTANTIATE_TEST_CASE_P(HmsSentryConfigurations, MasterStressTest, ::testing::ValuesIn(
-    vector<pair<HmsMode, SentryMode>> {
-      { HmsMode::NONE, SentryMode::DISABLED },
-      { HmsMode::ENABLE_METASTORE_INTEGRATION, SentryMode::DISABLED },
-      // NOTE: Sentry tests are disabled to allow upgrading to Hive 3.
-      // { HmsMode::ENABLE_METASTORE_INTEGRATION, SentryMode::ENABLED },
-    }
-=======
 // Run the test with the HMS integration enabled and disabled.
 INSTANTIATE_TEST_CASE_P(HmsConfigurations, MasterStressTest, ::testing::ValuesIn(
     vector<HmsMode> { HmsMode::NONE, HmsMode::ENABLE_METASTORE_INTEGRATION }
->>>>>>> d641d5dc
 ));
 
 TEST_P(MasterStressTest, Test) {
