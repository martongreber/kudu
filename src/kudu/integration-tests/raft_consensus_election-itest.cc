--- conflicted
+++ resolved
@@ -176,8 +176,6 @@
       // Speed up heartbeats and failures to make the test run faster.
       "--raft_heartbeat_interval_ms=100",
       "--follower_unavailable_considered_failed_sec=3",
-<<<<<<< HEAD
-=======
 
       // These settings are not crucial to the essence of the scenario since
       // Raft leader elections run in manual mode, but it makes the scenario
@@ -185,7 +183,6 @@
       // for details
       "--leader_failure_max_missed_heartbeat_periods=10",
       "--leader_failure_exp_backoff_max_delta_ms=5000",
->>>>>>> 0ac13ac8
   }, {
       // We'll manually trigger leader elections.
       "--catalog_manager_wait_for_new_tablets_to_elect_leader=false",
@@ -193,13 +190,8 @@
 
   TestWorkload workload(cluster_.get());
   workload.Setup();
-<<<<<<< HEAD
-  const int kNumTablets = 1;
-  const auto kTimeout = MonoDelta::FromSeconds(10);
-=======
   constexpr int kNumTablets = 1;
   const auto kTimeout = MonoDelta::FromSeconds(20);
->>>>>>> 0ac13ac8
   vector<string> tablet_ids;
   ASSERT_EVENTUALLY([&] {
     vector<string> tablets;
@@ -215,49 +207,32 @@
   auto ts_iter = tablet_servers_.begin();
   const auto& hp_pb = ts_iter->second->registration.rpc_addresses(0);
   const auto hp_str = HostPortFromPB(hp_pb).ToString();
-<<<<<<< HEAD
-=======
   const auto& tablet_id = tablet_ids[0];
   const auto bad_ts_uuid = ts_iter->second->uuid();
   const auto* second_ts = (++ts_iter)->second;
 
   // Start failing DNS resolver queries for the selected tablet server during
   // leader election.
->>>>>>> 0ac13ac8
   for (const auto& ts : tablet_servers_) {
     ASSERT_OK(cluster_->SetFlag(cluster_->tablet_server_by_uuid(ts.first),
               "fail_dns_resolution_hostports", hp_str));
     ASSERT_OK(cluster_->SetFlag(cluster_->tablet_server_by_uuid(ts.first),
               "fail_dns_resolution", "true"));
   }
-<<<<<<< HEAD
-  const auto& tablet_id = tablet_ids[0];
-  const auto bad_ts_uuid = ts_iter->second->uuid();
-  const auto* second_ts = (++ts_iter)->second;
-  const auto* third_ts = (++ts_iter)->second;
-=======
->>>>>>> 0ac13ac8
 
   // Waits for the existence or non-existence of failed peers.
   const auto wait_for_failed_peer = [&] (bool expect_failed) {
     ASSERT_EVENTUALLY([&] {
-<<<<<<< HEAD
-=======
       SCOPED_TRACE(Substitute("expecting$0 failed peers",
                               expect_failed ? "" : " no"));
->>>>>>> 0ac13ac8
       bool has_failed_peer = false;
       for (auto& ts : tablet_servers_) {
         ConsensusStatePB cstate;
         ASSERT_OK(GetConsensusState(ts.second, tablet_id, kTimeout,
                                     consensus::INCLUDE_HEALTH_REPORT, &cstate));
         for (const auto& peer : cstate.committed_config().peers()) {
-<<<<<<< HEAD
-          if (peer.health_report().overall_health() == consensus::HealthReportPB::FAILED) {
-=======
           if (peer.health_report().overall_health() ==
               consensus::HealthReportPB::FAILED) {
->>>>>>> 0ac13ac8
             has_failed_peer = true;
             break;
           }
@@ -267,10 +242,7 @@
     });
   };
   ASSERT_OK(StartElection(second_ts, tablet_id, kTimeout));
-<<<<<<< HEAD
-=======
   ASSERT_OK(WaitUntilLeader(second_ts, tablet_id, kTimeout));
->>>>>>> 0ac13ac8
   NO_FATALS(cluster_->AssertNoCrashes());
 
   // Eventually the bad DNS resolution should result in the peer being evicted.
@@ -282,12 +254,6 @@
               "fail_dns_resolution", "false"));
   }
   NO_FATALS(wait_for_failed_peer(/*expect_failed*/false));
-<<<<<<< HEAD
-
-  // Add a tablet server so the master can evict and place a new replica.
-  ASSERT_OK(cluster_->AddTabletServer());
-  const auto& new_ts = cluster_->tablet_server(FLAGS_num_tablet_servers);
-=======
   OpId op_id;
   ASSERT_OK(GetLastOpIdForReplica(tablet_id, second_ts,
                                   consensus::COMMITTED_OPID, kTimeout,
@@ -300,7 +266,6 @@
   ASSERT_OK(itest::WaitForNumTabletServers(
       cluster_->master_proxy(), 4, kTimeout));
 
->>>>>>> 0ac13ac8
   for (const auto& ts : tablet_servers_) {
     ASSERT_OK(cluster_->SetFlag(cluster_->tablet_server_by_uuid(ts.first),
               "fail_dns_resolution", "true"));
@@ -308,19 +273,6 @@
   // Cause an election again to trigger a new report to the master. This time
   // the master should place the replica since it has a new tserver available.
   ASSERT_OK(LeaderStepDown(
-<<<<<<< HEAD
-      second_ts, tablet_id, kTimeout, /*error=*/nullptr, third_ts->uuid()));
-
-  // Eventually the new server should gain a replica and the bad server will
-  // have its replica removed.
-  ASSERT_EVENTUALLY([&] {
-    STLDeleteValues(&tablet_servers_);
-    ASSERT_OK(itest::CreateTabletServerMap(cluster_->master_proxy(),
-                                           client_messenger_,
-                                           &tablet_servers_));
-    ASSERT_EQ(4, tablet_servers_.size());
-  });
-=======
       second_ts, tablet_id, kTimeout, /*error=*/nullptr, second_ts->uuid()));
   ASSERT_OK(WaitUntilLeader(second_ts, tablet_id, kTimeout));
 
@@ -332,7 +284,6 @@
   // Eventually the new server should gain a replica and the bad server will
   // have its replica removed.
   const auto* new_ts = cluster_->tablet_server(FLAGS_num_tablet_servers);
->>>>>>> 0ac13ac8
   ASSERT_EVENTUALLY([&] {
       vector<string> tablets;
       auto* ts = FindOrDie(tablet_servers_, new_ts->uuid());
