--- conflicted
+++ resolved
@@ -92,11 +92,6 @@
                           DATA_FILES ../scripts/first_argument.sh)
 ADD_KUDU_TEST(mini_master-test RESOURCE_LOCK "master-web-port")
 ADD_KUDU_TEST(placement_policy-test)
-<<<<<<< HEAD
-# NOTE: Sentry tests are disabled to allow upgrading to Hive 3.
-#ADD_KUDU_TEST(sentry_authz_provider-test NUM_SHARDS 8)
-=======
->>>>>>> d641d5dc
 ADD_KUDU_TEST(sys_catalog-test RESOURCE_LOCK "master-web-port")
 ADD_KUDU_TEST(ts_descriptor-test DATA_FILES ../scripts/first_argument.sh)
 ADD_KUDU_TEST(ts_state-test)
