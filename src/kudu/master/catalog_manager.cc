// Licensed to the Apache Software Foundation (ASF) under one
// or more contributor license agreements.  See the NOTICE file
// distributed with this work for additional information
// regarding copyright ownership.  The ASF licenses this file
// to you under the Apache License, Version 2.0 (the
// "License"); you may not use this file except in compliance
// with the License.  You may obtain a copy of the License at
//
//   http://www.apache.org/licenses/LICENSE-2.0
//
// Unless required by applicable law or agreed to in writing,
// software distributed under the License is distributed on an
// "AS IS" BASIS, WITHOUT WARRANTIES OR CONDITIONS OF ANY
// KIND, either express or implied.  See the License for the
// specific language governing permissions and limitations
// under the License.
//
// The catalog manager handles the current list of tables
// and tablets in the cluster, as well as their current locations.
// Since most operations in the master go through these data
// structures, locking is carefully managed here to prevent unnecessary
// contention and deadlocks:
//
// - each structure has an internal spinlock used for operations that
//   are purely in-memory (eg the current status of replicas)
// - data that is persisted on disk is stored in separate PersistentTable(t)Info
//   structs. These are managed using copy-on-write so that writers may block
//   writing them back to disk while not impacting concurrent readers.
//
// Usage rules:
// - You may obtain READ locks in any order. READ locks should never block,
//   since they only conflict with COMMIT which is a purely in-memory operation.
//   Thus they are deadlock-free.
// - If you need a WRITE lock on both a table and one or more of its tablets,
//   acquire the lock on the table first, and acquire the locks on the tablets
//   in tablet ID order, or let ScopedTabletInfoCommitter do the locking. This
//   strict ordering prevents deadlocks. Along the same lines, COMMIT must
//   happen in reverse (i.e. the tablet lock must be committed before the table
//   lock). The only exceptions to this are when there's only one thread in
//   operation, such as during master failover.

#include "kudu/master/catalog_manager.h"

#include <algorithm>
#include <cstdint>
#include <cstdlib>
#include <ctime>
#include <functional>
#include <iterator>
#include <map>
#include <memory>
#include <mutex>
#include <numeric>
#include <ostream>
#include <set>
#include <string>
#include <type_traits>
#include <unordered_map>
#include <unordered_set>
#include <utility>
#include <vector>

#include <boost/bind.hpp>
#include <boost/function.hpp>
#include <boost/optional/optional.hpp>
#include <gflags/gflags.h>
#include <gflags/gflags_declare.h>
#include <glog/logging.h>
#include <google/protobuf/stubs/common.h>

#include "kudu/cfile/type_encodings.h"
#include "kudu/common/common.pb.h"
#include "kudu/common/key_encoder.h"
#include "kudu/common/partial_row.h"
#include "kudu/common/partition.h"
#include "kudu/common/row_operations.h"
#include "kudu/common/schema.h"
#include "kudu/common/types.h"
#include "kudu/common/wire_protocol.h"
#include "kudu/common/wire_protocol.pb.h"
#include "kudu/consensus/consensus.pb.h"
#include "kudu/consensus/consensus.proxy.h"
#include "kudu/consensus/opid_util.h"
#include "kudu/consensus/quorum_util.h"
#include "kudu/consensus/raft_consensus.h"
#include "kudu/fs/fs_manager.h"
#include "kudu/gutil/atomicops.h"
#include "kudu/gutil/basictypes.h"
#include "kudu/gutil/bind.h"
#include "kudu/gutil/bind_helpers.h"
#include "kudu/gutil/gscoped_ptr.h"
#include "kudu/gutil/macros.h"
#include "kudu/gutil/map-util.h"
#include "kudu/gutil/port.h"
#include "kudu/gutil/ref_counted.h"
#include "kudu/gutil/strings/escaping.h"
#include "kudu/gutil/strings/join.h"
#include "kudu/gutil/strings/substitute.h"
#include "kudu/gutil/sysinfo.h"
#include "kudu/gutil/utf/utf.h"
#include "kudu/gutil/walltime.h"
#include "kudu/hms/hms_catalog.h"
#include "kudu/master/authz_provider.h"
#include "kudu/master/default_authz_provider.h"
#include "kudu/master/hms_notification_log_listener.h"
#include "kudu/master/master.h"
#include "kudu/master/master.pb.h"
#include "kudu/master/master_cert_authority.h"
#include "kudu/master/placement_policy.h"
#include "kudu/master/sentry_authz_provider.h"
#include "kudu/master/sys_catalog.h"
#include "kudu/master/table_metrics.h"
#include "kudu/master/ts_descriptor.h"
#include "kudu/master/ts_manager.h"
#include "kudu/rpc/messenger.h"
#include "kudu/rpc/remote_user.h"
#include "kudu/rpc/rpc_context.h"
#include "kudu/rpc/rpc_controller.h"
#include "kudu/security/cert.h"
#include "kudu/security/crypto.h"
#include "kudu/security/openssl_util.h"
#include "kudu/security/tls_context.h"
#include "kudu/security/token.pb.h"
#include "kudu/security/token_signer.h"
#include "kudu/security/token_signing_key.h"
#include "kudu/security/token_verifier.h"
#include "kudu/server/monitored_task.h"
#include "kudu/tablet/metadata.pb.h"
#include "kudu/tablet/tablet_replica.h"
#include "kudu/tablet/transactions/transaction_tracker.h"
#include "kudu/tserver/tserver_admin.pb.h"
#include "kudu/tserver/tserver_admin.proxy.h"
#include "kudu/util/condition_variable.h"
#include "kudu/util/debug/trace_event.h"
#include "kudu/util/fault_injection.h"
#include "kudu/util/flag_tags.h"
#include "kudu/util/logging.h"
#include "kudu/util/metrics.h"
#include "kudu/util/monotime.h"
#include "kudu/util/mutex.h"
#include "kudu/util/pb_util.h"
#include "kudu/util/random_util.h"
#include "kudu/util/scoped_cleanup.h"
#include "kudu/util/stopwatch.h"
#include "kudu/util/thread.h"
#include "kudu/util/thread_restrictions.h"
#include "kudu/util/threadpool.h"
#include "kudu/util/trace.h"

DEFINE_int32(master_ts_rpc_timeout_ms, 30 * 1000, // 30 sec
             "Timeout used for the master->TS async rpc calls.");
TAG_FLAG(master_ts_rpc_timeout_ms, advanced);

DEFINE_int32(tablet_creation_timeout_ms, 30 * 1000, // 30 sec
             "Timeout used by the master when attempting to create tablet "
             "replicas during table creation.");
TAG_FLAG(tablet_creation_timeout_ms, advanced);

DEFINE_bool(catalog_manager_wait_for_new_tablets_to_elect_leader, true,
            "Whether the catalog manager should wait for a newly created tablet to "
            "elect a leader before considering it successfully created. "
            "This is disabled in some tests where we explicitly manage leader "
            "election.");
TAG_FLAG(catalog_manager_wait_for_new_tablets_to_elect_leader, hidden);

DEFINE_int32(unresponsive_ts_rpc_timeout_ms, 60 * 60 * 1000, // 1 hour
             "After this amount of time, the master will stop attempting to contact "
             "a tablet server in order to perform operations such as deleting a tablet.");
TAG_FLAG(unresponsive_ts_rpc_timeout_ms, advanced);

DEFINE_int32(default_num_replicas, 3,
             "Default number of replicas for tables that do not have the num_replicas set.");
TAG_FLAG(default_num_replicas, advanced);

DEFINE_int32(max_num_replicas, 7,
             "Maximum number of replicas that may be specified for a table.");
// Tag as unsafe since we have done very limited testing of higher than 5 replicas.
TAG_FLAG(max_num_replicas, unsafe);

DEFINE_int32(max_num_columns, 300,
             "Maximum number of columns that may be in a table.");
// Tag as unsafe since we have done very limited testing of higher than 300 columns.
TAG_FLAG(max_num_columns, unsafe);


DEFINE_int32(max_identifier_length, 256,
             "Maximum length of the name of a column or table.");

DEFINE_int32(max_column_comment_length, 256,
             "Maximum length of the comment of a column");

// Tag as unsafe because we end up writing schemas in every WAL entry, etc,
// and having very long column names would enter untested territory and affect
// performance.
TAG_FLAG(max_identifier_length, unsafe);


DEFINE_bool(allow_unsafe_replication_factor, false,
            "Allow creating tables with even replication factor.");
TAG_FLAG(allow_unsafe_replication_factor, unsafe);

DEFINE_int32(catalog_manager_bg_task_wait_ms, 1000,
             "Amount of time the catalog manager background task thread waits "
             "between runs");
TAG_FLAG(catalog_manager_bg_task_wait_ms, hidden);

DEFINE_int32(max_create_tablets_per_ts, 60,
             "The number of tablet replicas per TS that can be requested for a "
             "new table. If 0, no limit is enforced.");
TAG_FLAG(max_create_tablets_per_ts, advanced);

DEFINE_int32(master_failover_catchup_timeout_ms, 30 * 1000, // 30 sec
             "Amount of time to give a newly-elected leader master to load"
             " the previous master's metadata and become active. If this time"
             " is exceeded, the node crashes.");
TAG_FLAG(master_failover_catchup_timeout_ms, advanced);
TAG_FLAG(master_failover_catchup_timeout_ms, experimental);

DEFINE_bool(master_tombstone_evicted_tablet_replicas, true,
            "Whether the master should tombstone (delete) tablet replicas that "
            "are no longer part of the latest reported raft config.");
TAG_FLAG(master_tombstone_evicted_tablet_replicas, hidden);

DEFINE_bool(master_add_server_when_underreplicated, true,
            "Whether the master should attempt to add a new server to a tablet "
            "config when it detects that the tablet is under-replicated.");
TAG_FLAG(master_add_server_when_underreplicated, hidden);

DEFINE_bool(catalog_manager_check_ts_count_for_create_table, true,
            "Whether the master should ensure that there are enough live tablet "
            "servers to satisfy the provided replication count before allowing "
            "a table to be created.");
TAG_FLAG(catalog_manager_check_ts_count_for_create_table, hidden);

DEFINE_int32(table_locations_ttl_ms, 5 * 60 * 1000, // 5 minutes
             "Maximum time in milliseconds which clients may cache table locations. "
             "New range partitions may not be visible to existing client instances "
             "until after waiting for the ttl period.");
TAG_FLAG(table_locations_ttl_ms, advanced);

DEFINE_bool(catalog_manager_fail_ts_rpcs, false,
            "Whether all master->TS async calls should fail. Only for testing!");
TAG_FLAG(catalog_manager_fail_ts_rpcs, hidden);
TAG_FLAG(catalog_manager_fail_ts_rpcs, runtime);

DEFINE_int32(catalog_manager_inject_latency_load_ca_info_ms, 0,
             "Injects a random sleep between 0 and this many milliseconds "
             "while reading CA info from the system table. "
             "This is a test-only flag, do not use in production.");
TAG_FLAG(catalog_manager_inject_latency_load_ca_info_ms, hidden);
TAG_FLAG(catalog_manager_inject_latency_load_ca_info_ms, runtime);
TAG_FLAG(catalog_manager_inject_latency_load_ca_info_ms, unsafe);

DEFINE_int32(catalog_manager_inject_latency_prior_tsk_write_ms, 0,
             "Injects a random sleep between 0 and this many milliseconds "
             "prior to writing newly generated TSK into the system table. "
             "This is a test-only flag, do not use in production.");
TAG_FLAG(catalog_manager_inject_latency_prior_tsk_write_ms, hidden);
TAG_FLAG(catalog_manager_inject_latency_prior_tsk_write_ms, unsafe);

DEFINE_bool(catalog_manager_evict_excess_replicas, true,
            "Whether catalog manager evicts excess replicas from tablet "
            "configuration based on replication factor.");
TAG_FLAG(catalog_manager_evict_excess_replicas, hidden);
TAG_FLAG(catalog_manager_evict_excess_replicas, runtime);

DEFINE_int32(catalog_manager_inject_latency_list_authz_ms, 0,
             "Injects a sleep in milliseconds while authorizing a ListTables "
             "request. This is a test-only flag.");
TAG_FLAG(catalog_manager_inject_latency_list_authz_ms, hidden);
TAG_FLAG(catalog_manager_inject_latency_list_authz_ms, unsafe);

DEFINE_bool(mock_table_metrics_for_testing, false,
            "Whether to enable mock table metrics for testing.");
TAG_FLAG(mock_table_metrics_for_testing, hidden);
TAG_FLAG(mock_table_metrics_for_testing, runtime);

DEFINE_int64(on_disk_size_for_testing, 0,
             "Mock the on disk size of metrics for testing.");
TAG_FLAG(on_disk_size_for_testing, hidden);
TAG_FLAG(on_disk_size_for_testing, runtime);

DEFINE_int64(live_row_count_for_testing, 0,
             "Mock the live row count of metrics for testing.");
TAG_FLAG(live_row_count_for_testing, hidden);
TAG_FLAG(live_row_count_for_testing, runtime);

DECLARE_bool(raft_prepare_replacement_before_eviction);
DECLARE_int64(tsk_rotation_seconds);

METRIC_DEFINE_entity(table);

using base::subtle::NoBarrier_CompareAndSwap;
using base::subtle::NoBarrier_Load;
using boost::make_optional;
using boost::none;
using boost::optional;
using google::protobuf::Map;
using kudu::cfile::TypeEncodingInfo;
using kudu::consensus::ConsensusServiceProxy;
using kudu::consensus::ConsensusStatePB;
using kudu::consensus::IsRaftConfigMember;
using kudu::consensus::RaftConfigPB;
using kudu::consensus::RaftConsensus;
using kudu::consensus::RaftPeerPB;
using kudu::consensus::StartTabletCopyRequestPB;
using kudu::consensus::kMinimumTerm;
using kudu::hms::HmsClientVerifyKuduSyncConfig;
using kudu::pb_util::SecureDebugString;
using kudu::pb_util::SecureShortDebugString;
using kudu::rpc::RpcContext;
using kudu::security::Cert;
using kudu::security::DataFormat;
using kudu::security::PrivateKey;
using kudu::security::TablePrivilegePB;
using kudu::security::TokenSigner;
using kudu::security::TokenSigningPrivateKey;
using kudu::security::TokenSigningPrivateKeyPB;
using kudu::security::TokenSigningPublicKeyPB;
using kudu::tablet::ReportedTabletStatsPB;
using kudu::tablet::TABLET_DATA_DELETED;
using kudu::tablet::TABLET_DATA_TOMBSTONED;
using kudu::tablet::TabletDataState;
using kudu::tablet::TabletReplica;
using kudu::tablet::TabletStatePB;
using kudu::tserver::TabletServerErrorPB;
using std::accumulate;
using std::inserter;
using std::map;
using std::pair;
using std::set;
using std::shared_ptr;
using std::string;
using std::unique_ptr;
using std::unordered_map;
using std::unordered_set;
using std::vector;
using strings::Substitute;

namespace kudu {
namespace master {

////////////////////////////////////////////////////////////
// Table Loader
////////////////////////////////////////////////////////////

class TableLoader : public TableVisitor {
 public:
  explicit TableLoader(CatalogManager *catalog_manager)
    : catalog_manager_(catalog_manager) {
  }

  Status VisitTable(const string& table_id,
                    const SysTablesEntryPB& metadata) override {
    CHECK(!ContainsKey(catalog_manager_->table_ids_map_, table_id))
          << "Table already exists: " << table_id;

    // Set up the table info.
    scoped_refptr<TableInfo> table = new TableInfo(table_id);
    TableMetadataLock l(table.get(), LockMode::WRITE);
    l.mutable_data()->pb.CopyFrom(metadata);

    // Add the tablet to the IDs map and to the name map (if the table is not deleted).
    bool is_deleted = l.mutable_data()->is_deleted();
    catalog_manager_->table_ids_map_[table->id()] = table;
    if (!is_deleted) {
      auto* existing = InsertOrReturnExisting(&catalog_manager_->normalized_table_names_map_,
                                              CatalogManager::NormalizeTableName(l.data().name()),
                                              table);
      if (existing) {
        // Return an HMS-specific error message, since this error currently only
        // occurs when the HMS is enabled.
        return Status::IllegalState(
            "when the Hive Metastore integration is enabled, Kudu table names must not differ "
            "only by case; restart the master(s) with the Hive Metastore integration disabled and "
            "rename one of the conflicting tables",
            Substitute("$0 or $1 [id=$2]", (*existing)->ToString(), l.data().name(), table_id));
      }
    }
    l.Commit();

    if (!is_deleted) {
      // It's unnecessary to register metrics for the deleted tables.
      table->RegisterMetrics(catalog_manager_->master_->metric_registry(),
          CatalogManager::NormalizeTableName(metadata.name()));
      LOG(INFO) << Substitute("Loaded metadata for table $0", table->ToString());
    }
    VLOG(2) << Substitute("Metadata for table $0: $1",
                          table->ToString(), SecureShortDebugString(metadata));
    return Status::OK();
  }

 private:
  CatalogManager *catalog_manager_;

  DISALLOW_COPY_AND_ASSIGN(TableLoader);
};

////////////////////////////////////////////////////////////
// Tablet Loader
////////////////////////////////////////////////////////////

class TabletLoader : public TabletVisitor {
 public:
  explicit TabletLoader(CatalogManager *catalog_manager)
    : catalog_manager_(catalog_manager) {
  }

  Status VisitTablet(const string& table_id,
                     const string& tablet_id,
                     const SysTabletsEntryPB& metadata) override {
    // Lookup the table.
    scoped_refptr<TableInfo> table(FindPtrOrNull(
        catalog_manager_->table_ids_map_, table_id));
    if (table == nullptr) {
      // Tables and tablets are always created/deleted in one operation, so
      // this shouldn't be possible.
      string msg = Substitute("Missing table $0 required by tablet $1 (metadata: $2)",
                              table_id, tablet_id, SecureDebugString(metadata));
      LOG(ERROR) << msg;
      return Status::Corruption(msg);
    }

    // Set up the tablet info.
    scoped_refptr<TabletInfo> tablet = new TabletInfo(table, tablet_id);
    TabletMetadataLock l(tablet.get(), LockMode::WRITE);
    l.mutable_data()->pb.CopyFrom(metadata);

    // Add the tablet to the tablet manager.
    catalog_manager_->tablet_map_[tablet->id()] = tablet;

    // Add the tablet to the table.
    bool is_deleted = l.mutable_data()->is_deleted();
    l.Commit();
    if (!is_deleted) {
      // Need to use a new tablet lock here because AddRemoveTablets() reads
      // from clean state, which is uninitialized for these brand new tablets.
      TabletMetadataLock l(tablet.get(), LockMode::READ);
      table->AddRemoveTablets({ tablet }, {});
      LOG(INFO) << Substitute("Loaded metadata for tablet $0 (table $1)",
                              tablet_id, table->ToString());
    }

    VLOG(2) << Substitute("Metadata for tablet $0: $1",
                          tablet_id, SecureShortDebugString(metadata));
    return Status::OK();
  }

 private:
  CatalogManager *catalog_manager_;

  DISALLOW_COPY_AND_ASSIGN(TabletLoader);
};

////////////////////////////////////////////////////////////
// TSK (Token Signing Key) Entry Loader
////////////////////////////////////////////////////////////

class TskEntryLoader : public TskEntryVisitor {
 public:
  TskEntryLoader()
      : entry_expiration_seconds_(WallTime_Now()) {
  }

  Status Visit(const string& entry_id,
               const SysTskEntryPB& metadata) override {
    TokenSigningPrivateKeyPB tsk(metadata.tsk());
    CHECK(tsk.has_key_seq_num());
    CHECK(tsk.has_expire_unix_epoch_seconds());
    CHECK(tsk.has_rsa_key_der());

    if (tsk.expire_unix_epoch_seconds() <= entry_expiration_seconds_) {
      expired_entry_ids_.insert(entry_id);
    }

    // Expired entries are useful as well: they are needed for correct tracking
    // of TSK sequence numbers.
    entries_.emplace_back(std::move(tsk));
    return Status::OK();
  }

  const vector<TokenSigningPrivateKeyPB>& entries() const {
    return entries_;
  }

  const set<string>& expired_entry_ids() const {
    return expired_entry_ids_;
  }

 private:
  const int64_t entry_expiration_seconds_;
  vector<TokenSigningPrivateKeyPB> entries_;
  set<string> expired_entry_ids_;

  DISALLOW_COPY_AND_ASSIGN(TskEntryLoader);
};

////////////////////////////////////////////////////////////
// Background Tasks
////////////////////////////////////////////////////////////

class CatalogManagerBgTasks {
 public:
  explicit CatalogManagerBgTasks(CatalogManager *catalog_manager)
    : closing_(false),
      pending_updates_(false),
      cond_(&lock_),
      thread_(nullptr),
      catalog_manager_(catalog_manager) {
  }

  ~CatalogManagerBgTasks() {}

  Status Init() WARN_UNUSED_RESULT;
  void Shutdown();

  void Wake() {
    MutexLock lock(lock_);
    pending_updates_ = true;
    cond_.Broadcast();
  }

  void Wait(int msec) {
    MutexLock lock(lock_);
    if (closing_) return;
    if (!pending_updates_) {
      cond_.WaitFor(MonoDelta::FromMilliseconds(msec));
    }
    pending_updates_ = false;
  }

 private:
  void Run();

  Atomic32 closing_;
  bool pending_updates_;
  mutable Mutex lock_;
  ConditionVariable cond_;
  scoped_refptr<kudu::Thread> thread_;
  CatalogManager *catalog_manager_;
};

Status CatalogManagerBgTasks::Init() {
  RETURN_NOT_OK(kudu::Thread::Create("catalog manager", "bgtasks",
      &CatalogManagerBgTasks::Run, this, &thread_));
  return Status::OK();
}

void CatalogManagerBgTasks::Shutdown() {
  if (Acquire_CompareAndSwap(&closing_, false, true) != false) {
    VLOG(2) << "CatalogManagerBgTasks already shut down";
    return;
  }

  Wake();
  if (thread_ != nullptr) {
    CHECK_OK(ThreadJoiner(thread_.get()).Join());
  }
}

void CatalogManagerBgTasks::Run() {
  MonoTime last_tspk_run;
  while (!NoBarrier_Load(&closing_)) {
    {
      CatalogManager::ScopedLeaderSharedLock l(catalog_manager_);
      if (!l.catalog_status().ok()) {
        if (l.catalog_status().IsServiceUnavailable()) {
          LOG(INFO) << "Waiting for catalog manager background task thread to start: "
                    << l.catalog_status().ToString();
        } else {
          LOG(WARNING) << "Catalog manager background task thread going to sleep: "
                       << l.catalog_status().ToString();
        }
      } else if (l.leader_status().ok()) {
        // Get list of tablets not yet running.
        vector<scoped_refptr<TabletInfo>> to_process;
        catalog_manager_->ExtractTabletsToProcess(&to_process);

        if (!to_process.empty()) {
          // Transition tablet assignment state from preparing to creating, send
          // and schedule creation / deletion RPC messages, etc.
          Status s = catalog_manager_->ProcessPendingAssignments(to_process);
          if (!s.ok()) {
            // If there is an error (e.g., we are not the leader) abort this task
            // and wait until we're woken up again.
            //
            // TODO(unknown): Add tests for this in the revision that makes
            // create/alter fault tolerant.
            LOG(ERROR) << "Error processing pending assignments: " << s.ToString();
          }
        }

        // If this is the leader master, check if it's time to generate
        // and store a new TSK (Token Signing Key).
        Status s = catalog_manager_->TryGenerateNewTskUnlocked();
        if (!s.ok()) {
          const TokenSigner* signer = catalog_manager_->master_->token_signer();
          const string err_msg = "failed to refresh TSK: " + s.ToString() + ": ";
          if (l.has_term_changed()) {
            LOG(INFO) << err_msg
                      << "ignoring the error since not the leader anymore";
          } else if (signer->IsCurrentKeyValid()) {
            LOG(WARNING) << err_msg << "will try again next cycle";
          } else {
            // The TokenSigner ended up with no valid key to use. If the catalog
            // manager is still the leader, it would not be able to create valid
            // authn token signatures. It's not clear how to properly resolve
            // this situation and keep the process running. To avoid possible
            // inconsistency, let's crash the process.
            //
            // NOTE: This can only happen in a multi-master Kudu cluster. In
            //       that case, after this particular master crashes, another
            //       master will take over as leader.
            LOG(FATAL) << err_msg;
          }
        }
      } else if (l.owns_lock()) {
        // This is the case of a follower catalog manager running as a part
        // of master process. To be able to authenticate connecting clients
        // using their authn tokens, a follower master needs:
        //  * CA-signed server certificate to authenticate itself to a
        //    connecting client (otherwise the client wont try to use its token)
        //  * public parts of active TSK keys to verify token signature
        Status s = catalog_manager_->PrepareFollower(&last_tspk_run);
        if (!s.ok()) {
          LOG(WARNING) << s.ToString()
                       << ": failed to prepare follower catalog manager, will retry";
        }
      }
    }
    // Wait for a notification or a timeout expiration.
    //  - CreateTable will call Wake() to notify about the tablets to add
    //  - HandleReportedTablet/ProcessPendingAssignments will call WakeIfHasPendingUpdates()
    //    to notify about tablets creation.
    Wait(FLAGS_catalog_manager_bg_task_wait_ms);
  }
  VLOG(1) << "Catalog manager background task thread shutting down";
}

////////////////////////////////////////////////////////////
// CatalogManager
////////////////////////////////////////////////////////////

namespace {

string RequestorString(RpcContext* rpc) {
  if (rpc) {
    return rpc->requestor_string();
  } else {
    return "internal request";
  }
}

// If 's' is not OK, fills in the RPC response with the error and provided code. Returns 's'.
template<typename RespClass>
Status SetupError(Status s, RespClass* resp, MasterErrorPB::Code code) {
  if (PREDICT_FALSE(!s.ok())) {
    StatusToPB(s, resp->mutable_error()->mutable_status());
    resp->mutable_error()->set_code(code);
  }
  return s;
}

// If 's' indicates that the node is no longer the leader, setup
// Service::UnavailableError as the error, set NOT_THE_LEADER as the
// error code and return true.
template<class RespClass>
void CheckIfNoLongerLeaderAndSetupError(const Status& s, RespClass* resp) {
  // TODO (KUDU-591): This is a bit of a hack, as right now
  // there's no way to propagate why a write to a consensus configuration has
  // failed. However, since we use Status::IllegalState()/IsAborted() to
  // indicate the situation where a write was issued on a node
  // that is no longer the leader, this suffices until we
  // distinguish this cause of write failure more explicitly.
  if (s.IsIllegalState() || s.IsAborted()) {
    SetupError(Status::ServiceUnavailable(
          "operation requested can only be executed on a leader master, but this"
          " master is no longer the leader", s.ToString()),
        resp, MasterErrorPB::NOT_THE_LEADER);
  }
}

template<class RespClass>
Status CheckIfTableDeletedOrNotRunning(TableMetadataLock* lock, RespClass* resp) {
  if (lock->data().is_deleted()) {
    return SetupError(Status::NotFound(
          Substitute("table $0 was deleted", lock->data().name()),
          lock->data().pb.state_msg()),
        resp, MasterErrorPB::TABLE_NOT_FOUND);
  }
  if (!lock->data().is_running()) {
    return SetupError(Status::ServiceUnavailable(
          Substitute("table $0 is not running", lock->data().name())),
        resp, MasterErrorPB::TABLE_NOT_FOUND);
  }
  return Status::OK();
}

// Propagate the 'read_default' to the 'write_default' in 'col',
// and check that the client didn't specify an invalid combination of the two fields.
Status ProcessColumnPBDefaults(ColumnSchemaPB* col) {
  if (col->has_read_default_value() && !col->has_write_default_value()) {
    // We expect clients to send just the 'read_default_value' field.
    col->set_write_default_value(col->read_default_value());
  } else if (col->has_read_default_value() && col->has_write_default_value()) {
    // C++ client 1.0 and earlier sends the default in both PB fields.
    // Check that the defaults match (we never provided an API that would
    // let them be set to different values)
    if (col->read_default_value() != col->write_default_value()) {
      return Status::InvalidArgument(Substitute(
          "column '$0' has mismatched read/write defaults", col->name()));
    }
  } else if (!col->has_read_default_value() && col->has_write_default_value()) {
    // We don't expect any client to send us this, but better cover our
    // bases.
    return Status::InvalidArgument(Substitute(
        "column '$0' has write_default field set but no read_default", col->name()));
  }
  return Status::OK();
}

} // anonymous namespace

CatalogManager::CatalogManager(Master* master)
    : master_(master),
      rng_(GetRandomSeed32()),
      state_(kConstructed),
      leader_ready_term_(-1),
      hms_notification_log_event_id_(-1),
      leader_lock_(RWMutex::Priority::PREFER_WRITING) {
  if (SentryAuthzProvider::IsEnabled()) {
    authz_provider_.reset(new SentryAuthzProvider(master_->metric_entity()));
  } else {
    authz_provider_.reset(new DefaultAuthzProvider);
  }
  CHECK_OK(ThreadPoolBuilder("leader-initialization")
           // Presently, this thread pool must contain only a single thread
           // (to correctly serialize invocations of ElectedAsLeaderCb upon
           // closely timed consecutive elections).
           .set_max_threads(1)
           .Build(&leader_election_pool_));
}

CatalogManager::~CatalogManager() {
  Shutdown();
}

Status CatalogManager::Init(bool is_first_run) {
  {
    std::lock_guard<simple_spinlock> l(state_lock_);
    CHECK_EQ(kConstructed, state_);
    state_ = kStarting;
  }

  RETURN_NOT_OK_PREPEND(InitSysCatalogAsync(is_first_run),
                        "Failed to initialize sys tables async");

  // WaitUntilRunning() must run outside of the lock as to prevent
  // deadlock. This is safe as WaitUntilRunning waits for another
  // thread to finish its work and doesn't itself depend on any state
  // within CatalogManager.

  RETURN_NOT_OK_PREPEND(sys_catalog_->WaitUntilRunning(),
                        "Failed waiting for the catalog tablet to run");

  if (hms::HmsCatalog::IsEnabled()) {
    vector<HostPortPB> master_addrs_pb;
    RETURN_NOT_OK(master_->GetMasterHostPorts(&master_addrs_pb));

    string master_addresses = JoinMapped(
        master_addrs_pb,
        [] (const HostPortPB& hostport) {
          return Substitute("$0:$1", hostport.host(), hostport.port());
        },
        ",");

    // The leader_lock_ isn't really intended for this (it's for serializing
    // new leadership initialization against regular catalog manager operations)
    // but we need to use something to protect this hms_catalog_ write vis a vis
    // the read in PrepareForLeadershipTask(), and that read is performed while
    // holding leader_lock_, so this is the path of least resistance.
    std::lock_guard<RWMutex> leader_lock_guard(leader_lock_);

    hms_catalog_.reset(new hms::HmsCatalog(std::move(master_addresses)));
    RETURN_NOT_OK_PREPEND(hms_catalog_->Start(HmsClientVerifyKuduSyncConfig::VERIFY),
                          "failed to start Hive Metastore catalog");

    hms_notification_log_listener_.reset(new HmsNotificationLogListenerTask(this));
    RETURN_NOT_OK_PREPEND(hms_notification_log_listener_->Init(),
        "failed to initialize Hive Metastore notification log listener task");
  }

  RETURN_NOT_OK_PREPEND(authz_provider_->Start(), "failed to start Authz Provider");

  background_tasks_.reset(new CatalogManagerBgTasks(this));
  RETURN_NOT_OK_PREPEND(background_tasks_->Init(),
                        "Failed to initialize catalog manager background tasks");

  {
    std::lock_guard<simple_spinlock> l(state_lock_);
    CHECK_EQ(kStarting, state_);
    state_ = kRunning;
  }

  return Status::OK();
}

Status CatalogManager::ElectedAsLeaderCb() {
  return leader_election_pool_->SubmitClosure(
      Bind(&CatalogManager::PrepareForLeadershipTask, Unretained(this)));
}

Status CatalogManager::WaitUntilCaughtUpAsLeader(const MonoDelta& timeout) {
  ConsensusStatePB cstate;
  RETURN_NOT_OK(sys_catalog_->tablet_replica()->consensus()->ConsensusState(&cstate));
  const string& uuid = master_->fs_manager()->uuid();
  if (cstate.leader_uuid() != uuid) {
    return Status::IllegalState(
        Substitute("Node $0 not leader. Raft Consensus state: $1",
                    uuid, SecureShortDebugString(cstate)));
  }

  // Wait for all transactions to be committed.
  RETURN_NOT_OK(sys_catalog_->tablet_replica()->transaction_tracker()->WaitForAllToFinish(timeout));
  return Status::OK();
}

Status CatalogManager::InitCertAuthority() {
  leader_lock_.AssertAcquiredForWriting();

  unique_ptr<PrivateKey> key;
  unique_ptr<Cert> cert;
  const Status s = LoadCertAuthorityInfo(&key, &cert);
  if (s.ok()) {
    return InitCertAuthorityWith(std::move(key), std::move(cert));
  }
  if (s.IsNotFound()) {
    // Status::NotFound is returned if no IPKI certificate authority record is
    // found in the system catalog table. It can happen on the very first run
    // of a secured Kudu cluster. If so, it's necessary to create and persist
    // a new CA record which, if persisted, will be used for this and next runs.
    //
    // The subtlety here is that first it's necessary to store the newly
    // generated IPKI CA information (the private key and the certificate) into
    // the system table and only after that initialize the master certificate
    // authority. This protects against a leadership change between the
    // generation and the usage of the newly generated IPKI CA information
    // by the master.
    //
    // An example of such 'leadership change in the middle' scenario:
    //
    // 1. The catalog manager starts generating Kudu  IPKI CA private key and
    //    corresponding certificate. This takes some time since generating
    //    a cryptographically strong private key requires many CPU cycles.
    //
    // 2. While the catalog manager is busy with generating the CA info, a new
    //    election happens in the background and the catalog manager loses its
    //    leadership role.
    //
    // 3. The catalog manager tries to write the newly generated information
    //    into the system table. There are two possible cases at the time when
    //    applying the write operation:
    //
    //      a. The catalog manager is not the system tablet's leader.
    //
    //      b. The catalog manager is the system tablet's leader.
    //         It regained its leadership role by the time the write operation
    //         is applied. That can happen if another election occurs before
    //         the write operation is applied.
    //
    // 4. Essentially, the following responses are possible for the write
    //    operation, enumerated in accordance with 3.{a,b} items above:
    //
    //      a. A failure happens and corresponding error message is logged;
    //         the failure is ignored.
    //
    //      b. In the case when the catalog manager becomes the leader again,
    //         there are two possible outcomes for the write operation:
    //
    //           i.  Success. The master completes the initialization process
    //               and proceeds to serve client requests.
    //
    //           ii. Failure. This is when the former in-the-middle leader has
    //               succeeded in writing its CA info into the system table.
    //               That could happen if the former in-the-middle leader was
    //               very fast because there were plenty of CPU resources
    //               available for CA info generation. Since the CA info record
    //               has pre-defined identifier, it's impossible to have more
    //               than one CA info record in the system table. This is due to
    //               the {record_id, record_type} uniqueness constraint.
    //
    // In case of the write operation's success (4.b.i), it's safe to proceed
    // with loading the persisted CA information into the CertAuthority run-time
    // object.
    //
    // In case of the write operation's failure (4.a, 4.b.ii), the generated
    // CA information is no longer relevant and can be safely discarded. The
    // crucial point is to not initialize the CertAuthority with non-persisted
    // information. Otherwise that information could get into the run-time
    // structures of some system components, cutting them off from communicating
    // with the rest of the system which uses the genuine CA information.
    //
    // Once the CA information is persisted in the system table, a catalog
    // manager reads and loads it into the CertAuthority every time it becomes
    // an elected leader.
    unique_ptr<PrivateKey> key(new PrivateKey);
    unique_ptr<Cert> cert(new Cert);

    // Generate new private key and corresponding CA certificate.
    RETURN_NOT_OK(MasterCertAuthority::Generate(key.get(), cert.get()));
    // If the leadership was lost, writing into the system table fails.
    RETURN_NOT_OK(StoreCertAuthorityInfo(*key, *cert));
    // Once the CA information is persisted, it's necessary to initialize
    // the certificate authority sub-component with it. The leader master
    // should not run without a CA certificate.
    return InitCertAuthorityWith(std::move(key), std::move(cert));
  }

  return s;
}

// Initialize the master's certificate authority component with the specified
// private key and certificate.
Status CatalogManager::InitCertAuthorityWith(
    unique_ptr<PrivateKey> key, unique_ptr<Cert> cert) {

  leader_lock_.AssertAcquired();

  auto* ca = master_->cert_authority();
  RETURN_NOT_OK_PREPEND(ca->Init(std::move(key), std::move(cert)),
                        "could not init master CA");
  auto* tls = master_->mutable_tls_context();
  RETURN_NOT_OK_PREPEND(tls->AddTrustedCertificate(ca->ca_cert()),
                        "could not trust master CA cert");
  // If we haven't signed our own server cert yet, do so.
  optional<security::CertSignRequest> csr = tls->GetCsrIfNecessary();
  if (csr) {
    Cert cert;
    RETURN_NOT_OK_PREPEND(ca->SignServerCSR(*csr, &cert),
                          "couldn't sign master cert with CA cert");
    RETURN_NOT_OK_PREPEND(tls->AdoptSignedCert(cert),
                          "couldn't adopt signed master cert");
  }
  return Status::OK();
}

Status CatalogManager::LoadCertAuthorityInfo(unique_ptr<PrivateKey>* key,
                                             unique_ptr<Cert>* cert) {
  leader_lock_.AssertAcquired();

  MAYBE_INJECT_RANDOM_LATENCY(FLAGS_catalog_manager_inject_latency_load_ca_info_ms);

  SysCertAuthorityEntryPB info;
  RETURN_NOT_OK(sys_catalog_->GetCertAuthorityEntry(&info));

  unique_ptr<PrivateKey> ca_private_key(new PrivateKey);
  unique_ptr<Cert> ca_cert(new Cert);
  RETURN_NOT_OK(ca_private_key->FromString(
      info.private_key(), DataFormat::DER));
  RETURN_NOT_OK(ca_cert->FromString(
      info.certificate(), DataFormat::DER));
  // Extra sanity check.
  RETURN_NOT_OK(ca_cert->CheckKeyMatch(*ca_private_key));

  key->swap(ca_private_key);
  cert->swap(ca_cert);

  return Status::OK();
}

// Store internal Kudu CA cert authority information into the system table.
Status CatalogManager::StoreCertAuthorityInfo(const PrivateKey& key,
                                              const Cert& cert) {
  leader_lock_.AssertAcquiredForWriting();

  SysCertAuthorityEntryPB info;
  RETURN_NOT_OK(key.ToString(info.mutable_private_key(), DataFormat::DER));
  RETURN_NOT_OK(cert.ToString(info.mutable_certificate(), DataFormat::DER));
  RETURN_NOT_OK(sys_catalog_->AddCertAuthorityEntry(info));
  LOG(INFO) << "Generated new certificate authority record";

  return Status::OK();
}

Status CatalogManager::InitTokenSigner() {
  leader_lock_.AssertAcquiredForWriting();

  set<string> expired_tsk_entry_ids;
  RETURN_NOT_OK(LoadTskEntries(&expired_tsk_entry_ids));
  RETURN_NOT_OK(TryGenerateNewTskUnlocked());
  if (!expired_tsk_entry_ids.empty()) {
    return DeleteTskEntries(expired_tsk_entry_ids);
  }
  return Status::OK();
}

void CatalogManager::PrepareForLeadershipTask() {
  {
    // Hack to block this function until InitSysCatalogAsync() is finished.
    shared_lock<LockType> l(lock_);
  }
  const RaftConsensus* consensus = sys_catalog_->tablet_replica()->consensus();
  const int64_t term_before_wait = consensus->CurrentTerm();
  {
    std::lock_guard<simple_spinlock> l(state_lock_);
    if (leader_ready_term_ == term_before_wait) {
      // The term hasn't changed since the last time this master was the
      // leader. It's not possible for another master to be leader for the same
      // term, so there hasn't been any actual leadership change and thus
      // there's no reason to reload the on-disk metadata.
      VLOG(2) << Substitute("Term $0 hasn't changed, ignoring dirty callback",
                            term_before_wait);
      return;
    }
  }
  Status s = WaitUntilCaughtUpAsLeader(
      MonoDelta::FromMilliseconds(FLAGS_master_failover_catchup_timeout_ms));
  if (!s.ok()) {
    WARN_NOT_OK(s, "Failed waiting for node to catch up after master election");
    // TODO: Abdicate on timeout instead of crashing.
    if (s.IsTimedOut()) {
      LOG(FATAL) << "Shutting down due to unavailability of other masters after"
                 << " election. TODO: Abdicate instead.";
    }
    return;
  }

  const int64_t term = consensus->CurrentTerm();
  if (term_before_wait != term) {
    // If we got elected leader again while waiting to catch up then we will
    // get another callback to visit the tables and tablets, so bail.
    LOG(INFO) << Substitute("Term changed from $0 to $1 while waiting for "
        "master leader catchup. Not loading sys catalog metadata",
        term_before_wait, term);
    return;
  }

  {
    // This lambda returns the result of calling the 'func', checking whether
    // the error, if any, is fatal for the leader catalog. If the returned
    // status is non-OK, the caller should bail on the leadership preparation
    // task. If the error is considered fatal, LOG(FATAL) is called.
    const auto check = [this](
        std::function<Status()> func,
        const RaftConsensus& consensus,
        int64_t start_term,
        const char* op_description) {

      leader_lock_.AssertAcquiredForWriting();
      const Status s = func();
      if (s.ok()) {
        // Not an error at all.
        return s;
      }

      {
        std::lock_guard<simple_spinlock> l(state_lock_);
        if (state_ == kClosing) {
          // Errors on shutdown are not considered fatal.
          LOG(INFO) << Substitute("$0 failed due to the shutdown of the catalog: $1",
                                  op_description, s.ToString());
          return s;
        }
      }

      const int64_t term = consensus.CurrentTerm();
      if (term != start_term) {
        // If the term has changed we assume the new leader catalog is about
        // to do the necessary work in its leadership preparation task.
        LOG(INFO) << Substitute("$0 failed; change in term detected: $1 vs $2: $3",
                                op_description, start_term, term, s.ToString());
        return s;
      }

      // In all other cases non-OK status is considered fatal.
      LOG(FATAL) << Substitute("$0 failed: $1", op_description, s.ToString());
      return s; // unreachable
    };

    // Block new catalog operations, and wait for existing operations to finish.
    std::lock_guard<RWMutex> leader_lock_guard(leader_lock_);

    static const char* const kLoadMetaOpDescription =
        "Loading table and tablet metadata into memory";
    LOG(INFO) << kLoadMetaOpDescription << "...";
    LOG_SLOW_EXECUTION(WARNING, 1000, LogPrefix() + kLoadMetaOpDescription) {
      if (!check(std::bind(&CatalogManager::VisitTablesAndTabletsUnlocked, this),
                 *consensus, term, kLoadMetaOpDescription).ok()) {
        return;
      }
    }

    // TODO(KUDU-1920): update this once "BYO PKI" feature is supported.
    static const char* const kCaInitOpDescription =
        "Initializing Kudu internal certificate authority";
    LOG(INFO) << kCaInitOpDescription << "...";
    LOG_SLOW_EXECUTION(WARNING, 1000, LogPrefix() + kCaInitOpDescription) {
      if (!check(std::bind(&CatalogManager::InitCertAuthority, this),
                 *consensus, term, kCaInitOpDescription).ok()) {
        return;
      }
    }

    static const char* const kTskOpDescription = "Loading token signing keys";
    LOG(INFO) << kTskOpDescription << "...";
    LOG_SLOW_EXECUTION(WARNING, 1000, LogPrefix() + kTskOpDescription) {
      if (!check(std::bind(&CatalogManager::InitTokenSigner, this),
                 *consensus, term, kTskOpDescription).ok()) {
        return;
      }
    }

    static const char* const kTServerStatesDescription =
        "Initializing in-progress tserver states";
    LOG(INFO) << kTServerStatesDescription << "...";
    LOG_SLOW_EXECUTION(WARNING, 1000, LogPrefix() + kTServerStatesDescription) {
      if (!check(std::bind(&TSManager::ReloadTServerStates, master_->ts_manager(),
                           sys_catalog_.get()),
                 *consensus, term, kTServerStatesDescription).ok()) {
        return;
      }
    }

    if (hms_catalog_) {
      static const char* const kNotificationLogEventIdDescription =
          "Loading latest processed Hive Metastore notification log event ID";
      LOG(INFO) << kNotificationLogEventIdDescription << "...";
      LOG_SLOW_EXECUTION(WARNING, 1000, LogPrefix() + kNotificationLogEventIdDescription) {
        if (!check(std::bind(&CatalogManager::InitLatestNotificationLogEventId, this),
                   *consensus, term, kNotificationLogEventIdDescription).ok()) {
          return;
        }
      }
    }
  }

  std::lock_guard<simple_spinlock> l(state_lock_);
  leader_ready_term_ = term;
}

Status CatalogManager::PrepareFollowerCaInfo() {
  static const char* const kDescription =
      "acquiring CA information for follower catalog manager";

  // Load the CA certificate and CA private key.
  unique_ptr<PrivateKey> key;
  unique_ptr<Cert> cert;
  Status s = LoadCertAuthorityInfo(&key, &cert).AndThen([&] {
    return InitCertAuthorityWith(std::move(key), std::move(cert));
  });
  if (s.ok()) {
    LOG_WITH_PREFIX(INFO) << kDescription << ": success";
  } else {
    LOG_WITH_PREFIX(WARNING) << kDescription << ": " << s.ToString();
  }
  return s;
}

Status CatalogManager::PrepareFollowerTokenVerifier() {
  static const char* const kDescription =
      "importing token verification keys for follower catalog manager";

  // Load public parts of the existing TSKs.
  vector<TokenSigningPublicKeyPB> keys;
  const Status s = LoadTspkEntries(&keys).AndThen([&] {
    return master_->messenger()->shared_token_verifier()->ImportKeys(keys);
  });
  if (!s.ok()) {
    LOG_WITH_PREFIX(WARNING) << kDescription << ": " << s.ToString();
    return s;
  }

  if (keys.empty()) {
    // In case if no keys are found in the system table it's necessary to retry.
    // Returning non-OK will lead the upper-level logic to call this method
    // again as soon as possible.
    return Status::NotFound("no TSK found in the system table");
  }

  LOG_WITH_PREFIX(INFO) << kDescription
                        << ": success; most recent TSK sequence number "
                        << keys.back().key_seq_num();
  return Status::OK();
}

Status CatalogManager::PrepareFollower(MonoTime* last_tspk_run) {
  leader_lock_.AssertAcquiredForReading();
  // Load the CA certificate and CA private key.
  if (!master_->tls_context().has_signed_cert()) {
    RETURN_NOT_OK(PrepareFollowerCaInfo());
  }
  // Import keys for authn token verification. A new TSK appear every
  // tsk_rotation_seconds, so using 1/2 of that interval to avoid edge cases.
  const auto tsk_rotation_interval =
      MonoDelta::FromSeconds(FLAGS_tsk_rotation_seconds / 2.0);
  const auto now = MonoTime::Now();
  if (!last_tspk_run->Initialized() || *last_tspk_run + tsk_rotation_interval < now) {
    RETURN_NOT_OK(PrepareFollowerTokenVerifier());
    *last_tspk_run = now;
  }
  return Status::OK();
}

Status CatalogManager::VisitTablesAndTabletsUnlocked() {
  leader_lock_.AssertAcquiredForWriting();

  // This lock is held for the entirety of the function because the calls to
  // VisitTables and VisitTablets mutate global maps.
  std::lock_guard<LockType> lock(lock_);

  // Abort any outstanding tasks. All TableInfos are orphaned below, so
  // it's important to end their tasks now; otherwise Shutdown() will
  // destroy master state used by these tasks.
  vector<scoped_refptr<TableInfo>> tables;
  AppendValuesFromMap(table_ids_map_, &tables);
  AbortAndWaitForAllTasks(tables);

  // Clear the existing state.
  normalized_table_names_map_.clear();
  table_ids_map_.clear();
  tablet_map_.clear();

  // Visit tables and tablets, load them into memory.
  TableLoader table_loader(this);
  RETURN_NOT_OK_PREPEND(sys_catalog_->VisitTables(&table_loader),
                        "Failed while visiting tables in sys catalog");
  TabletLoader tablet_loader(this);
  RETURN_NOT_OK_PREPEND(sys_catalog_->VisitTablets(&tablet_loader),
                        "Failed while visiting tablets in sys catalog");
  return Status::OK();
}

// This method is called by tests only.
Status CatalogManager::VisitTablesAndTablets() {
  // Block new catalog operations, and wait for existing operations to finish.
  std::lock_guard<RWMutex> leader_lock_guard(leader_lock_);
  return VisitTablesAndTabletsUnlocked();
}

Status CatalogManager::InitSysCatalogAsync(bool is_first_run) {
  std::lock_guard<LockType> l(lock_);
  unique_ptr<SysCatalogTable> new_catalog(new SysCatalogTable(
      master_, Bind(&CatalogManager::ElectedAsLeaderCb, Unretained(this))));
  if (is_first_run) {
    RETURN_NOT_OK(new_catalog->CreateNew(master_->fs_manager()));
  } else {
    RETURN_NOT_OK(new_catalog->Load(master_->fs_manager()));
  }
  sys_catalog_.reset(new_catalog.release());
  return Status::OK();
}

bool CatalogManager::IsInitialized() const {
  std::lock_guard<simple_spinlock> l(state_lock_);
  return state_ == kRunning;
}

RaftPeerPB::Role CatalogManager::Role() const {
  shared_ptr<consensus::RaftConsensus> consensus;
  {
    std::lock_guard<simple_spinlock> l(state_lock_);
    if (state_ == kRunning) {
      consensus = sys_catalog_->tablet_replica()->shared_consensus();
    }
  }
  return consensus ? consensus->role() : RaftPeerPB::UNKNOWN_ROLE;
}

void CatalogManager::Shutdown() {
  {
    std::lock_guard<simple_spinlock> l(state_lock_);
    if (state_ == kClosing) {
      VLOG(2) << "CatalogManager already shut down";
      return;
    }
    state_ = kClosing;
  }

  // Shutdown the Catalog Manager background thread
  if (background_tasks_) {
    background_tasks_->Shutdown();
  }

  if (authz_provider_) {
    authz_provider_->Stop();
  }

  if (hms_catalog_) {
    hms_notification_log_listener_->Shutdown();
    hms_catalog_->Stop();
  }

  // Mark all outstanding table tasks as aborted and wait for them to fail.
  //
  // There may be an outstanding table visitor thread modifying the table map,
  // so we must make a copy of it before we iterate. It's OK if the visitor
  // adds more entries to the map even after we finish; it won't start any new
  // tasks for those entries.
  vector<scoped_refptr<TableInfo>> copy;
  {
    shared_lock<LockType> l(lock_);
    AppendValuesFromMap(table_ids_map_, &copy);
  }
  AbortAndWaitForAllTasks(copy);

  // Shutdown the underlying consensus implementation. This aborts all pending
  // operations on the system table. In case of a multi-master Kudu cluster,
  // a deadlock might happen if the consensus implementation were active during
  // further phases: shutting down the leader election pool and the system
  // catalog.
  //
  // The mechanics behind the deadlock are as follows:
  //   * The majority of the system table's peers goes down (e.g. all non-leader
  //     masters shut down).
  //   * The ElectedAsLeaderCb task issues an operation to the system
  //     table (e.g. write newly generated TSK).
  //   * The code below calls Shutdown() on the leader election pool. That
  //     call does not return because the underlying Raft indefinitely
  //     retries to get the response for the submitted operations.
  if (sys_catalog_) {
    sys_catalog_->tablet_replica()->consensus()->Shutdown();
  }

  // Wait for any outstanding ElectedAsLeaderCb tasks to finish.
  //
  // Must be done before shutting down the catalog, otherwise its TabletReplica
  // may be destroyed while still in use by the ElectedAsLeaderCb task.
  leader_election_pool_->Shutdown();

  // Shut down the underlying storage for tables and tablets.
  if (sys_catalog_) {
    sys_catalog_->Shutdown();
  }
}

Status CatalogManager::CheckOnline() const {
  if (PREDICT_FALSE(!IsInitialized())) {
    return Status::ServiceUnavailable("CatalogManager is not running");
  }
  return Status::OK();
}

namespace {

Status ValidateLengthAndUTF8(const string& id, int32_t max_length) {
  // Id should not exceed the maximum allowed length.
  if (id.length() > max_length) {
    return Status::InvalidArgument(Substitute(
        "identifier '$0' longer than maximum permitted length $1",
        id, FLAGS_max_identifier_length));
  }

  // Id should be valid UTF8.
  const char* p = id.data();
  int rem = id.size();
  while (rem > 0) {
    Rune rune = Runeerror;
    int rune_len = charntorune(&rune, p, rem);
    if (rune == Runeerror) {
      return Status::InvalidArgument("invalid UTF8 sequence");
    }
    if (rune == 0) {
      return Status::InvalidArgument("identifier must not contain null bytes");
    }
    rem -= rune_len;
    p += rune_len;
  }

  return Status::OK();
}

// Validate a table or column name to ensure that it is a valid identifier.
Status ValidateIdentifier(const string& id) {
  if (id.empty()) {
    return Status::InvalidArgument("empty string not a valid identifier");
  }

  return ValidateLengthAndUTF8(id, FLAGS_max_identifier_length);
}

// Validate a column comment to ensure that it is a valid identifier.
Status ValidateCommentIdentifier(const string& id) {
  if (id.empty()) {
    return Status::OK();
  }

  return ValidateLengthAndUTF8(id, FLAGS_max_column_comment_length);
}

// Validate the client-provided schema and name.
Status ValidateClientSchema(const optional<string>& name,
                            const Schema& schema) {
  if (name) {
    RETURN_NOT_OK_PREPEND(ValidateIdentifier(name.get()), "invalid table name");
  }
  for (int i = 0; i < schema.num_columns(); i++) {
    RETURN_NOT_OK_PREPEND(ValidateIdentifier(schema.column(i).name()),
                          "invalid column name");
    RETURN_NOT_OK_PREPEND(ValidateCommentIdentifier(schema.column(i).comment()),
                          "invalid column comment");
  }
  if (schema.num_key_columns() <= 0) {
    return Status::InvalidArgument("must specify at least one key column");
  }
  if (schema.num_columns() > FLAGS_max_num_columns) {
    return Status::InvalidArgument(Substitute(
        "number of columns $0 is greater than the permitted maximum $1",
        schema.num_columns(), FLAGS_max_num_columns));
  }
  for (int i = 0; i < schema.num_key_columns(); i++) {
    if (!IsTypeAllowableInKey(schema.column(i).type_info())) {
      return Status::InvalidArgument(
          "key column may not have type of BOOL, FLOAT, or DOUBLE");
    }
  }

  for (int i = 0; i < schema.num_columns(); i++) {
    const auto& col = schema.column(i);
    const auto* ti = col.type_info();

    // Prohibit the creation of virtual columns.
    if (ti->is_virtual()) {
      return Status::InvalidArgument(Substitute(
          "may not create virtual column of type '$0' (column '$1')",
          ti->name(), col.name()));
    }

    // Check that the encodings are valid for the specified types.
    const TypeEncodingInfo *dummy;
    Status s = TypeEncodingInfo::Get(ti, col.attributes().encoding, &dummy);
    if (!s.ok()) {
      return s.CloneAndPrepend(Substitute("invalid encoding for column '$0'", col.name()));
    }
  }
  return Status::OK();
}

} // anonymous namespace

// Create a new table.
// See README file in this directory for a description of the design.
Status CatalogManager::CreateTable(const CreateTableRequestPB* orig_req,
                                   CreateTableResponsePB* resp,
                                   rpc::RpcContext* rpc) {
  leader_lock_.AssertAcquiredForReading();
  RETURN_NOT_OK(CheckOnline());

  // Copy the request, so we can fill in some defaults.
  CreateTableRequestPB req = *orig_req;
  LOG(INFO) << Substitute("Servicing CreateTable request from $0:\n$1",
                          RequestorString(rpc), SecureDebugString(req));

  // Do some fix-up of any defaults specified on columns.
  // Clients are only expected to pass the default value in the 'read_default'
  // field, but we need to write the schema to disk including the default
  // as both the 'read' and 'write' default. It's easier to do this fix-up
  // on the protobuf here.
  for (int i = 0; i < req.schema().columns_size(); i++) {
    auto* col = req.mutable_schema()->mutable_columns(i);
    RETURN_NOT_OK(SetupError(ProcessColumnPBDefaults(col), resp, MasterErrorPB::INVALID_SCHEMA));
  }

  // a. Validate the user request.
  const string& normalized_table_name = NormalizeTableName(req.name());
  if (rpc) {
    const string& user = rpc->remote_user().username();
    const string& owner = req.has_owner() ? req.owner() : user;
    RETURN_NOT_OK(SetupError(
        authz_provider_->AuthorizeCreateTable(normalized_table_name, user, owner),
        resp, MasterErrorPB::NOT_AUTHORIZED));
  }

  // If the HMS integration is enabled, wait for the notification log listener
  // to catch up. This reduces the likelihood of attempting to create a table
  // with a name that conflicts with a table that has just been deleted or
  // renamed in the HMS.
  RETURN_NOT_OK(WaitForNotificationLogListenerCatchUp(resp, rpc));

  Schema client_schema;
  RETURN_NOT_OK(SchemaFromPB(req.schema(), &client_schema));

  RETURN_NOT_OK(SetupError(ValidateClientSchema(normalized_table_name, client_schema),
                           resp, MasterErrorPB::INVALID_SCHEMA));
  if (client_schema.has_column_ids()) {
    return SetupError(Status::InvalidArgument("user requests should not have Column IDs"),
                      resp, MasterErrorPB::INVALID_SCHEMA);
  }
  Schema schema = client_schema.CopyWithColumnIds();

  // If the client did not set a partition schema in the create table request,
  // the default partition schema (no hash bucket components and a range
  // partitioned on the primary key columns) will be used.
  PartitionSchema partition_schema;
  RETURN_NOT_OK(SetupError(
        PartitionSchema::FromPB(req.partition_schema(), schema, &partition_schema),
        resp, MasterErrorPB::INVALID_SCHEMA));

  // Decode split rows.
  vector<KuduPartialRow> split_rows;
  vector<pair<KuduPartialRow, KuduPartialRow>> range_bounds;

  RowOperationsPBDecoder decoder(req.mutable_split_rows_range_bounds(),
                                 &client_schema, &schema, nullptr);
  vector<DecodedRowOperation> ops;
  RETURN_NOT_OK(decoder.DecodeOperations<DecoderMode::SPLIT_ROWS>(&ops));

  for (int i = 0; i < ops.size(); i++) {
    const DecodedRowOperation& op = ops[i];
    switch (op.type) {
      case RowOperationsPB::SPLIT_ROW: {
        split_rows.push_back(*op.split_row);
        break;
      }
      case RowOperationsPB::RANGE_LOWER_BOUND:
      case RowOperationsPB::EXCLUSIVE_RANGE_LOWER_BOUND: {
        i += 1;
        if (i >= ops.size() ||
            (ops[i].type != RowOperationsPB::RANGE_UPPER_BOUND &&
             ops[i].type != RowOperationsPB::INCLUSIVE_RANGE_UPPER_BOUND)) {
          return SetupError(
              Status::InvalidArgument("missing upper range bound in create table request"),
              resp, MasterErrorPB::UNKNOWN_ERROR);
        }

        if (op.type == RowOperationsPB::EXCLUSIVE_RANGE_LOWER_BOUND) {
          RETURN_NOT_OK(partition_schema.MakeLowerBoundRangePartitionKeyInclusive(
                op.split_row.get()));
        }
        if (ops[i].type == RowOperationsPB::INCLUSIVE_RANGE_UPPER_BOUND) {
          RETURN_NOT_OK(partition_schema.MakeUpperBoundRangePartitionKeyExclusive(
                ops[i].split_row.get()));
        }

        range_bounds.emplace_back(*op.split_row, *ops[i].split_row);
        break;
      }
      default: return Status::InvalidArgument(
                   Substitute("Illegal row operation type in create table request: $0", op.type));
    }
  }

  // Create partitions based on specified partition schema and split rows.
  vector<Partition> partitions;
  RETURN_NOT_OK(partition_schema.CreatePartitions(split_rows, range_bounds, schema, &partitions));

  // If they didn't specify a num_replicas, set it based on the default.
  if (!req.has_num_replicas()) {
    req.set_num_replicas(FLAGS_default_num_replicas);
  }

  const auto num_replicas = req.num_replicas();
  // Reject create table with even replication factors, unless master flag
  // allow_unsafe_replication_factor is on.
  if (num_replicas % 2 == 0 && !FLAGS_allow_unsafe_replication_factor) {
    return SetupError(Status::InvalidArgument(
        Substitute("illegal replication factor $0 (replication factor must be odd)", num_replicas)),
      resp, MasterErrorPB::EVEN_REPLICATION_FACTOR);
  }

  if (num_replicas > FLAGS_max_num_replicas) {
    return SetupError(Status::InvalidArgument(
          Substitute("illegal replication factor $0 (max replication factor is $1)",
            num_replicas, FLAGS_max_num_replicas)),
        resp, MasterErrorPB::REPLICATION_FACTOR_TOO_HIGH);
  }
  if (num_replicas <= 0) {
    return SetupError(Status::InvalidArgument(
          Substitute("illegal replication factor $0 (replication factor must be positive)",
            num_replicas, FLAGS_max_num_replicas)),
        resp, MasterErrorPB::ILLEGAL_REPLICATION_FACTOR);
  }

  // Verify that the number of replicas isn't larger than the number of live tablet
  // servers.
  TSDescriptorVector ts_descs;
  master_->ts_manager()->GetDescriptorsAvailableForPlacement(&ts_descs);
  const auto num_live_tservers = ts_descs.size();
  if (FLAGS_catalog_manager_check_ts_count_for_create_table && num_replicas > num_live_tservers) {
    // Note: this error message is matched against in master-stress-test.
    return SetupError(Status::InvalidArgument(Substitute(
            "not enough live tablet servers to create a table with the requested replication "
            "factor $0; $1 tablet servers are alive", req.num_replicas(), num_live_tservers)),
        resp, MasterErrorPB::REPLICATION_FACTOR_TOO_HIGH);
  }

  // Verify that the total number of replicas is reasonable.
  //
  // Table creation can generate a fair amount of load, both in the form of RPC
  // traffic (due to Raft leader elections) and disk I/O (due to durably writing
  // several files during both replica creation and leader elections).
  //
  // Ideally we would have more effective ways of mitigating this load (such
  // as more efficient on-disk metadata management), but in lieu of that, we
  // employ this coarse-grained check that prohibits up-front creation of too
  // many replicas.
  //
  // Note: non-replicated tables are exempt because, by not using replication,
  // they do not generate much of the load described above.
  const auto max_replicas_total = FLAGS_max_create_tablets_per_ts * num_live_tservers;
  if (num_replicas > 1 &&
      max_replicas_total > 0 &&
      partitions.size() * num_replicas > max_replicas_total) {
    return SetupError(Status::InvalidArgument(Substitute(
        "the requested number of tablet replicas is over the maximum permitted "
        "at creation time ($0), additional tablets may be added by adding "
        "range partitions to the table post-creation", max_replicas_total)),
                      resp, MasterErrorPB::TOO_MANY_TABLETS);
  }

  // Warn if the number of live tablet servers is not enough to re-replicate
  // a failed replica of the tablet.
  const auto num_ts_needed_for_rereplication =
      num_replicas + (FLAGS_raft_prepare_replacement_before_eviction ? 1 : 0);
  if (num_replicas > 1 && num_ts_needed_for_rereplication > num_live_tservers) {
    LOG(WARNING) << Substitute(
        "The number of live tablet servers is not enough to re-replicate a "
        "tablet replica of the newly created table $0 in case of a server "
        "failure: $1 tablet servers would be needed, $2 are available. "
        "Consider bringing up more tablet servers.",
        normalized_table_name, num_ts_needed_for_rereplication,
        num_live_tservers);
  }

  // Verify the table's extra configuration properties.
  TableExtraConfigPB extra_config_pb;
  RETURN_NOT_OK(ExtraConfigPBFromPBMap(req.extra_configs(), &extra_config_pb));

  scoped_refptr<TableInfo> table;
  {
    std::lock_guard<LockType> l(lock_);
    TRACE("Acquired catalog manager lock");

    // b. Verify that the table does not exist.
    table = FindPtrOrNull(normalized_table_names_map_, normalized_table_name);
    if (table != nullptr) {
      return SetupError(Status::AlreadyPresent(Substitute(
              "table $0 already exists with id $1", normalized_table_name, table->id())),
          resp, MasterErrorPB::TABLE_ALREADY_PRESENT);
    }

    // c. Reserve the table name if possible.
    if (!InsertIfNotPresent(&reserved_normalized_table_names_, normalized_table_name)) {
      // ServiceUnavailable will cause the client to retry the create table
      // request. We don't want to outright fail the request with
      // 'AlreadyPresent', because a table name reservation can be rolled back
      // in the case of an error. Instead, we force the client to retry at a
      // later time.
      return SetupError(Status::ServiceUnavailable(Substitute(
              "new table name $0 is already reserved", normalized_table_name)),
          resp, MasterErrorPB::TABLE_ALREADY_PRESENT);
    }
  }

  // Ensure that we drop the name reservation upon return.
  SCOPED_CLEANUP({
    std::lock_guard<LockType> l(lock_);
    CHECK_EQ(1, reserved_normalized_table_names_.erase(normalized_table_name));
  });

  // d. Create the in-memory representation of the new table and its tablets.
  //    It's not yet in any global maps; that will happen in step g below.
  table = CreateTableInfo(req, schema, partition_schema, std::move(extra_config_pb));
  vector<scoped_refptr<TabletInfo>> tablets;
  auto abort_mutations = MakeScopedCleanup([&table, &tablets]() {
    table->mutable_metadata()->AbortMutation();
    for (const auto& e : tablets) {
      e->mutable_metadata()->AbortMutation();
    }
  });
  optional<string> dimension_label =
      req.has_dimension_label() ? make_optional<string>(req.dimension_label()) : none;
  for (const Partition& partition : partitions) {
    PartitionPB partition_pb;
    partition.ToPB(&partition_pb);
    tablets.emplace_back(CreateTabletInfo(table, partition_pb, dimension_label));
  }
  TRACE("Created new table and tablet info");

  // NOTE: the table and tablets are already locked for write at this point,
  // since the CreateTableInfo/CreateTabletInfo functions leave them in that state.
  // They will get committed at the end of this function.
  // Sanity check: the tables and tablets should all be in "preparing" state.
  CHECK_EQ(SysTablesEntryPB::PREPARING, table->metadata().dirty().pb.state());
  for (const auto& tablet : tablets) {
    CHECK_EQ(SysTabletsEntryPB::PREPARING, tablet->metadata().dirty().pb.state());
  }
  table->mutable_metadata()->mutable_dirty()->pb.set_state(SysTablesEntryPB::RUNNING);

  // e. Create the table in the HMS.
  //
  // It is critical that this step happen before writing the table to the sys catalog,
  // since this step validates that the table name is available in the HMS catalog.
  if (hms_catalog_) {
    CHECK(rpc);
    const string& owner = req.has_owner() ? req.owner() : rpc->remote_user().username();
    Status s = hms_catalog_->CreateTable(table->id(), normalized_table_name, owner, schema);
    if (!s.ok()) {
      s = s.CloneAndPrepend(Substitute("an error occurred while creating table $0 in the HMS",
                                       normalized_table_name));
      LOG(WARNING) << s.ToString();
      return SetupError(std::move(s), resp, MasterErrorPB::HIVE_METASTORE_ERROR);
    }
    TRACE("Created new table in HMS catalog");
  }
  // Delete the new HMS entry if we exit early.
  auto abort_hms = MakeScopedCleanup([&] {
      // TODO(dan): figure out how to test this.
      if (hms_catalog_) {
        TRACE("Rolling back HMS table creation");
        WARN_NOT_OK(hms_catalog_->DropTable(table->id(), normalized_table_name),
                    "an error occurred while attempting to delete orphaned HMS table entry");
      }
  });

  // f. Write table and tablets to sys-catalog.
  SysCatalogTable::Actions actions;
  actions.table_to_add = table;
  actions.tablets_to_add = tablets;
  Status s = sys_catalog_->Write(actions);
  if (!s.ok()) {
    s = s.CloneAndPrepend("an error occurred while writing to the sys-catalog");
    LOG(WARNING) << s.ToString();
    CheckIfNoLongerLeaderAndSetupError(s, resp);
    return s;
  }
  TRACE("Wrote table and tablets to system table");

  // g. Commit the in-memory state.
  abort_hms.cancel();
  table->mutable_metadata()->CommitMutation();

  for (const auto& tablet : tablets) {
    tablet->mutable_metadata()->CommitMutation();
  }
  abort_mutations.cancel();

  // h. Add the tablets to the table.
  //
  // We can't reuse the above WRITE tablet locks for this because
  // AddRemoveTablets() will read from the clean state, which is empty for
  // these brand new tablets.
  for (const auto& tablet : tablets) {
    tablet->metadata().ReadLock();
  }
  table->AddRemoveTablets(tablets, {});
  for (const auto& tablet : tablets) {
    tablet->metadata().ReadUnlock();
  }

  // i. Make the new table and tablets visible in the catalog.
  {
    std::lock_guard<LockType> l(lock_);

    table_ids_map_[table->id()] = table;
    normalized_table_names_map_[normalized_table_name] = table;
    for (const auto& tablet : tablets) {
      InsertOrDie(&tablet_map_, tablet->id(), tablet);
    }
  }
  TRACE("Inserted table and tablets into CatalogManager maps");

  resp->set_table_id(table->id());
  VLOG(1) << "Created table " << table->ToString();
  background_tasks_->Wake();
  return Status::OK();
}

Status CatalogManager::IsCreateTableDone(const IsCreateTableDoneRequestPB* req,
                                         IsCreateTableDoneResponsePB* resp,
                                         optional<const string&> user) {
  leader_lock_.AssertAcquiredForReading();
  RETURN_NOT_OK(CheckOnline());

  // 1. Lookup the table, verify if it exists, and then check that
  //    the user is authorized to operate on the table.
  scoped_refptr<TableInfo> table;
  TableMetadataLock l;
  auto authz_func = [&] (const string& username, const string& table_name) {
    return SetupError(authz_provider_->AuthorizeGetTableMetadata(table_name, username),
                      resp, MasterErrorPB::NOT_AUTHORIZED);
  };
  RETURN_NOT_OK(FindLockAndAuthorizeTable(*req, resp, LockMode::READ, authz_func, user,
                                          &table, &l));
  RETURN_NOT_OK(CheckIfTableDeletedOrNotRunning(&l, resp));

  // 2. Verify if the create is in-progress
  TRACE("Verify if the table creation is in progress for $0", table->ToString());
  resp->set_done(!table->IsCreateInProgress());

  return Status::OK();
}

scoped_refptr<TableInfo> CatalogManager::CreateTableInfo(
    const CreateTableRequestPB& req,
    const Schema& schema,
    const PartitionSchema& partition_schema,
    TableExtraConfigPB extra_config_pb) {
  DCHECK(schema.has_column_ids());
  scoped_refptr<TableInfo> table = new TableInfo(GenerateId());
  table->mutable_metadata()->StartMutation();
  SysTablesEntryPB *metadata = &table->mutable_metadata()->mutable_dirty()->pb;
  metadata->set_state(SysTablesEntryPB::PREPARING);
  metadata->set_name(NormalizeTableName(req.name()));
  metadata->set_version(0);
  metadata->set_next_column_id(ColumnId(schema.max_col_id() + 1));
  metadata->set_num_replicas(req.num_replicas());
  // Use the Schema object passed in, since it has the column IDs already assigned,
  // whereas the user request PB does not.
  CHECK_OK(SchemaToPB(schema, metadata->mutable_schema()));
  partition_schema.ToPB(metadata->mutable_partition_schema());
  metadata->set_create_timestamp(time(nullptr));
  (*metadata->mutable_extra_config()) = std::move(extra_config_pb);
  table->RegisterMetrics(master_->metric_registry(), metadata->name());
  return table;
}

scoped_refptr<TabletInfo> CatalogManager::CreateTabletInfo(
    const scoped_refptr<TableInfo>& table,
    const PartitionPB& partition,
    const optional<string>& dimension_label) {
  scoped_refptr<TabletInfo> tablet(new TabletInfo(table, GenerateId()));
  tablet->mutable_metadata()->StartMutation();
  SysTabletsEntryPB* metadata = &tablet->mutable_metadata()->mutable_dirty()->pb;
  metadata->set_state(SysTabletsEntryPB::PREPARING);
  metadata->mutable_partition()->CopyFrom(partition);
  metadata->set_table_id(table->id());
  if (dimension_label) {
    metadata->set_dimension_label(*dimension_label);
  }
  return tablet;
}

template<typename ReqClass, typename RespClass, typename F>
Status CatalogManager::FindLockAndAuthorizeTable(
    const ReqClass& request,
    RespClass* response,
    LockMode lock_mode,
    F authz_func,
    optional<const string&> user,
    scoped_refptr<TableInfo>* table_info,
    TableMetadataLock* table_lock) {
  TRACE("Looking up, locking, and authorizing table");
  const TableIdentifierPB& table_identifier = request.table();

  // For authorization, depends on whether the request contains table ID/name,
  // below is the name of the table to validate against.
  // *----------------*--------------*---------------------*-----------------*
  // | HAS TABLE NAME | HAS TABLE ID | TABLE NAME/ID MATCH | AUTHZ NAME      |
  // *----------------*--------------*---------------------*-----------------*
  // | YES            | YES          | YES                 | TABLE NAME      |
  // *----------------*--------------*---------------------*-----------------*
  // | YES            | YES          | NO                  | TABLE NAME/ID   |
  // *----------------*--------------*---------------------*-----------------*
  // | YES            | NO           | N/A                 | TABLE NAME      |
  // *----------------*--------------*---------------------*-----------------*
  // | NO             | YES          | N/A                 | TABLE ID        |
  // *----------------*--------------*---------------------*-----------------*
  // | NO             | NO           | N/A                 | InvalidArgument |
  // *----------------*--------------*---------------------*-----------------*
  auto authorize = [&] (const string& name) {
    if (user) {
      return authz_func(*user, name);
    }
    return Status::OK();
  };

  auto tnf_error = [&] {
    return SetupError(
        Status::NotFound("the table does not exist", SecureShortDebugString(table_identifier)),
        response, MasterErrorPB::TABLE_NOT_FOUND);
  };

  scoped_refptr<TableInfo> table;
  // Set to true if the client-provided table name and ID refer to different tables.
  bool mismatched_table = false;
  {
    shared_lock<LockType> l(lock_);
    if (table_identifier.has_table_id()) {
      table = FindPtrOrNull(table_ids_map_, table_identifier.table_id());

      // If the request contains both a table ID and table name, ensure that
      // both match the same table.
      if (table_identifier.has_table_name() &&
          table.get() != FindPtrOrNull(normalized_table_names_map_,
                                       NormalizeTableName(table_identifier.table_name())).get()) {
        mismatched_table = true;
      }
    } else if (table_identifier.has_table_name()) {
      table = FindPtrOrNull(normalized_table_names_map_,
                            NormalizeTableName(table_identifier.table_name()));
    } else {
      return SetupError(Status::InvalidArgument("missing table ID or table name"),
                        response, MasterErrorPB::UNKNOWN_ERROR);
    }
  }

  // If the table doesn't exist, don't attempt to lock it.
  //
  // If the request contains table name and the user is authorized to operate
  // on the table, then return TABLE_NOT_FOUND error. Otherwise, return
  // NOT_AUTHORIZED error, to avoid leaking table existence.
  if (!table) {
    if (table_identifier.has_table_name()) {
      RETURN_NOT_OK(authorize(NormalizeTableName(table_identifier.table_name())));
    }
    return tnf_error();
  }

  // Acquire the table lock. And validate if the operation on the table
  // found is authorized.
  TableMetadataLock lock(table.get(), lock_mode);
  string table_name = NormalizeTableName(lock.data().name());
  RETURN_NOT_OK(authorize(table_name));

  // If the table name and table ID refer to different tables, for example,
  //   1. the ID maps to table A.
  //   2. the name maps to table B.
  //
  // Authorize user against both tables, then return TABLE_NOT_FOUND error to
  // avoid leaking table existence.
  if (mismatched_table) {
    RETURN_NOT_OK(authorize(NormalizeTableName(table_identifier.table_name())));
    return SetupError(
        Status::NotFound(
            Substitute("the table ID refers to a different table '$0' than '$1'",
                       table_name, table_identifier.table_name()),
            SecureShortDebugString(table_identifier)),
        response, MasterErrorPB::TABLE_NOT_FOUND);
  }

  if (table_identifier.has_table_name() &&
      NormalizeTableName(table_identifier.table_name()) != table_name) {
    // We've encountered the table while it's in the process of being renamed;
    // pretend it doesn't yet exist.
    return tnf_error();
  }

  *table_info = std::move(table);
  *table_lock = std::move(lock);
  return Status::OK();
}

Status CatalogManager::DeleteTableRpc(const DeleteTableRequestPB& req,
                                      DeleteTableResponsePB* resp,
                                      rpc::RpcContext* rpc) {
  LOG(INFO) << Substitute("Servicing DeleteTable request from $0:\n$1",
                          RequestorString(rpc), SecureShortDebugString(req));

  leader_lock_.AssertAcquiredForReading();
  RETURN_NOT_OK(CheckOnline());

  optional<const string&> user = rpc ?
      make_optional<const string&>(rpc->remote_user().username()) : none;

  // If the HMS integration is enabled and the table should be deleted in the HMS,
  // then don't directly remove the table from the Kudu catalog. Instead, delete
  // the table from the HMS and wait for the notification log listener to apply
  // the corresponding event to the catalog. By 'serializing' the drop through
  // the HMS, race conditions are avoided.
  if (hms_catalog_ && req.modify_external_catalogs()) {
    // Wait for the notification log listener to catch up. This reduces the
    // likelihood of attempting to delete a table which has just been deleted or
    // renamed in the HMS.
    RETURN_NOT_OK(WaitForNotificationLogListenerCatchUp(resp, rpc));

    // Look up the table, lock it and then check that the user is authorized
    // to operate on the table.
    scoped_refptr<TableInfo> table;
    TableMetadataLock l;
    auto authz_func = [&](const string& username, const string& table_name) {
      return SetupError(authz_provider_->AuthorizeDropTable(table_name, username),
                        resp, MasterErrorPB::NOT_AUTHORIZED);
    };
    RETURN_NOT_OK(FindLockAndAuthorizeTable(req, resp, LockMode::READ, authz_func, user,
                                            &table, &l));
    if (l.data().is_deleted()) {
      return SetupError(Status::NotFound("the table was deleted", l.data().pb.state_msg()),
          resp, MasterErrorPB::TABLE_NOT_FOUND);
    }

    // Drop the table from the HMS.
    RETURN_NOT_OK(SetupError(
          hms_catalog_->DropTable(table->id(), l.data().name()),
          resp, MasterErrorPB::HIVE_METASTORE_ERROR));

    // Unlock the table, and wait for the notification log listener to handle
    // the delete table event.
    l.Unlock();
    return WaitForNotificationLogListenerCatchUp(resp, rpc);
  }

  // If the HMS integration isn't enabled or the deletion should only happen in Kudu,
  // then delete the table directly from the Kudu catalog.
  return DeleteTable(req, resp, /*hms_notification_log_event_id=*/none, user);
}

Status CatalogManager::DeleteTableHms(const string& table_name,
                                      const string& table_id,
                                      int64_t notification_log_event_id) {
  LOG(INFO) << "Deleting table " << table_name
            << " [id=" << table_id
            << "] in response to Hive Metastore notification log event "
            << notification_log_event_id;

  DeleteTableRequestPB req;
  DeleteTableResponsePB resp;
  req.mutable_table()->set_table_name(table_name);
  req.mutable_table()->set_table_id(table_id);

  // Use empty user to skip the authorization validation since the operation
  // originates from catalog manager. Moreover, this avoids duplicate effort,
  // because we already perform authorization before making any changes to the HMS.
  RETURN_NOT_OK(DeleteTable(req, &resp, notification_log_event_id, /*user=*/none));

  // Update the cached HMS notification log event ID, if it changed.
  DCHECK_GT(notification_log_event_id, hms_notification_log_event_id_);
  hms_notification_log_event_id_ = notification_log_event_id;

  return Status::OK();
}

Status CatalogManager::DeleteTable(const DeleteTableRequestPB& req,
                                   DeleteTableResponsePB* resp,
                                   optional<int64_t> hms_notification_log_event_id,
                                   optional<const string&> user) {
  leader_lock_.AssertAcquiredForReading();
  RETURN_NOT_OK(CheckOnline());

  // 1. Look up the table, lock it, and then check that the user is authorized
  //    to operate on the table. Last, mark it as removed.
  scoped_refptr<TableInfo> table;
  TableMetadataLock l;
  auto authz_func = [&] (const string& username, const string& table_name) {
    return SetupError(authz_provider_->AuthorizeDropTable(table_name, username),
                      resp, MasterErrorPB::NOT_AUTHORIZED);
  };
  RETURN_NOT_OK(FindLockAndAuthorizeTable(req, resp, LockMode::WRITE, authz_func, user,
                                          &table, &l));
  if (l.data().is_deleted()) {
    return SetupError(Status::NotFound("the table was deleted", l.data().pb.state_msg()),
        resp, MasterErrorPB::TABLE_NOT_FOUND);
  }

  TRACE("Modifying in-memory table state");
  string deletion_msg = "Table deleted at " + LocalTimeAsString();
  l.mutable_data()->set_state(SysTablesEntryPB::REMOVED, deletion_msg);

  // 2. Look up the tablets, lock them, and mark them as deleted.
  {
    TRACE("Locking tablets");
    vector<scoped_refptr<TabletInfo>> tablets;
    TabletMetadataGroupLock lock(LockMode::RELEASED);
    table->GetAllTablets(&tablets);
    lock.AddMutableInfos(tablets);
    lock.Lock(LockMode::WRITE);

    for (const auto& t : tablets) {
      t->mutable_metadata()->mutable_dirty()->set_state(
          SysTabletsEntryPB::DELETED, deletion_msg);
    }

    // 3. Update sys-catalog with the removed table and tablet state.
    TRACE("Removing table and tablets from system table");
    SysCatalogTable::Actions actions;
    actions.hms_notification_log_event_id = hms_notification_log_event_id;
    actions.table_to_update = table;
    actions.tablets_to_update.assign(tablets.begin(), tablets.end());
    Status s = sys_catalog_->Write(actions);
    if (!s.ok()) {
      s = s.CloneAndPrepend("an error occurred while updating the sys-catalog");
      LOG(WARNING) << s.ToString();
      CheckIfNoLongerLeaderAndSetupError(s, resp);
      return s;
    }

    // 4. Remove the table from the by-name map.
    {
      TRACE("Removing table from by-name map");
      std::lock_guard<LockType> l_map(lock_);
      if (normalized_table_names_map_.erase(NormalizeTableName(l.data().name())) != 1) {
        LOG(FATAL) << "Could not remove table " << table->ToString()
                   << " from map in response to DeleteTable request: "
                   << SecureShortDebugString(req);
      }
      table->UnregisterMetrics();
    }

    // 5. Commit the dirty tablet state.
    lock.Commit();
  }

  // 6. Commit the dirty table state.
  TRACE("Committing in-memory state");
  l.Commit();

  // 7. Abort any extant tasks belonging to the table.
  TRACE("Aborting table tasks");
  table->AbortTasks();

  // 8. Send a DeleteTablet() request to each tablet replica in the table.
  SendDeleteTableRequest(table, deletion_msg);

  VLOG(1) << "Deleted table " << table->ToString();
  return Status::OK();
}

Status CatalogManager::ApplyAlterSchemaSteps(const SysTablesEntryPB& current_pb,
                                             vector<AlterTableRequestPB::Step> steps,
                                             Schema* new_schema,
                                             ColumnId* next_col_id) {
  const SchemaPB& current_schema_pb = current_pb.schema();
  Schema cur_schema;
  RETURN_NOT_OK(SchemaFromPB(current_schema_pb, &cur_schema));

  SchemaBuilder builder(cur_schema);
  if (current_pb.has_next_column_id()) {
    builder.set_next_column_id(ColumnId(current_pb.next_column_id()));
  }

  for (const auto& step : steps) {
    switch (step.type()) {
      case AlterTableRequestPB::ADD_COLUMN: {
        if (!step.has_add_column()) {
          return Status::InvalidArgument("ADD_COLUMN missing column info");
        }

        ColumnSchemaPB new_col_pb = step.add_column().schema();
        if (new_col_pb.has_id()) {
          return Status::InvalidArgument("column $0: client should not specify column ID",
                                         SecureShortDebugString(new_col_pb));
        }
        RETURN_NOT_OK(ProcessColumnPBDefaults(&new_col_pb));

        // Can't accept a NOT NULL column without a default.
        boost::optional<ColumnSchema> new_col;
        RETURN_NOT_OK(ColumnSchemaFromPB(new_col_pb, &new_col));
        if (!new_col->is_nullable() && !new_col->has_read_default()) {
          return Status::InvalidArgument(
              Substitute("column `$0`: NOT NULL columns must have a default", new_col->name()));
        }

        RETURN_NOT_OK(builder.AddColumn(*new_col, false));
        break;
      }

      case AlterTableRequestPB::DROP_COLUMN: {
        if (!step.has_drop_column()) {
          return Status::InvalidArgument("DROP_COLUMN missing column info");
        }

        if (builder.is_key_column(step.drop_column().name())) {
          return Status::InvalidArgument("cannot remove a key column",
                                         step.drop_column().name());
        }

        RETURN_NOT_OK(builder.RemoveColumn(step.drop_column().name()));
        break;
      }
      // Remains for backwards compatibility.
      case AlterTableRequestPB::RENAME_COLUMN: {
        if (!step.has_rename_column()) {
          return Status::InvalidArgument("RENAME_COLUMN missing column info");
        }

        RETURN_NOT_OK(builder.RenameColumn(
                        step.rename_column().old_name(),
                        step.rename_column().new_name()));
        break;
      }
      case AlterTableRequestPB::ALTER_COLUMN: {
        if (!step.has_alter_column()) {
          return Status::InvalidArgument("ALTER_COLUMN missing column info");
        }
        const ColumnSchemaDelta col_delta = ColumnSchemaDeltaFromPB(step.alter_column().delta());
        RETURN_NOT_OK(builder.ApplyColumnSchemaDelta(col_delta));
        break;
      }
      default: {
        return Status::InvalidArgument("Invalid alter schema step type",
                                       SecureShortDebugString(step));
      }
    }
  }
  *new_schema = builder.Build();
  *next_col_id = builder.next_column_id();
  return Status::OK();
}

Status CatalogManager::ApplyAlterPartitioningSteps(
    const TableMetadataLock& l,
    const scoped_refptr<TableInfo>& table,
    const Schema& client_schema,
    vector<AlterTableRequestPB::Step> steps,
    vector<scoped_refptr<TabletInfo>>* tablets_to_add,
    vector<scoped_refptr<TabletInfo>>* tablets_to_drop) {

  Schema schema;
  RETURN_NOT_OK(SchemaFromPB(l.data().pb.schema(), &schema));
  PartitionSchema partition_schema;
  RETURN_NOT_OK(PartitionSchema::FromPB(l.data().pb.partition_schema(), schema, &partition_schema));

  TableInfo::TabletInfoMap existing_tablets = table->tablet_map();
  TableInfo::TabletInfoMap new_tablets;
  auto abort_mutations = MakeScopedCleanup([&new_tablets]() {
    for (const auto& e : new_tablets) {
      e.second->mutable_metadata()->AbortMutation();
    }
  });

  for (const auto& step : steps) {
    vector<DecodedRowOperation> ops;
    if (step.type() == AlterTableRequestPB::ADD_RANGE_PARTITION) {
      RowOperationsPBDecoder decoder(&step.add_range_partition().range_bounds(),
                                     &client_schema, &schema, nullptr);
      RETURN_NOT_OK(decoder.DecodeOperations<DecoderMode::SPLIT_ROWS>(&ops));
    } else {
      CHECK_EQ(step.type(), AlterTableRequestPB::DROP_RANGE_PARTITION);
      RowOperationsPBDecoder decoder(&step.drop_range_partition().range_bounds(),
                                     &client_schema, &schema, nullptr);
      RETURN_NOT_OK(decoder.DecodeOperations<DecoderMode::SPLIT_ROWS>(&ops));
    }

    if (ops.size() != 2) {
      return Status::InvalidArgument("expected two row operations for alter range partition step",
                                     SecureShortDebugString(step));
    }

    if ((ops[0].type != RowOperationsPB::RANGE_LOWER_BOUND &&
         ops[0].type != RowOperationsPB::EXCLUSIVE_RANGE_LOWER_BOUND) ||
        (ops[1].type != RowOperationsPB::RANGE_UPPER_BOUND &&
         ops[1].type != RowOperationsPB::INCLUSIVE_RANGE_UPPER_BOUND)) {
      return Status::InvalidArgument(
          "expected a lower bound and upper bound row op for alter range partition step",
          strings::Substitute("$0, $1", ops[0].ToString(schema), ops[1].ToString(schema)));
    }

    if (ops[0].type == RowOperationsPB::EXCLUSIVE_RANGE_LOWER_BOUND) {
      RETURN_NOT_OK(partition_schema.MakeLowerBoundRangePartitionKeyInclusive(
            ops[0].split_row.get()));
    }
    if (ops[1].type == RowOperationsPB::INCLUSIVE_RANGE_UPPER_BOUND) {
      RETURN_NOT_OK(partition_schema.MakeUpperBoundRangePartitionKeyExclusive(
            ops[1].split_row.get()));
    }

    vector<Partition> partitions;
    RETURN_NOT_OK(partition_schema.CreatePartitions({}, {{ *ops[0].split_row, *ops[1].split_row }},
                                                    schema, &partitions));

    switch (step.type()) {
      case AlterTableRequestPB::ADD_RANGE_PARTITION: {
        for (const Partition& partition : partitions) {
          const string& lower_bound = partition.partition_key_start();
          const string& upper_bound = partition.partition_key_end();

          // Check that the new tablet doesn't overlap with the existing tablets.
          // Iter points at the tablet directly *after* the lower bound (or to
          // existing_tablets.end(), if such a tablet does not exist).
          auto existing_iter = existing_tablets.upper_bound(lower_bound);
          if (existing_iter != existing_tablets.end()) {
            TabletMetadataLock metadata(existing_iter->second.get(), LockMode::READ);
            if (upper_bound.empty() ||
                metadata.data().pb.partition().partition_key_start() < upper_bound) {
              return Status::InvalidArgument(
                  "New range partition conflicts with existing range partition",
                  partition_schema.RangePartitionDebugString(*ops[0].split_row, *ops[1].split_row));
            }
          }
          if (existing_iter != existing_tablets.begin()) {
            TabletMetadataLock metadata(std::prev(existing_iter)->second.get(),
                                        LockMode::READ);
            if (metadata.data().pb.partition().partition_key_end().empty() ||
                metadata.data().pb.partition().partition_key_end() > lower_bound) {
              return Status::InvalidArgument(
                  "New range partition conflicts with existing range partition",
                  partition_schema.RangePartitionDebugString(*ops[0].split_row, *ops[1].split_row));
            }
          }

          // Check that the new tablet doesn't overlap with any other new tablets.
          auto new_iter = new_tablets.upper_bound(lower_bound);
          if (new_iter != new_tablets.end()) {
            const auto& metadata = new_iter->second->mutable_metadata()->dirty();
            if (upper_bound.empty() ||
                metadata.pb.partition().partition_key_start() < upper_bound) {
              return Status::InvalidArgument(
                  "New range partition conflicts with another new range partition",
                  partition_schema.RangePartitionDebugString(*ops[0].split_row, *ops[1].split_row));
            }
          }
          if (new_iter != new_tablets.begin()) {
            const auto& metadata = std::prev(new_iter)->second->mutable_metadata()->dirty();
            if (metadata.pb.partition().partition_key_end().empty() ||
                metadata.pb.partition().partition_key_end() > lower_bound) {
              return Status::InvalidArgument(
                  "New range partition conflicts with another new range partition",
                  partition_schema.RangePartitionDebugString(*ops[0].split_row, *ops[1].split_row));
            }
          }

          PartitionPB partition_pb;
          partition.ToPB(&partition_pb);
          optional<string> dimension_label = step.add_range_partition().has_dimension_label() ?
              make_optional<string>(step.add_range_partition().dimension_label()) : none;
          new_tablets.emplace(lower_bound,
                              CreateTabletInfo(table, partition_pb, dimension_label));
        }
        break;
      }

      case AlterTableRequestPB::DROP_RANGE_PARTITION: {
        for (const Partition& partition : partitions) {
          const string& lower_bound = partition.partition_key_start();
          const string& upper_bound = partition.partition_key_end();

          // Iter points to the tablet if it exists, or the next tablet, or the end.
          auto existing_iter = existing_tablets.lower_bound(lower_bound);
          auto new_iter = new_tablets.lower_bound(lower_bound);

          bool found_existing = false;
          bool found_new = false;

          if (existing_iter != existing_tablets.end()) {
            TabletMetadataLock metadata(existing_iter->second.get(), LockMode::READ);
            const auto& partition = metadata.data().pb.partition();
            found_existing = partition.partition_key_start() == lower_bound &&
                             partition.partition_key_end() == upper_bound;
          }
          if (new_iter != new_tablets.end()) {
            const auto& partition = new_iter->second->mutable_metadata()->dirty().pb.partition();
            found_new = partition.partition_key_start() == lower_bound &&
                        partition.partition_key_end() == upper_bound;
          }

          DCHECK(!found_existing || !found_new);
          if (found_existing) {
            tablets_to_drop->emplace_back(existing_iter->second);
            existing_tablets.erase(existing_iter);
          } else if (found_new) {
            new_iter->second->mutable_metadata()->AbortMutation();
            new_tablets.erase(new_iter);
          } else {
            return Status::InvalidArgument(
                "No range partition found for drop range partition step",
                partition_schema.RangePartitionDebugString(*ops[0].split_row, *ops[1].split_row));
          }
        }
        break;
      }
      default: {
        return Status::InvalidArgument("Unknown alter table range partitioning step",
                                       SecureShortDebugString(step));
      }
    }
  }

  for (auto& tablet : new_tablets) {
    tablets_to_add->emplace_back(std::move(tablet.second));
  }
  abort_mutations.cancel();
  return Status::OK();
}

Status CatalogManager::AlterTableRpc(const AlterTableRequestPB& req,
                                     AlterTableResponsePB* resp,
                                     rpc::RpcContext* rpc) {
  leader_lock_.AssertAcquiredForReading();
  RETURN_NOT_OK(CheckOnline());

  // If the HMS integration is enabled, wait for the notification log listener
  // to catch up. This reduces the likelihood of attempting to apply an
  // alteration to a table which has just been renamed or deleted through the HMS.
  RETURN_NOT_OK(WaitForNotificationLogListenerCatchUp(resp, rpc));

  LOG(INFO) << Substitute("Servicing AlterTable request from $0:\n$1",
                          RequestorString(rpc), SecureShortDebugString(req));

  optional<const string&> user = rpc ?
      make_optional<const string&>(rpc->remote_user().username()) : none;

  // If the HMS integration is enabled, the alteration includes a table
  // rename and the table should be altered in the HMS, then don't directly
  // rename the table in the Kudu catalog. Instead, rename the table
  // in the HMS and wait for the notification log listener to apply
  // that event to the catalog. By 'serializing' the rename through the
  // HMS, race conditions are avoided.
  if (hms_catalog_ && req.has_new_table_name() && req.modify_external_catalogs()) {
    // Look up the table, lock it and then check that the user is authorized
    // to operate on the table.
    scoped_refptr<TableInfo> table;
    TableMetadataLock l;
    string normalized_new_table_name = NormalizeTableName(req.new_table_name());
    auto authz_func = [&](const string& username,
                          const string& table_name) {
      return SetupError(authz_provider_->AuthorizeAlterTable(table_name,
                                                             normalized_new_table_name,
                                                             username),
                        resp, MasterErrorPB::NOT_AUTHORIZED);
    };
    RETURN_NOT_OK(FindLockAndAuthorizeTable(req, resp, LockMode::READ, authz_func, user,
                                            &table, &l));
    RETURN_NOT_OK(CheckIfTableDeletedOrNotRunning(&l, resp));

    // The HMS allows renaming a table to the same name (ALTER TABLE t RENAME TO t),
    // however Kudu does not, so we must enforce this constraint ourselves before
    // altering the table in the HMS. The comparison is on the non-normalized
    // table names, since we want to allow changing the case of a table name.
    if (l.data().name() == normalized_new_table_name) {
      return SetupError(
          Status::AlreadyPresent(Substitute("table $0 already exists with id $1",
              normalized_new_table_name, table->id())),
          resp, MasterErrorPB::TABLE_ALREADY_PRESENT);
    }

    Schema schema;
    RETURN_NOT_OK(SchemaFromPB(l.data().pb.schema(), &schema));

    // Rename the table in the HMS.
    RETURN_NOT_OK(SetupError(hms_catalog_->AlterTable(
            table->id(), l.data().name(), normalized_new_table_name,
            schema),
        resp, MasterErrorPB::HIVE_METASTORE_ERROR));

    // Unlock the table, and wait for the notification log listener to handle
    // the alter table event.
    l.Unlock();
    RETURN_NOT_OK(WaitForNotificationLogListenerCatchUp(resp, rpc));

    // Finally, apply the remaining schema and partitioning alterations to the
    // local catalog. Since Kudu holds the canonical version of table schemas
    // and partitions the HMS is not updated first.
    //
    // Note that we pass empty user to AlterTable() to skip the authorization
    // validation since we already perform authorization before making any
    // changes to the HMS. Moreover, even though a table renaming could happen
    // before the remaining schema and partitioning alterations taking place,
    // it is ideal from the users' point of view, to not authorize against the
    // new table name arose from other RPCs.
    AlterTableRequestPB r(req);
    r.mutable_table()->clear_table_name();
    r.mutable_table()->set_table_id(table->id());
    r.clear_new_table_name();

    return AlterTable(r, resp,
                      /*hms_notification_log_event_id=*/none,
                      /*user=*/none);
  }

  return AlterTable(req, resp, /*hms_notification_log_event_id=*/ none, user);
}

Status CatalogManager::RenameTableHms(const string& table_id,
                                      const string& table_name,
                                      const string& new_table_name,
                                      int64_t notification_log_event_id) {
  AlterTableRequestPB req;
  AlterTableResponsePB resp;
  req.mutable_table()->set_table_id(table_id);
  req.mutable_table()->set_table_name(table_name);
  req.set_new_table_name(new_table_name);

  // Use empty user to skip the authorization validation since the operation
  // originates from catalog manager. Moreover, this avoids duplicate effort,
  // because we already perform authorization before making any changes to the HMS.
  RETURN_NOT_OK(AlterTable(req, &resp, notification_log_event_id, /*user=*/none));

  // Update the cached HMS notification log event ID.
  DCHECK_GT(notification_log_event_id, hms_notification_log_event_id_);
  hms_notification_log_event_id_ = notification_log_event_id;

  return Status::OK();
}

Status CatalogManager::AlterTable(const AlterTableRequestPB& req,
                                  AlterTableResponsePB* resp,
                                  optional<int64_t> hms_notification_log_event_id,
                                  optional<const string&> user) {
  leader_lock_.AssertAcquiredForReading();
  RETURN_NOT_OK(CheckOnline());

  // 1. Group the steps into schema altering steps and partition altering steps.
  vector<AlterTableRequestPB::Step> alter_schema_steps;
  vector<AlterTableRequestPB::Step> alter_partitioning_steps;
  for (const auto& step : req.alter_schema_steps()) {
    switch (step.type()) {
      case AlterTableRequestPB::ADD_COLUMN:
      case AlterTableRequestPB::DROP_COLUMN:
      case AlterTableRequestPB::RENAME_COLUMN:
      case AlterTableRequestPB::ALTER_COLUMN: {
        alter_schema_steps.emplace_back(step);
        break;
      }
      case AlterTableRequestPB::ADD_RANGE_PARTITION:
      case AlterTableRequestPB::DROP_RANGE_PARTITION: {
        alter_partitioning_steps.emplace_back(step);
        break;
      }
      case AlterTableRequestPB::UNKNOWN: {
        return Status::InvalidArgument("Invalid alter step type", SecureShortDebugString(step));
      }
    }
  }

  // 2. Lookup the table, verify if it exists, lock it for modification, and then
  //    checks that the user is authorized to operate on the table.
  scoped_refptr<TableInfo> table;
  TableMetadataLock l;
  auto authz_func = [&] (const string& username,
                         const string& table_name) {
    const string new_table = req.has_new_table_name() ?
        NormalizeTableName(req.new_table_name()) : table_name;
    return SetupError(authz_provider_->AuthorizeAlterTable(table_name, new_table, username),
                      resp, MasterErrorPB::NOT_AUTHORIZED);
  };
  RETURN_NOT_OK(FindLockAndAuthorizeTable(req, resp, LockMode::WRITE, authz_func, user,
                                          &table, &l));
  if (l.data().is_deleted()) {
    return SetupError(
        Status::NotFound("the table was deleted", l.data().pb.state_msg()),
        resp, MasterErrorPB::TABLE_NOT_FOUND);
  }
  l.mutable_data()->pb.set_alter_timestamp(time(nullptr));

  string normalized_table_name = NormalizeTableName(l.data().name());
  *resp->mutable_table_id() = table->id();

  // 3. Calculate and validate new schema for the on-disk state, not persisted yet.
  Schema new_schema;
  ColumnId next_col_id = ColumnId(l.data().pb.next_column_id());

  // Apply the alter steps. Note that there may be no steps, in which case this
  // is essentialy a no-op. It's still important to execute because
  // ApplyAlterSchemaSteps populates 'new_schema', which is used below.
  TRACE("Apply alter schema");
  RETURN_NOT_OK(SetupError(
        ApplyAlterSchemaSteps(l.data().pb, alter_schema_steps, &new_schema, &next_col_id),
        resp, MasterErrorPB::INVALID_SCHEMA));

  DCHECK_NE(next_col_id, 0);
  DCHECK_EQ(new_schema.find_column_by_id(next_col_id),
            static_cast<int>(Schema::kColumnNotFound));

  // Just validate the schema, not the name (validated below).
  RETURN_NOT_OK(SetupError(
        ValidateClientSchema(none, new_schema),
        resp, MasterErrorPB::INVALID_SCHEMA));

  // 4. Validate and try to acquire the new table name.
  string normalized_new_table_name = NormalizeTableName(req.new_table_name());
  if (req.has_new_table_name()) {

    // Validate the new table name.
    RETURN_NOT_OK(SetupError(
          ValidateIdentifier(req.new_table_name()).CloneAndPrepend("invalid table name"),
          resp, MasterErrorPB::INVALID_SCHEMA));

    std::lock_guard<LockType> catalog_lock(lock_);
    TRACE("Acquired catalog manager lock");

    // Verify that a table does not already exist with the new name. This
    // also disallows no-op renames (ALTER TABLE a RENAME TO a).
    //
    // Special case: if this is a rename of a table from a non-normalized to
    // normalized name (ALTER TABLE A RENAME to a), then allow it.
    scoped_refptr<TableInfo> other_table = FindPtrOrNull(normalized_table_names_map_,
                                                         normalized_new_table_name);
    if (other_table &&
        !(table.get() == other_table.get() && l.data().name() != normalized_new_table_name)) {
      return SetupError(
          Status::AlreadyPresent(Substitute("table $0 already exists with id $1",
              normalized_new_table_name, other_table->id())),
          resp, MasterErrorPB::TABLE_ALREADY_PRESENT);
    }

    // Reserve the new table name if possible.
    if (!InsertIfNotPresent(&reserved_normalized_table_names_, normalized_new_table_name)) {
      // ServiceUnavailable will cause the client to retry the create table
      // request. We don't want to outright fail the request with
      // 'AlreadyPresent', because a table name reservation can be rolled back
      // in the case of an error. Instead, we force the client to retry at a
      // later time.
      return SetupError(Status::ServiceUnavailable(Substitute(
              "table name $0 is already reserved", normalized_new_table_name)),
          resp, MasterErrorPB::TABLE_ALREADY_PRESENT);
    }

    l.mutable_data()->pb.set_name(normalized_new_table_name);
  }

  // Ensure that we drop our reservation upon return.
  SCOPED_CLEANUP({
    if (req.has_new_table_name()) {
      std::lock_guard<LockType> l(lock_);
      CHECK_EQ(1, reserved_normalized_table_names_.erase(normalized_new_table_name));
    }
  });

  // 5. Alter table partitioning.
  vector<scoped_refptr<TabletInfo>> tablets_to_add;
  vector<scoped_refptr<TabletInfo>> tablets_to_drop;
  if (!alter_partitioning_steps.empty()) {
    TRACE("Apply alter partitioning");
    Schema client_schema;
    RETURN_NOT_OK(SetupError(SchemaFromPB(req.schema(), &client_schema),
          resp, MasterErrorPB::UNKNOWN_ERROR));
    RETURN_NOT_OK(SetupError(
          ApplyAlterPartitioningSteps(l, table, client_schema, alter_partitioning_steps,
            &tablets_to_add, &tablets_to_drop),
          resp, MasterErrorPB::UNKNOWN_ERROR));
  }

  // 6. Alter table's extra configuration properties.
  if (!req.new_extra_configs().empty()) {
    TRACE("Apply alter extra-config");
    Map<string, string> new_extra_configs;
    RETURN_NOT_OK(ExtraConfigPBToPBMap(l.data().pb.extra_config(),
                                       &new_extra_configs));
    // Merge table's extra configuration properties.
    for (auto config : req.new_extra_configs()) {
      new_extra_configs[config.first] = config.second;
    }
    RETURN_NOT_OK(ExtraConfigPBFromPBMap(new_extra_configs,
                                         l.mutable_data()->pb.mutable_extra_config()));
  }

  // Set to true if columns are altered, added or dropped.
  bool has_schema_changes = !alter_schema_steps.empty();
  // Set to true if there are schema changes, or the table is renamed.
  bool has_metadata_changes =
      has_schema_changes || req.has_new_table_name() || !req.new_extra_configs().empty();
  // Set to true if there are partitioning changes.
  bool has_partitioning_changes = !alter_partitioning_steps.empty();
  // Set to true if metadata changes need to be applied to existing tablets.
  bool has_metadata_changes_for_existing_tablets =
    has_metadata_changes && table->num_tablets() > tablets_to_drop.size();

  // Skip empty requests...
  if (!has_metadata_changes && !has_partitioning_changes) {
    return Status::OK();
  }

  // 7. Serialize the schema and increment the version number.
  if (has_metadata_changes_for_existing_tablets && !l.data().pb.has_fully_applied_schema()) {
    l.mutable_data()->pb.mutable_fully_applied_schema()->CopyFrom(l.data().pb.schema());
  }
  if (has_schema_changes) {
    CHECK_OK(SchemaToPB(new_schema, l.mutable_data()->pb.mutable_schema()));
  }
  if (has_metadata_changes) {
    l.mutable_data()->pb.set_version(l.mutable_data()->pb.version() + 1);
    l.mutable_data()->pb.set_next_column_id(next_col_id);
  }
  if (!tablets_to_add.empty() || has_metadata_changes_for_existing_tablets) {
    // If some tablet schemas need to be updated or there are any new tablets,
    // set the table state to ALTERING, so that IsAlterTableDone RPCs will wait
    // for the schema updates and tablets to be running.
    l.mutable_data()->set_state(SysTablesEntryPB::ALTERING,
                                Substitute("Alter Table version=$0 ts=$1",
                                           l.mutable_data()->pb.version(),
                                           LocalTimeAsString()));
  }

  // 8. Update sys-catalog with the new table schema and tablets to add/drop.
  TRACE("Updating metadata on disk");
  string deletion_msg = "Partition dropped at " + LocalTimeAsString();
  SysCatalogTable::Actions actions;
  actions.hms_notification_log_event_id = hms_notification_log_event_id;
  if (!tablets_to_add.empty() || has_metadata_changes) {
    // If anything modified the table's persistent metadata, then sync it to the sys catalog.
    actions.table_to_update = table;
  }
  actions.tablets_to_add = tablets_to_add;

  TabletMetadataGroupLock tablets_to_add_lock(LockMode::WRITE);
  TabletMetadataGroupLock tablets_to_drop_lock(LockMode::RELEASED);
  tablets_to_add_lock.AddMutableInfos(tablets_to_add);
  tablets_to_drop_lock.AddMutableInfos(tablets_to_drop);
  tablets_to_drop_lock.Lock(LockMode::WRITE);
  for (auto& tablet : tablets_to_drop) {
    tablet->mutable_metadata()->mutable_dirty()->set_state(SysTabletsEntryPB::DELETED,
                                                           deletion_msg);
  }
  actions.tablets_to_update = tablets_to_drop;

  Status s = sys_catalog_->Write(actions);
  if (!s.ok()) {
    s = s.CloneAndPrepend("an error occurred while updating the sys-catalog");
    LOG(WARNING) << s.ToString();
    CheckIfNoLongerLeaderAndSetupError(s, resp);
    return s;
  }

  // 9. Commit the in-memory state.
  {
    TRACE("Committing alterations to in-memory state");

    // Commit new tablet in-memory state. This doesn't require taking the global
    // lock since the new tablets are not yet visible, because they haven't been
    // added to the table or tablet index.
    tablets_to_add_lock.Commit();

    // Take the global catalog manager lock in order to modify the global table
    // and tablets indices.
    std::lock_guard<LockType> lock(lock_);
    if (req.has_new_table_name()) {
      if (normalized_table_names_map_.erase(normalized_table_name) != 1) {
        LOG(FATAL) << "Could not remove table " << table->ToString()
                   << " from map in response to AlterTable request: "
                   << SecureShortDebugString(req);
      }
      InsertOrDie(&normalized_table_names_map_, normalized_new_table_name, table);

      // Alter the table name in the attributes of the metrics.
      table->UpdateMetricsAttrs(normalized_new_table_name);
    }

    // Insert new tablets into the global tablet map. After this, the tablets
    // will be visible in GetTabletLocations RPCs.
    for (const auto& tablet : tablets_to_add) {
      InsertOrDie(&tablet_map_, tablet->id(), tablet);
    }
  }

  // Add and remove new tablets from the table. This makes the tablets visible
  // to GetTableLocations RPCs. This doesn't need to happen under the global
  // lock, since:
  //  * clients can not know the new tablet IDs, so GetTabletLocations RPCs
  //    are impossible.
  //  * the new tablets can not heartbeat yet, since they don't get created
  //    until further down.
  //
  // We acquire new READ locks for tablets_to_add because we've already
  // committed our WRITE locks above, and reordering the operations such that
  // the WRITE locks could be reused would open a short window wherein
  // uninitialized tablet state is published to the world.
  for (const auto& tablet : tablets_to_add) {
    tablet->metadata().ReadLock();
  }
  table->AddRemoveTablets(tablets_to_add, tablets_to_drop);
  for (const auto& tablet : tablets_to_add) {
    tablet->metadata().ReadUnlock();
  }

  // Commit state change for dropped tablets. This comes after removing the
  // tablets from their associated tables so that if a GetTableLocations or
  // GetTabletLocations returns a deleted tablet, the retry will never include
  // the tablet again.
  tablets_to_drop_lock.Commit();

  // If there are schema changes, then update the entry in the Hive Metastore.
  // This is done on a best-effort basis, since Kudu is the source of truth for
  // table schema information, and the table has already been altered in the
  // Kudu catalog via the successful sys-table write above.
  if (hms_catalog_ && has_schema_changes) {
    // Sanity check: if there are schema changes then this is necessarily not a
    // table rename, since we split out the rename portion into its own
    // 'transaction' which is serialized through the HMS.
    DCHECK(!req.has_new_table_name());
    WARN_NOT_OK(hms_catalog_->AlterTable(
          table->id(), normalized_table_name, normalized_table_name, new_schema),
        Substitute("failed to alter HiveMetastore schema for table $0, "
                   "HMS schema information will be stale", table->ToString()));
  }

  if (!tablets_to_add.empty() || has_metadata_changes) {
    l.Commit();
  } else {
    l.Unlock();
  }

  SendAlterTableRequest(table);
  for (const auto& tablet : tablets_to_drop) {
    TabletMetadataLock l(tablet.get(), LockMode::READ);
    SendDeleteTabletRequest(tablet, l, deletion_msg);
  }

  background_tasks_->Wake();
  return Status::OK();
}

Status CatalogManager::IsAlterTableDone(const IsAlterTableDoneRequestPB* req,
                                        IsAlterTableDoneResponsePB* resp,
                                        optional<const string&> user) {
  leader_lock_.AssertAcquiredForReading();
  RETURN_NOT_OK(CheckOnline());

  // 1. Lookup the table, verify if it exists, and then check that
  //    the user is authorized to operate on the table.
  scoped_refptr<TableInfo> table;
  TableMetadataLock l;
  auto authz_func = [&] (const string& username, const string& table_name) {
    return SetupError(authz_provider_->AuthorizeGetTableMetadata(table_name, username),
                      resp, MasterErrorPB::NOT_AUTHORIZED);
  };
  RETURN_NOT_OK(FindLockAndAuthorizeTable(*req, resp, LockMode::READ, authz_func, user,
                                          &table, &l));
  RETURN_NOT_OK(CheckIfTableDeletedOrNotRunning(&l, resp));

  // 2. Verify if the alter is in-progress
  TRACE("Verify if there is an alter operation in progress for $0", table->ToString());
  resp->set_schema_version(l.data().pb.version());
  resp->set_done(l.data().pb.state() != SysTablesEntryPB::ALTERING);

  return Status::OK();
}

Status CatalogManager::GetTableSchema(const GetTableSchemaRequestPB* req,
                                      GetTableSchemaResponsePB* resp,
                                      optional<const string&> user,
                                      const TokenSigner* token_signer) {
  leader_lock_.AssertAcquiredForReading();
  RETURN_NOT_OK(CheckOnline());

  // Lookup the table, verify if it exists, and then check that
  // the user is authorized to operate on the table.
  scoped_refptr<TableInfo> table;
  TableMetadataLock l;

  auto authz_func = [&] (const string& username, const string& table_name) {
    return SetupError(authz_provider_->AuthorizeGetTableMetadata(table_name, username),
                      resp, MasterErrorPB::NOT_AUTHORIZED);
  };
  RETURN_NOT_OK(FindLockAndAuthorizeTable(*req, resp, LockMode::READ, authz_func, user,
                                          &table, &l));
  RETURN_NOT_OK(CheckIfTableDeletedOrNotRunning(&l, resp));

  // If fully_applied_schema is set, use it, since an alter is in progress.
  CHECK(!l.data().pb.has_fully_applied_schema() ||
        (l.data().pb.state() == SysTablesEntryPB::ALTERING));
  const SchemaPB& schema_pb = l.data().pb.has_fully_applied_schema() ?
      l.data().pb.fully_applied_schema() : l.data().pb.schema();

  if (token_signer && user) {
    TablePrivilegePB table_privilege;
    table_privilege.set_table_id(table->id());
    RETURN_NOT_OK(
        SetupError(authz_provider_->FillTablePrivilegePB(l.data().name(), *user, schema_pb,
                                                         &table_privilege),
                   resp, MasterErrorPB::UNKNOWN_ERROR));
    security::SignedTokenPB authz_token;
    RETURN_NOT_OK(token_signer->GenerateAuthzToken(
        *user, std::move(table_privilege), &authz_token));
    *resp->mutable_authz_token() = std::move(authz_token);
  }
  resp->mutable_schema()->CopyFrom(schema_pb);
  resp->set_num_replicas(l.data().pb.num_replicas());
  resp->set_table_id(table->id());
  resp->mutable_partition_schema()->CopyFrom(l.data().pb.partition_schema());
  resp->set_table_name(l.data().pb.name());
  RETURN_NOT_OK(ExtraConfigPBToPBMap(l.data().pb.extra_config(), resp->mutable_extra_configs()));

  return Status::OK();
}

Status CatalogManager::ListTables(const ListTablesRequestPB* req,
                                  ListTablesResponsePB* resp,
                                  optional<const string&> user) {
  leader_lock_.AssertAcquiredForReading();
  RETURN_NOT_OK(CheckOnline());

  vector<scoped_refptr<TableInfo>> tables_info;
  {
    shared_lock<LockType> l(lock_);
    for (const TableInfoMap::value_type &entry : normalized_table_names_map_) {
      tables_info.emplace_back(entry.second);
    }
  }
  unordered_map<string, scoped_refptr<TableInfo>> table_info_by_name;
  unordered_set<string> table_names;
  for (const auto& table_info : tables_info) {
    TableMetadataLock ltm(table_info.get(), LockMode::READ);
    if (!ltm.data().is_running()) continue; // implies !is_deleted() too

    const string& table_name = ltm.data().name();
    if (req->has_name_filter()) {
      size_t found = table_name.find(req->name_filter());
      if (found == string::npos) {
        continue;
      }
    }
    InsertOrUpdate(&table_info_by_name, table_name, table_info);
    EmplaceIfNotPresent(&table_names, table_name);
  }

  MAYBE_INJECT_FIXED_LATENCY(FLAGS_catalog_manager_inject_latency_list_authz_ms);
  bool checked_table_names = false;
  if (user) {
    RETURN_NOT_OK(authz_provider_->AuthorizeListTables(
        *user, &table_names, &checked_table_names));
  }

  // If we checked privileges, do another pass over the tables to filter out
  // any that may have been altered while authorizing.
  if (checked_table_names) {
    for (const auto& table_name : table_names) {
      const auto& table_info = FindOrDie(table_info_by_name, table_name);
      TableMetadataLock ltm(table_info.get(), LockMode::READ);
      if (!ltm.data().is_running()) continue;

      // If we have a different table name than expected, there was a table
      // rename and we shouldn't show the table.
      if (table_name != ltm.data().name()) {
        continue;
      }
      ListTablesResponsePB::TableInfo* table = resp->add_tables();
      table->set_id(table_info->id());
      table->set_name(table_name);
    }
  } else {
    // Otherwise, pass all tables through.
    for (const auto& name_and_table_info : table_info_by_name) {
      const auto& table_name = name_and_table_info.first;
      const auto& table_info = name_and_table_info.second;
      ListTablesResponsePB::TableInfo* table = resp->add_tables();
      table->set_id(table_info->id());
      table->set_name(table_name);
    }
  }
  return Status::OK();
}

Status CatalogManager::GetTableStatistics(const GetTableStatisticsRequestPB* req,
                                          GetTableStatisticsResponsePB* resp,
                                          optional<const string&> user) {
  leader_lock_.AssertAcquiredForReading();
  RETURN_NOT_OK(CheckOnline());

  scoped_refptr<TableInfo> table;
  TableMetadataLock l;
  auto authz_func = [&] (const string& username, const string& table_name) {
      return SetupError(authz_provider_->AuthorizeGetTableStatistics(table_name, username),
                        resp, MasterErrorPB::NOT_AUTHORIZED);
  };
  RETURN_NOT_OK(FindLockAndAuthorizeTable(*req, resp, LockMode::READ, authz_func, user,
                                          &table, &l));

  if (PREDICT_FALSE(FLAGS_mock_table_metrics_for_testing)) {
    resp->set_on_disk_size(FLAGS_on_disk_size_for_testing);
    resp->set_live_row_count(FLAGS_live_row_count_for_testing);
  } else {
    resp->set_on_disk_size(table->GetMetrics()->on_disk_size->value());
    if (table->GetMetrics()->TableSupportsLiveRowCount()) {
      resp->set_live_row_count(table->GetMetrics()->live_row_count->value());
    }
  }

  return Status::OK();
}

Status CatalogManager::GetTableInfo(const string& table_id, scoped_refptr<TableInfo> *table) {
  leader_lock_.AssertAcquiredForReading();
  RETURN_NOT_OK(CheckOnline());

  shared_lock<LockType> l(lock_);
  *table = FindPtrOrNull(table_ids_map_, table_id);
  return Status::OK();
}

Status CatalogManager::GetAllTables(vector<scoped_refptr<TableInfo>>* tables) {
  leader_lock_.AssertAcquiredForReading();
  RETURN_NOT_OK(CheckOnline());

  tables->clear();
  shared_lock<LockType> l(lock_);
  AppendValuesFromMap(table_ids_map_, tables);

  return Status::OK();
}

Status CatalogManager::TableNameExists(const string& table_name, bool* exists) {
  leader_lock_.AssertAcquiredForReading();
  RETURN_NOT_OK(CheckOnline());

  shared_lock<LockType> l(lock_);
  *exists = ContainsKey(normalized_table_names_map_, NormalizeTableName(table_name));
  return Status::OK();
}

namespace {

// Returns true if 'report' for 'tablet' should cause it to transition to RUNNING.
//
// Note: do not use the consensus state in 'report'; use 'cstate' instead.
bool ShouldTransitionTabletToRunning(const scoped_refptr<TabletInfo>& tablet,
                                     const ReportedTabletPB& report,
                                     const ConsensusStatePB& cstate) {
  // Does the master think the tablet is running?
  if (tablet->metadata().state().is_running()) return false;

  // Does the report indicate that the tablet is running?
  if (report.state() != tablet::RUNNING) return false;

  // In many tests, we disable leader election, so newly created tablets
  // will never elect a leader on their own. In this case, we transition
  // to RUNNING as soon as we get a single report.
  if (!FLAGS_catalog_manager_wait_for_new_tablets_to_elect_leader) {
    return true;
  }

  // Otherwise, we only transition to RUNNING once there is a leader that is a
  // member of the committed configuration.
  return !cstate.leader_uuid().empty() &&
      IsRaftConfigMember(cstate.leader_uuid(), cstate.committed_config());
}

} // anonymous namespace

Status CatalogManager::GetTabletReplica(const string& tablet_id,
                                        scoped_refptr<TabletReplica>* replica) const {
  // Note: CatalogManager has only one table, 'sys_catalog', with only
  // one tablet.
  shared_lock<LockType> l(lock_);
  if (!sys_catalog_) {
    return Status::ServiceUnavailable("Systable not yet initialized");
  }
  if (sys_catalog_->tablet_id() == tablet_id) {
    *replica = sys_catalog_->tablet_replica();
  } else {
    return Status::NotFound(Substitute("no SysTable exists with tablet_id $0 in CatalogManager",
                                       tablet_id));
  }
  return Status::OK();
}

void CatalogManager::GetTabletReplicas(vector<scoped_refptr<TabletReplica>>* replicas) const {
  // Note: CatalogManager has only one table, 'sys_catalog', with only
  // one tablet.
  shared_lock<LockType> l(lock_);
  if (!sys_catalog_) {
    return;
  }
  replicas->push_back(sys_catalog_->tablet_replica());
}

const NodeInstancePB& CatalogManager::NodeInstance() const {
  return master_->instance_pb();
}

void CatalogManager::StartTabletCopy(
    const StartTabletCopyRequestPB* /* req */,
    std::function<void(const Status&, TabletServerErrorPB::Code)> cb) {
  cb(Status::NotSupported("Tablet Copy not yet implemented for the master tablet"),
     TabletServerErrorPB::UNKNOWN_ERROR);
}

// Interface used by RetryingTSRpcTask to pick the tablet server to
// send the next RPC to.
class TSPicker {
 public:
  TSPicker() {}
  virtual ~TSPicker() {}

  // Sets *ts_uuid to the uuid of the tserver to contact for the next RPC.
  virtual Status PickReplica(string* ts_uuid) = 0;

 private:
  DISALLOW_COPY_AND_ASSIGN(TSPicker);
};

// Implementation of TSPicker which sends to a specific tablet server,
// identified by its UUID.
class PickSpecificUUID : public TSPicker {
 public:
  explicit PickSpecificUUID(string ts_uuid)
      : ts_uuid_(std::move(ts_uuid)) {}

  Status PickReplica(string* ts_uuid) override {
    // Just a straight passthrough.
    *ts_uuid = ts_uuid_;
    return Status::OK();
  }

 private:
  const string ts_uuid_;

  DISALLOW_COPY_AND_ASSIGN(PickSpecificUUID);
};

// Implementation of TSPicker which locates the current leader replica,
// and sends the RPC to that server.
class PickLeaderReplica : public TSPicker {
 public:
  explicit PickLeaderReplica(scoped_refptr<TabletInfo> tablet) :
      tablet_(std::move(tablet)) {
  }

  Status PickReplica(string* ts_uuid) override {
    TabletMetadataLock l(tablet_.get(), LockMode::READ);

    string err_msg;
    if (!l.data().pb.has_consensus_state()) {
      // The tablet is still in the PREPARING state and has no replicas.
      err_msg = Substitute("Tablet $0 has no consensus state",
                           tablet_->id());
    } else if (l.data().pb.consensus_state().leader_uuid().empty()) {
      // The tablet may be in the midst of a leader election.
      err_msg = Substitute("Tablet $0 consensus state has no leader",
                           tablet_->id());
    } else {
      *ts_uuid = l.data().pb.consensus_state().leader_uuid();
      return Status::OK();
    }
    return Status::NotFound("No leader found", err_msg);
  }

 private:
  const scoped_refptr<TabletInfo> tablet_;
};

// A background task which continuously retries sending an RPC to a tablet server.
//
// The target tablet server is refreshed before each RPC by consulting the provided
// TSPicker implementation.
class RetryingTSRpcTask : public MonitoredTask {
 public:
  RetryingTSRpcTask(Master *master,
                    gscoped_ptr<TSPicker> replica_picker,
                    scoped_refptr<TableInfo> table)
    : master_(master),
      replica_picker_(std::move(replica_picker)),
      table_(std::move(table)),
      start_ts_(MonoTime::Now()),
      deadline_(start_ts_ + MonoDelta::FromMilliseconds(FLAGS_unresponsive_ts_rpc_timeout_ms)),
      attempt_(0),
      state_(kStateRunning) {
  }

  // Send the subclass RPC request.
  Status Run();

  // Abort this task.
  void Abort() override {
    MarkAborted();
  }

  State state() const override {
    return static_cast<State>(NoBarrier_Load(&state_));
  }

  MonoTime start_timestamp() const override { return start_ts_; }
  MonoTime completion_timestamp() const override { return end_ts_; }
  const scoped_refptr<TableInfo>& table() const { return table_ ; }

 protected:
  // Send an RPC request and register a callback.
  // The implementation must return true if the callback was registered, and
  // false if an error occurred and no callback will occur.
  virtual bool SendRequest(int attempt) = 0;

  // Handle the response from the RPC request. On success, MarkSuccess() must
  // be called to mutate the state_ variable. If retry is desired, then
  // no state change is made. Retries will automatically be attempted as long
  // as the state is kStateRunning and deadline_ has not yet passed.
  //
  // Runs on the reactor thread, so must not block or perform any IO.
  virtual void HandleResponse(int attempt) = 0;

  // Return the id of the tablet that is the subject of the async request.
  virtual string tablet_id() const = 0;

  // Overridable log prefix with reasonable default.
  virtual string LogPrefix() const {
    return Substitute("$0: ", description());
  }

  // Transition from running -> complete.
  void MarkComplete() {
    NoBarrier_CompareAndSwap(&state_, kStateRunning, kStateComplete);
  }

  // Transition from running -> aborted.
  void MarkAborted() {
    NoBarrier_CompareAndSwap(&state_, kStateRunning, kStateAborted);
  }

  // Transition from running -> failed.
  void MarkFailed() {
    NoBarrier_CompareAndSwap(&state_, kStateRunning, kStateFailed);
  }

  // Callback meant to be invoked from asynchronous RPC service proxy calls.
  //
  // Runs on a reactor thread, so should not block or do any IO.
  void RpcCallback();

  Master * const master_;
  const gscoped_ptr<TSPicker> replica_picker_;
  const scoped_refptr<TableInfo> table_;

  MonoTime start_ts_;
  MonoTime end_ts_;
  MonoTime deadline_;

  int attempt_;
  rpc::RpcController rpc_;
  TSDescriptor* target_ts_desc_;
  shared_ptr<tserver::TabletServerAdminServiceProxy> ts_proxy_;
  shared_ptr<consensus::ConsensusServiceProxy> consensus_proxy_;

 private:
  // Reschedules the current task after a backoff delay.
  // Returns false if the task was not rescheduled due to reaching the maximum
  // timeout or because the task is no longer in a running state.
  // Returns true if rescheduling the task was successful.
  bool RescheduleWithBackoffDelay();

  // Callback for Reactor delayed task mechanism. Called either when it is time
  // to execute the delayed task (with status == OK) or when the task
  // is cancelled, i.e. when the scheduling timer is shut down (status != OK).
  void RunDelayedTask(const Status& status);

  // Clean up request and release resources. May call 'delete this'.
  void UnregisterAsyncTask();

  // Find a new replica and construct the RPC proxy.
  Status ResetTSProxy();

  // Use state() and MarkX() accessors.
  AtomicWord state_;
};

Status RetryingTSRpcTask::Run() {
  if (PREDICT_FALSE(FLAGS_catalog_manager_fail_ts_rpcs)) {
    MarkFailed();
    UnregisterAsyncTask(); // May delete this.
    return Status::RuntimeError("Async RPCs configured to fail");
  }

  // Calculate and set the timeout deadline.
  MonoTime timeout = MonoTime::Now() + MonoDelta::FromMilliseconds(FLAGS_master_ts_rpc_timeout_ms);
  const MonoTime& deadline = std::min(timeout, deadline_);
  rpc_.Reset();
  rpc_.set_deadline(deadline);

  // Increment the counter of the attempts to run the task.
  ++attempt_;

  Status s = ResetTSProxy();
  if (s.ok()) {
    if (SendRequest(attempt_)) {
      return Status::OK();
    }
  } else {
    s = s.CloneAndPrepend("failed to reset TS proxy");
  }

  if (!RescheduleWithBackoffDelay()) {
    MarkFailed();
    UnregisterAsyncTask();  // May call 'delete this'.
  }
  return s;
}

void RetryingTSRpcTask::RpcCallback() {
  if (!rpc_.status().ok()) {
    KLOG_EVERY_N_SECS(WARNING, 1) << Substitute("TS $0: $1 RPC failed for tablet $2: $3",
                                                target_ts_desc_->ToString(), type_name(),
                                                tablet_id(), rpc_.status().ToString());
  } else if (state() != kStateAborted) {
    HandleResponse(attempt_); // Modifies state_.
  }

  // Schedule a retry if the RPC call was not successful.
  if (RescheduleWithBackoffDelay()) {
    return;
  }

  UnregisterAsyncTask();  // May call 'delete this'.
}

bool RetryingTSRpcTask::RescheduleWithBackoffDelay() {
  if (state() != kStateRunning) return false;
  MonoTime now = MonoTime::Now();
  // We assume it might take 10ms to process the request in the best case,
  // fail if we have less than that amount of time remaining.
  int64_t millis_remaining = (deadline_ - now).ToMilliseconds() - 10;
  // Exponential backoff with jitter.
  int64_t base_delay_ms;
  if (attempt_ <= 12) {
    base_delay_ms = 1 << (attempt_ + 3);  // 1st retry delayed 2^4 ms, 2nd 2^5, etc.
  } else {
    base_delay_ms = 60 * 1000; // cap at 1 minute
  }
  int64_t jitter_ms = rand() % 50;              // Add up to 50ms of additional random delay.
  int64_t delay_millis = std::min<int64_t>(base_delay_ms + jitter_ms, millis_remaining);

  if (delay_millis <= 0) {
    LOG(WARNING) << "Request timed out: " << description();
    MarkFailed();
    return false;
  }
  VLOG(1) << Substitute("Scheduling retry of $0 with a delay of $1 ms (attempt = $2)",
                        description(), delay_millis, attempt_);
  master_->messenger()->ScheduleOnReactor(
      boost::bind(&RetryingTSRpcTask::RunDelayedTask, this, _1),
      MonoDelta::FromMilliseconds(delay_millis));
  return true;
}

void RetryingTSRpcTask::RunDelayedTask(const Status& status) {
  if (!status.ok()) {
    LOG(WARNING) << Substitute("Async tablet task $0 failed was cancelled: $1",
                               description(), status.ToString());
    UnregisterAsyncTask();   // May delete this.
    return;
  }

  string desc = description();  // Save in case we need to log after deletion.
  Status s = Run();             // May delete this.
  if (!s.ok()) {
    KLOG_EVERY_N_SECS(WARNING, 1) << Substitute("Async tablet task $0 failed: $1",
                                                desc, s.ToString());
  }
}

void RetryingTSRpcTask::UnregisterAsyncTask() {
  end_ts_ = MonoTime::Now();
  if (table_ != nullptr) {
    table_->RemoveTask(this);
  } else {
    // This is a floating task (since the table does not exist)
    // created as response to a tablet report.
    Release();  // May call "delete this";
  }
}

Status RetryingTSRpcTask::ResetTSProxy() {
  // TODO: if there is no replica available, should we still keep the task running?
  string ts_uuid;
  // TODO: don't pick replica we can't lookup???
  RETURN_NOT_OK(replica_picker_->PickReplica(&ts_uuid));
  shared_ptr<TSDescriptor> ts_desc;
  if (!master_->ts_manager()->LookupTSByUUID(ts_uuid, &ts_desc)) {
    return Status::NotFound(Substitute("Could not find TS for UUID $0",
                                        ts_uuid));
  }

  // This assumes that TSDescriptors are never deleted by the master,
  // so the task need not take ownership of the returned pointer.
  target_ts_desc_ = ts_desc.get();

  // We may be called by a reactor thread, and creating proxies may trigger DNS
  // resolution.
  //
  // TODO(adar): make the DNS resolution asynchronous.
  ThreadRestrictions::ScopedAllowWait allow_wait;

  shared_ptr<tserver::TabletServerAdminServiceProxy> ts_proxy;
  RETURN_NOT_OK(target_ts_desc_->GetTSAdminProxy(master_->messenger(), &ts_proxy));
  ts_proxy_.swap(ts_proxy);

  shared_ptr<consensus::ConsensusServiceProxy> consensus_proxy;
  RETURN_NOT_OK(target_ts_desc_->GetConsensusProxy(master_->messenger(), &consensus_proxy));
  consensus_proxy_.swap(consensus_proxy);

  rpc_.Reset();
  return Status::OK();
}

// RetryingTSRpcTask subclass which always retries the same tablet server,
// identified by its UUID.
class RetrySpecificTSRpcTask : public RetryingTSRpcTask {
 public:
  RetrySpecificTSRpcTask(Master* master,
                         const string& permanent_uuid,
                         const scoped_refptr<TableInfo>& table)
    : RetryingTSRpcTask(master,
                        gscoped_ptr<TSPicker>(new PickSpecificUUID(permanent_uuid)),
                        table),
      permanent_uuid_(permanent_uuid) {
  }

 protected:
  const string permanent_uuid_;
};

// Fire off the async create tablet.
// This requires that the new tablet info is locked for write, and the
// consensus configuration information has been filled into the 'dirty' data.
class AsyncCreateReplica : public RetrySpecificTSRpcTask {
 public:

  // The tablet lock must be acquired for reading before making this call.
  AsyncCreateReplica(Master *master,
                     const string& permanent_uuid,
                     const scoped_refptr<TabletInfo>& tablet,
                     const TabletMetadataLock& tablet_lock)
    : RetrySpecificTSRpcTask(master, permanent_uuid, tablet->table()),
      tablet_id_(tablet->id()) {
    deadline_ = start_ts_ + MonoDelta::FromMilliseconds(FLAGS_tablet_creation_timeout_ms);

    TableMetadataLock table_lock(tablet->table().get(), LockMode::READ);
    req_.set_dest_uuid(permanent_uuid);
    req_.set_table_id(tablet->table()->id());
    req_.set_tablet_id(tablet->id());
    req_.mutable_partition()->CopyFrom(tablet_lock.data().pb.partition());
    req_.set_table_name(table_lock.data().pb.name());
    req_.mutable_schema()->CopyFrom(table_lock.data().pb.schema());
    req_.mutable_partition_schema()->CopyFrom(
        table_lock.data().pb.partition_schema());
    req_.mutable_config()->CopyFrom(
        tablet_lock.data().pb.consensus_state().committed_config());
    req_.mutable_extra_config()->CopyFrom(
        table_lock.data().pb.extra_config());
    req_.set_dimension_label(tablet_lock.data().pb.dimension_label());
  }

  string type_name() const override { return "CreateTablet"; }

  string description() const override {
    return "CreateTablet RPC for tablet " + tablet_id_ + " on TS " + permanent_uuid_;
  }

 protected:
  string tablet_id() const override { return tablet_id_; }

  void HandleResponse(int attempt) override {
    if (!resp_.has_error()) {
      MarkComplete();
    } else {
      Status s = StatusFromPB(resp_.error().status());
      if (s.IsAlreadyPresent()) {
        LOG(INFO) << Substitute("CreateTablet RPC for tablet $0 on TS $1 "
            "returned already present: $2", tablet_id_,
            target_ts_desc_->ToString(), s.ToString());
        MarkComplete();
      } else {
        KLOG_EVERY_N_SECS(WARNING, 1) <<
            Substitute("CreateTablet RPC for tablet $0 on TS $1 failed: $2",
                       tablet_id_, target_ts_desc_->ToString(), s.ToString());
      }
    }
  }

  bool SendRequest(int attempt) override {
    VLOG(1) << Substitute("Sending $0 request to $1 (attempt $2): $3",
                          type_name(), target_ts_desc_->ToString(), attempt,
                          SecureDebugString(req_));
    ts_proxy_->CreateTabletAsync(req_, &resp_, &rpc_,
                                 boost::bind(&AsyncCreateReplica::RpcCallback, this));
    return true;
  }

 private:
  const string tablet_id_;
  tserver::CreateTabletRequestPB req_;
  tserver::CreateTabletResponsePB resp_;
};

// Send a DeleteTablet() RPC request.
class AsyncDeleteReplica : public RetrySpecificTSRpcTask {
 public:
  AsyncDeleteReplica(
      Master* master, const string& permanent_uuid,
      const scoped_refptr<TableInfo>& table, string tablet_id,
      TabletDataState delete_type,
      optional<int64_t> cas_config_opid_index_less_or_equal,
      string reason)
      : RetrySpecificTSRpcTask(master, permanent_uuid, table),
        tablet_id_(std::move(tablet_id)),
        delete_type_(delete_type),
        cas_config_opid_index_less_or_equal_(
            std::move(cas_config_opid_index_less_or_equal)),
        reason_(std::move(reason)) {}

  string type_name() const override {
    return Substitute("DeleteTablet:$0", TabletDataState_Name(delete_type_));
  }

  string description() const override {
    return tablet_id_ + " Delete Tablet RPC for TS=" + permanent_uuid_;
  }

 protected:
  string tablet_id() const override { return tablet_id_; }

  void HandleResponse(int attempt) override {
    if (resp_.has_error()) {
      Status status = StatusFromPB(resp_.error().status());

      // Do not retry on a fatal error
      TabletServerErrorPB::Code code = resp_.error().code();
      switch (code) {
        case TabletServerErrorPB::TABLET_NOT_FOUND:
          LOG(WARNING) << Substitute("TS $0: delete failed for tablet $1 "
              "because the tablet was not found. No further retry: $2",
              target_ts_desc_->ToString(), tablet_id_, status.ToString());
          MarkComplete();
          break;
        case TabletServerErrorPB::CAS_FAILED:
          LOG(WARNING) << Substitute("TS $0: delete failed for tablet $1 "
              "because of a CAS failure. No further retry: $2",
              target_ts_desc_->ToString(), tablet_id_, status.ToString());
          MarkComplete();
          break;
        default:
          KLOG_EVERY_N_SECS(WARNING, 1) <<
              Substitute("TS $0: delete failed for tablet $1 with error code $2: $3",
                         target_ts_desc_->ToString(), tablet_id_,
                         TabletServerErrorPB::Code_Name(code), status.ToString());
          break;
      }
    } else {
      if (table_) {
        LOG(INFO) << Substitute("TS $0: tablet $1 (table $2) successfully deleted",
                                target_ts_desc_->ToString(), tablet_id_, table_->ToString());
      } else {
        LOG(WARNING) << Substitute("TS $0: tablet $1 did not belong to a known table, "
            "but was successfully deleted", target_ts_desc_->ToString(), tablet_id_);
      }
      MarkComplete();
      VLOG(1) << Substitute("TS $0: delete complete on tablet $1",
                            target_ts_desc_->ToString(), tablet_id_);
    }
  }

  bool SendRequest(int attempt) override {
    tserver::DeleteTabletRequestPB req;
    req.set_dest_uuid(permanent_uuid_);
    req.set_tablet_id(tablet_id_);
    req.set_reason(reason_);
    req.set_delete_type(delete_type_);
    if (cas_config_opid_index_less_or_equal_) {
      req.set_cas_config_opid_index_less_or_equal(*cas_config_opid_index_less_or_equal_);
    }

    VLOG(1) << Substitute("Sending $0 request to $1 (attempt $2): $3",
                          type_name(), target_ts_desc_->ToString(), attempt,
                          SecureDebugString(req));
    ts_proxy_->DeleteTabletAsync(req, &resp_, &rpc_,
                                 boost::bind(&AsyncDeleteReplica::RpcCallback, this));
    return true;
  }

  const string tablet_id_;
  const TabletDataState delete_type_;
  const optional<int64_t> cas_config_opid_index_less_or_equal_;
  const string reason_;
  tserver::DeleteTabletResponsePB resp_;
};

// Send the "Alter Table" with the latest table schema to the leader replica
// for the tablet.
// Keeps retrying until we get an "ok" response.
//  - Alter completed
//  - Tablet has already a newer version
//    (which may happen in case of concurrent alters, or in case a previous attempt timed
//     out but was actually applied).
class AsyncAlterTable : public RetryingTSRpcTask {
 public:
  AsyncAlterTable(Master *master,
                  scoped_refptr<TabletInfo> tablet)
    : RetryingTSRpcTask(master,
                        gscoped_ptr<TSPicker>(new PickLeaderReplica(tablet)),
                        tablet->table()),
      tablet_(std::move(tablet)) {
  }

  string type_name() const override { return "AlterTable"; }

  string description() const override {
    return tablet_->ToString() + " Alter Table RPC";
  }

 private:
  string tablet_id() const override { return tablet_->id(); }

  void HandleResponse(int /*attempt*/) override {
    if (resp_.has_error()) {
      Status status = StatusFromPB(resp_.error().status());

      // Do not retry on a fatal error
      switch (resp_.error().code()) {
        case TabletServerErrorPB::TABLET_NOT_FOUND:
        case TabletServerErrorPB::MISMATCHED_SCHEMA:
        case TabletServerErrorPB::TABLET_HAS_A_NEWER_SCHEMA:
          LOG(WARNING) << Substitute("TS $0: alter failed for tablet $1,"
              "no further retry: $2", target_ts_desc_->ToString(),
              tablet_->ToString(), status.ToString());
          MarkComplete();
          break;
        default:
          KLOG_EVERY_N_SECS(WARNING, 1) <<
              Substitute("TS $0: alter failed for tablet $1: $2",
                         target_ts_desc_->ToString(), tablet_->ToString(),
                         status.ToString());
          break;
      }
    } else {
      MarkComplete();
      VLOG(1) << Substitute("TS $0: alter complete on tablet $1",
                            target_ts_desc_->ToString(), tablet_->ToString());
    }

    if (state() != kStateComplete) {
      VLOG(1) << "Still waiting for other tablets to finish ALTER";
    }
  }

  bool SendRequest(int attempt) override {
    TableMetadataLock l(tablet_->table().get(), LockMode::READ);

    tserver::AlterSchemaRequestPB req;
    req.set_dest_uuid(target_ts_desc_->permanent_uuid());
    req.set_tablet_id(tablet_->id());
    req.set_new_table_name(l.data().pb.name());
    req.set_schema_version(l.data().pb.version());
    req.mutable_schema()->CopyFrom(l.data().pb.schema());
    req.mutable_new_extra_config()->CopyFrom(l.data().pb.extra_config());

    l.Unlock();

    VLOG(1) << Substitute("Sending $0 request to $1 (attempt $2): $3",
                          type_name(), target_ts_desc_->ToString(), attempt,
                          SecureDebugString(req));
    ts_proxy_->AlterSchemaAsync(req, &resp_, &rpc_,
                                boost::bind(&AsyncAlterTable::RpcCallback, this));
    return true;
  }

  scoped_refptr<TabletInfo> tablet_;
  tserver::AlterSchemaResponsePB resp_;
};

class AsyncChangeConfigTask : public RetryingTSRpcTask {
 public:
  AsyncChangeConfigTask(Master* master,
                        scoped_refptr<TabletInfo> tablet,
                        ConsensusStatePB cstate,
                        consensus::ChangeConfigType change_config_type);

  string description() const override;

 protected:
  void HandleResponse(int attempt) override;
  bool CheckOpIdIndex();

  const scoped_refptr<TabletInfo> tablet_;
  const ConsensusStatePB cstate_;
  const consensus::ChangeConfigType change_config_type_;

  consensus::ChangeConfigResponsePB resp_;

 private:
  string tablet_id() const override { return tablet_->id(); }
};

AsyncChangeConfigTask::AsyncChangeConfigTask(Master* master,
                                             scoped_refptr<TabletInfo> tablet,
                                             ConsensusStatePB cstate,
                                             consensus::ChangeConfigType change_config_type)
    : RetryingTSRpcTask(master,
                        gscoped_ptr<TSPicker>(new PickLeaderReplica(tablet)),
                        tablet->table()),
      tablet_(std::move(tablet)),
      cstate_(std::move(cstate)),
      change_config_type_(change_config_type) {
    deadline_ = MonoTime::Max(); // Never time out.
  }

string AsyncChangeConfigTask::description() const {
  return Substitute("$0 RPC for tablet $1 with cas_config_opid_index $2",
                    type_name(),
                    tablet_->id(),
                    cstate_.committed_config().opid_index());
}

void AsyncChangeConfigTask::HandleResponse(int attempt) {
  if (!resp_.has_error()) {
    MarkComplete();
    LOG_WITH_PREFIX(INFO) << Substitute("$0 succeeded (attempt $1)",
                                        type_name(), attempt);
    return;
  }

  Status status = StatusFromPB(resp_.error().status());

  // Do not retry on a CAS error, otherwise retry forever or until cancelled.
  switch (resp_.error().code()) {
    case TabletServerErrorPB::CAS_FAILED:
      LOG_WITH_PREFIX(WARNING) << Substitute("$0 failed with leader $1 "
          "due to CAS failure; no further retry: $2",
          type_name(), target_ts_desc_->ToString(),
          status.ToString());
      MarkFailed();
      break;
    default:
      KLOG_EVERY_N_SECS(WARNING, 1) << LogPrefix() <<
          Substitute("$0 failed with leader $1 due to error $2; will retry: $3",
                     type_name(), target_ts_desc_->ToString(),
                     TabletServerErrorPB::Code_Name(resp_.error().code()),
                     status.ToString());
      break;
  }
}

bool AsyncChangeConfigTask::CheckOpIdIndex() {
  int64_t latest_index;
  {
    TabletMetadataLock tablet_lock(tablet_.get(), LockMode::READ);
    latest_index = tablet_lock.data().pb.consensus_state()
        .committed_config().opid_index();
  }
  if (latest_index > cstate_.committed_config().opid_index()) {
    LOG_WITH_PREFIX(INFO) << Substitute("aborting the task: "
        "latest config opid_index $0; task opid_index $1",
        latest_index, cstate_.committed_config().opid_index());
    MarkAborted();
    return false;
  }
  return true;
}

class AsyncAddReplicaTask : public AsyncChangeConfigTask {
 public:
  AsyncAddReplicaTask(Master* master,
                      scoped_refptr<TabletInfo> tablet,
                      ConsensusStatePB cstate,
                      RaftPeerPB::MemberType member_type,
                      ThreadSafeRandom* rng);

  string type_name() const override;

 protected:
  bool SendRequest(int attempt) override;

 private:
  const RaftPeerPB::MemberType member_type_;

  // Used to make random choices in replica selection.
  ThreadSafeRandom* rng_;
};

AsyncAddReplicaTask::AsyncAddReplicaTask(Master* master,
                                         scoped_refptr<TabletInfo> tablet,
                                         ConsensusStatePB cstate,
                                         RaftPeerPB::MemberType member_type,
                                         ThreadSafeRandom* rng)
    : AsyncChangeConfigTask(master, std::move(tablet), std::move(cstate),
                            consensus::ADD_PEER),
      member_type_(member_type),
      rng_(rng) {
}

string AsyncAddReplicaTask::type_name() const {
  return Substitute("ChangeConfig:$0:$1",
                    consensus::ChangeConfigType_Name(change_config_type_),
                    RaftPeerPB::MemberType_Name(member_type_));
}

bool AsyncAddReplicaTask::SendRequest(int attempt) {
  // Bail if we're retrying in vain.
  if (!CheckOpIdIndex()) {
    return false;
  }

  Status s;
  shared_ptr<TSDescriptor> extra_replica;
  {
    // Select the replica we wish to add to the config.
    // Do not include current members of the config.
    const auto& config = cstate_.committed_config();
    TSDescriptorVector existing;
    for (auto i = 0; i < config.peers_size(); ++i) {
      shared_ptr<TSDescriptor> desc;
      if (master_->ts_manager()->LookupTSByUUID(config.peers(i).permanent_uuid(),
                                                &desc)) {
        existing.emplace_back(std::move(desc));
      }
    }

    TSDescriptorVector ts_descs;
    master_->ts_manager()->GetDescriptorsAvailableForPlacement(&ts_descs);

    // Get the dimension of the tablet. Otherwise, it will be none.
    optional<string> dimension = none;
    {
      TabletMetadataLock l(tablet_.get(), LockMode::READ);
      if (tablet_->metadata().state().pb.has_dimension_label()) {
        dimension = tablet_->metadata().state().pb.dimension_label();
      }
    }

    // Some of the tablet servers hosting the current members of the config
    // (see the 'existing' populated above) might be presumably dead.
    // Inclusion of a presumably dead tablet server into 'existing' is OK:
    // PlacementPolicy::PlaceExtraTabletReplica() does not require elements of
    // 'existing' to be a subset of 'ts_descs', and 'ts_descs' contains only
    // alive tablet servers. Essentially, the list of candidate tablet servers
    // to host the extra replica is 'ts_descs' after blacklisting all elements
    // common with 'existing'.
    PlacementPolicy policy(std::move(ts_descs), rng_);
    s = policy.PlaceExtraTabletReplica(std::move(existing), dimension, &extra_replica);
  }
  if (PREDICT_FALSE(!s.ok())) {
    auto msg = Substitute("no extra replica candidate found for tablet $0: $1",
                          tablet_->ToString(), s.ToString());
    // Check whether it's a situation when a replacement replica cannot be found
    // due to an inconsistency in cluster configuration. If the tablet has the
    // replication factor of N, and the cluster is using the N->(N+1)->N
    // replica management scheme (see --raft_prepare_replacement_before_eviction
    // flag), at least N+1 tablet servers should be registered to find a place
    // for an extra replica.
    const auto num_tservers_registered = master_->ts_manager()->GetCount();

    auto replication_factor = 0;
    {
      TableMetadataLock l(tablet_->table().get(), LockMode::READ);
      replication_factor = tablet_->table()->metadata().state().pb.num_replicas();
    }
    DCHECK_GE(replication_factor, 1);
    const auto num_tservers_needed =
        FLAGS_raft_prepare_replacement_before_eviction ? replication_factor + 1
                                                       : replication_factor;
    if (num_tservers_registered < num_tservers_needed) {
      msg += Substitute(
          ": the total number of registered tablet servers ($0) does not allow "
          "for adding an extra replica; consider bringing up more "
          "to have at least $1 tablet servers up and running",
          num_tservers_registered, num_tservers_needed);
    }
    KLOG_EVERY_N_SECS(WARNING, 60) << LogPrefix() << msg;
    return false;
  }

  DCHECK(extra_replica);
  consensus::ChangeConfigRequestPB req;
  req.set_dest_uuid(target_ts_desc_->permanent_uuid());
  req.set_tablet_id(tablet_->id());
  req.set_type(consensus::ADD_PEER);
  req.set_cas_config_opid_index(cstate_.committed_config().opid_index());
  RaftPeerPB* peer = req.mutable_server();
  peer->set_permanent_uuid(extra_replica->permanent_uuid());
  if (FLAGS_raft_prepare_replacement_before_eviction &&
      member_type_ == RaftPeerPB::NON_VOTER) {
    peer->mutable_attrs()->set_promote(true);
  }
  ServerRegistrationPB peer_reg;
  extra_replica->GetRegistration(&peer_reg);
  CHECK_GT(peer_reg.rpc_addresses_size(), 0);
  *peer->mutable_last_known_addr() = peer_reg.rpc_addresses(0);
  peer->set_member_type(member_type_);
  VLOG(1) << Substitute("Sending $0 request to $1 (attempt $2): $3",
                        type_name(), target_ts_desc_->ToString(), attempt,
                        SecureDebugString(req));
  consensus_proxy_->ChangeConfigAsync(req, &resp_, &rpc_,
                                      boost::bind(&AsyncAddReplicaTask::RpcCallback, this));
  return true;
}

class AsyncEvictReplicaTask : public AsyncChangeConfigTask {
 public:
  AsyncEvictReplicaTask(Master *master,
                        scoped_refptr<TabletInfo> tablet,
                        ConsensusStatePB cstate,
                        string peer_uuid_to_evict);

  string type_name() const override;

 protected:
  bool SendRequest(int attempt) override;

 private:
  const string peer_uuid_to_evict_;
};

AsyncEvictReplicaTask::AsyncEvictReplicaTask(Master* master,
                                             scoped_refptr<TabletInfo> tablet,
                                             ConsensusStatePB cstate,
                                             string peer_uuid_to_evict)
    : AsyncChangeConfigTask(master, std::move(tablet), std::move(cstate),
                            consensus::REMOVE_PEER),
      peer_uuid_to_evict_(std::move(peer_uuid_to_evict)) {
}

string AsyncEvictReplicaTask::type_name() const {
  return Substitute("ChangeConfig:$0",
                    consensus::ChangeConfigType_Name(change_config_type_));
}

bool AsyncEvictReplicaTask::SendRequest(int attempt) {
  // Bail if we're retrying in vain.
  if (!CheckOpIdIndex()) {
    return false;
  }

  consensus::ChangeConfigRequestPB req;
  req.set_dest_uuid(target_ts_desc_->permanent_uuid());
  req.set_tablet_id(tablet_->id());
  req.set_type(consensus::REMOVE_PEER);
  req.set_cas_config_opid_index(cstate_.committed_config().opid_index());
  RaftPeerPB* peer = req.mutable_server();
  peer->set_permanent_uuid(peer_uuid_to_evict_);
  VLOG(1) << Substitute("Sending $0 request to $1 (attempt $2): $3",
                        type_name(), target_ts_desc_->ToString(), attempt,
                        SecureDebugString(req));
  consensus_proxy_->ChangeConfigAsync(req, &resp_, &rpc_,
                                      boost::bind(&AsyncEvictReplicaTask::RpcCallback, this));
  return true;
}

Status CatalogManager::ProcessTabletReport(
    TSDescriptor* ts_desc,
    const TabletReportPB& full_report,
    TabletReportUpdatesPB* full_report_update,
    RpcContext* rpc) {
  int num_tablets = full_report.updated_tablets_size();
  TRACE_EVENT2("master", "ProcessTabletReport",
               "requestor", rpc->requestor_string(),
               "num_tablets", num_tablets);
  TRACE_COUNTER_INCREMENT("reported_tablets", num_tablets);

  leader_lock_.AssertAcquiredForReading();

  VLOG(2) << Substitute("Received tablet report from $0:\n$1",
                        RequestorString(rpc), SecureDebugString(full_report));

  // TODO(todd): on a full tablet report, we may want to iterate over the
  // tablets we think the server should have, compare vs the ones being
  // reported, and somehow mark any that have been "lost" (eg somehow the
  // tablet metadata got corrupted or something).

  // Maps a tablet ID to its corresponding tablet report (owned by 'full_report').
  unordered_map<string, const ReportedTabletPB*> reports;

  // Maps a tablet ID to its corresponding tablet report update (owned by
  // 'full_report_update').
  unordered_map<string, ReportedTabletUpdatesPB*> updates;

  // Maps a tablet ID to its corresponding TabletInfo.
  unordered_map<string, scoped_refptr<TabletInfo>> tablet_infos;

  // Keeps track of all RPCs that should be sent when we're done.
  vector<unique_ptr<RetryingTSRpcTask>> rpcs;

  // Locks the referenced tables (for READ) and tablets (for WRITE).
  //
  // We must hold the tablets' locks while writing to the catalog table, and
  // since they're locked for WRITE, we have to lock them en masse in order to
  // avoid deadlocking.
  //
  // We have more freedom with the table locks: we could acquire them en masse,
  // or we could acquire, use, and release them one at a time. So why do we
  // acquire en masse? Because it reduces the overall number of lock
  // acquisitions by reusing locks for tablets belonging to the same table, and
  // although one-at-a-time acquisition would reduce table lock contention when
  // writing, table writes are very rare events.
  TableMetadataGroupLock tables_lock(LockMode::RELEASED);
  TabletMetadataGroupLock tablets_lock(LockMode::RELEASED);

  // 1. Set up local state.
  full_report_update->mutable_tablets()->Reserve(num_tablets);
  {
    // We only need to acquire lock_ for the tablet_map_ access, but since it's
    // acquired exclusively so rarely, it's probably cheaper to acquire and
    // hold it for all tablets here than to acquire/release it for each tablet.
    shared_lock<LockType> l(lock_);
    for (const ReportedTabletPB& report : full_report.updated_tablets()) {
      const string& tablet_id = report.tablet_id();

      // 1a. Prepare an update entry for this tablet. Every tablet in the
      // report gets one, even if there's no change to it.
      ReportedTabletUpdatesPB* update = full_report_update->add_tablets();
      update->set_tablet_id(tablet_id);

      // 1b. Find the tablet, deleting/skipping it if it can't be found.
      scoped_refptr<TabletInfo> tablet = FindPtrOrNull(tablet_map_, tablet_id);
      if (!tablet) {
        // It'd be unsafe to ask the tserver to delete this tablet without first
        // replicating something to our followers (i.e. to guarantee that we're
        // the leader). For example, if we were a rogue master, we might be
        // deleting a tablet created by a new master accidentally. But masters
        // retain metadata for deleted tablets forever, so a tablet can only be
        // truly unknown in the event of a serious misconfiguration, such as a
        // tserver heartbeating to the wrong cluster. Therefore, it should be
        // reasonable to ignore it and wait for an operator fix the situation.
        LOG(WARNING) << "Ignoring report from unknown tablet " << tablet_id;
        continue;
      }

      // 1c. Found the tablet, update local state. If multiple tablets with the
      // same ID are in the report, all but the last one will be ignored.
      reports[tablet_id] = &report;
      updates[tablet_id] = update;
      tablet_infos[tablet_id] = tablet;
      tables_lock.AddInfo(*tablet->table().get());
      tablets_lock.AddMutableInfo(tablet.get());
    }
  }

  // 2. Lock the affected tables and tablets.
  tables_lock.Lock(LockMode::READ);
  tablets_lock.Lock(LockMode::WRITE);

  // 3. Process each tablet. This may not be in the order that the tablets
  // appear in 'full_report', but that has no bearing on correctness.
  vector<scoped_refptr<TabletInfo>> mutated_tablets;
  unordered_set<string> uuids_ignored_for_underreplication =
      master_->ts_manager()->GetUuidsToIgnoreForUnderreplication();
  for (const auto& e : tablet_infos) {
    const string& tablet_id = e.first;
    const scoped_refptr<TabletInfo>& tablet = e.second;
    const scoped_refptr<TableInfo>& table = tablet->table();
    const ReportedTabletPB& report = *FindOrDie(reports, tablet_id);
    ReportedTabletUpdatesPB* update = FindOrDie(updates, tablet_id);
    bool tablet_was_mutated = false;

    // 4. Delete the tablet if it (or its table) have been deleted.
    if (tablet->metadata().state().is_deleted() ||
        table->metadata().state().is_deleted()) {
      const string& msg = tablet->metadata().state().pb.state_msg();
      update->set_state_msg(msg);
      LOG(INFO) << Substitute("Got report from deleted tablet $0 ($1): Sending "
          "delete request for this tablet", tablet->ToString(), msg);

      // TODO(unknown): Cancel tablet creation, instead of deleting, in cases
      // where that might be possible (tablet creation timeout & replacement).
      rpcs.emplace_back(new AsyncDeleteReplica(
          master_, ts_desc->permanent_uuid(), table, tablet_id,
          TABLET_DATA_DELETED, none, msg));
      continue;
    }

    // 5. Tombstone a replica that is no longer part of the Raft config (and
    // not already tombstoned or deleted outright).
    //
    // If the report includes a committed raft config, we only tombstone if
    // the opid_index is strictly less than the latest reported committed
    // config. This prevents us from spuriously deleting replicas that have
    // just been added to the committed config and are in the process of copying.
    const ConsensusStatePB& prev_cstate = tablet->metadata().state().pb.consensus_state();
    const int64_t prev_opid_index = prev_cstate.committed_config().opid_index();
    const int64_t report_opid_index = (report.has_consensus_state() &&
        report.consensus_state().committed_config().has_opid_index()) ?
            report.consensus_state().committed_config().opid_index() :
            consensus::kInvalidOpIdIndex;
    if (FLAGS_master_tombstone_evicted_tablet_replicas &&
        report.tablet_data_state() != TABLET_DATA_TOMBSTONED &&
        report.tablet_data_state() != TABLET_DATA_DELETED &&
        !IsRaftConfigMember(ts_desc->permanent_uuid(), prev_cstate.committed_config()) &&
        report_opid_index < prev_opid_index) {
      const string delete_msg = report_opid_index == consensus::kInvalidOpIdIndex ?
          "Replica has no consensus available" :
          Substitute("Replica with old config index $0", report_opid_index);
      rpcs.emplace_back(new AsyncDeleteReplica(
          master_, ts_desc->permanent_uuid(), table, tablet_id,
          TABLET_DATA_TOMBSTONED, prev_opid_index,
          Substitute("$0 (current committed config index is $1)",
                     delete_msg, prev_opid_index)));
      continue;
    }

    // 6. Skip a non-deleted tablet which reports an error.
    if (report.has_error()) {
      Status s = StatusFromPB(report.error());
      DCHECK(!s.ok());
      LOG(WARNING) << Substitute("Tablet $0 has failed on TS $1: $2",
                                 tablet->ToString(), ts_desc->ToString(), s.ToString());
      continue;
    }

    const auto replication_factor = table->metadata().state().pb.num_replicas();
    bool consensus_state_updated = false;
    // 7. Process the report's consensus state. There may be one even when the
    // replica has been tombstoned.
    if (report.has_consensus_state()) {
      // 7a. The master only processes reports for replicas with committed
      // consensus configurations since it needs the committed index to only
      // cache the most up-to-date config. Since it's possible for TOMBSTONED
      // replicas with no ConsensusMetadata on disk to be reported as having no
      // committed config opid_index, we skip over those replicas.
      if (!report.consensus_state().committed_config().has_opid_index()) {
        continue;
      }

      // 7b. Disregard the leader state if the reported leader is not a member
      // of the committed config.
      ConsensusStatePB cstate = report.consensus_state();
      if (cstate.leader_uuid().empty() ||
          !IsRaftConfigMember(cstate.leader_uuid(), cstate.committed_config())) {
        cstate.clear_leader_uuid();
      }

      // 7c. Mark the tablet as RUNNING if it makes sense to do so.
      //
      // We need to wait for a leader before marking a tablet as RUNNING, or
      // else we could incorrectly consider a tablet created when only a
      // minority of its replicas were successful. In that case, the tablet
      // would be stuck in this bad state forever.
      if (ShouldTransitionTabletToRunning(tablet, report, cstate)) {
        DCHECK_EQ(SysTabletsEntryPB::CREATING, tablet->metadata().state().pb.state())
            << Substitute("Tablet in unexpected state: $0: $1", tablet->ToString(),
                          SecureShortDebugString(tablet->metadata().state().pb));
        VLOG(1) << Substitute("Tablet $0 is now online", tablet->ToString());
        tablet->mutable_metadata()->mutable_dirty()->set_state(
            SysTabletsEntryPB::RUNNING, "Tablet reported with an active leader");
        tablet_was_mutated = true;
      }

      // 7d. Update the consensus state if:
      // - A config change operation was committed (reflected by a change to
      //   the committed config's opid_index).
      // - The new cstate has a leader, and either the old cstate didn't, or
      //   there was a term change.
      consensus_state_updated = (cstate.committed_config().opid_index() >
                                 prev_cstate.committed_config().opid_index()) ||
          (!cstate.leader_uuid().empty() &&
           (prev_cstate.leader_uuid().empty() ||
            cstate.current_term() > prev_cstate.current_term()));
      if (consensus_state_updated) {
        // 7d(i). Retain knowledge of the leader even if it wasn't reported in
        // the latest config.
        //
        // When a config change is reported to the master, it may not include
        // the leader because the follower doing the reporting may not know who
        // the leader is yet (it may have just started up). It is safe to reuse
        // the previous leader if the reported cstate has the same term as the
        // previous cstate, and the leader was known for that term.
        if (cstate.current_term() == prev_cstate.current_term()) {
          if (cstate.leader_uuid().empty() && !prev_cstate.leader_uuid().empty()) {
            cstate.set_leader_uuid(prev_cstate.leader_uuid());
            // Sanity check to detect consensus divergence bugs.
          } else if (!cstate.leader_uuid().empty() &&
              !prev_cstate.leader_uuid().empty() &&
              cstate.leader_uuid() != prev_cstate.leader_uuid()) {
            LOG(DFATAL) << Substitute("Previously reported cstate for tablet $0 gave "
                "a different leader for term $1 than the current cstate. "
                "Previous cstate: $2. Current cstate: $3.",
                tablet->ToString(), cstate.current_term(),
                SecureShortDebugString(prev_cstate),
                SecureShortDebugString(cstate));
            continue;
          }
        }

        LOG(INFO) << Substitute("T $0 P $1 reported cstate change: $2. New cstate: $3",
                                tablet->id(), ts_desc->permanent_uuid(),
                                DiffConsensusStates(prev_cstate, cstate),
                                SecureShortDebugString(cstate));
        VLOG(2) << Substitute("Updating cstate for tablet $0 from config reported by $1 "
            "to that committed in log index $2 with leader state from term $3",
            tablet_id, ts_desc->ToString(), cstate.committed_config().opid_index(),
            cstate.current_term());


        // 7d(ii). Update the consensus state.
        // Strip the health report from the cstate before persisting it.
        auto* dirty_cstate =
            tablet->mutable_metadata()->mutable_dirty()->pb.mutable_consensus_state();
        *dirty_cstate = cstate; // Copy in the updated cstate.
        // Strip out the health reports from the persisted copy *only*.
        for (auto& peer : *dirty_cstate->mutable_committed_config()->mutable_peers()) {
          peer.clear_health_report();
        }
        tablet_was_mutated = true;

        // 7d(iii). Delete any replicas from the previous config that are not
        // in the new one.
        if (FLAGS_master_tombstone_evicted_tablet_replicas) {
          unordered_set<string> current_member_uuids;
          for (const auto& p : cstate.committed_config().peers()) {
            InsertOrDie(&current_member_uuids, p.permanent_uuid());
          }
          for (const auto& p : prev_cstate.committed_config().peers()) {
            DCHECK(!p.has_health_report()); // Health report shouldn't be persisted.
            const string& peer_uuid = p.permanent_uuid();
            if (!ContainsKey(current_member_uuids, peer_uuid)) {
              rpcs.emplace_back(new AsyncDeleteReplica(
                  master_, peer_uuid, table, tablet_id,
                  TABLET_DATA_TOMBSTONED, prev_cstate.committed_config().opid_index(),
                  Substitute("TS $0 not found in new config with opid_index $1",
                             peer_uuid, cstate.committed_config().opid_index())));
            }
          }
        }
      }

      // 7e. Make tablet configuration change depending on the mode the server
      // is running with. The choice between two alternative modes is controlled
      // by the 'raft_prepare_replacement_before_eviction' run-time flag.
      if (!FLAGS_raft_prepare_replacement_before_eviction) {
        if (consensus_state_updated &&
            FLAGS_master_add_server_when_underreplicated &&
            CountVoters(cstate.committed_config()) < replication_factor) {
          // Add a server to the config if it is under-replicated.
          //
          // This is an idempotent operation due to a CAS enforced on the
          // committed config's opid_index.
          rpcs.emplace_back(new AsyncAddReplicaTask(
              master_, tablet, cstate, RaftPeerPB::VOTER, &rng_));
        }

      // When --raft_prepare_replacement_before_eviction is enabled, we
      // consider whether to add or evict replicas based on the health report
      // included in the leader's tablet report. Since only the leader tracks
      // health, we ignore reports from non-leaders in this case. Also, making
      // the changes recommended by Should{Add,Evict}Replica() assumes that the
      // leader replica has already committed the configuration it's working with.
      } else if (!cstate.has_pending_config() &&
                 !cstate.leader_uuid().empty() &&
                 cstate.leader_uuid() == ts_desc->permanent_uuid()) {
        const auto& config = cstate.committed_config();
        string to_evict;
        if (PREDICT_TRUE(FLAGS_catalog_manager_evict_excess_replicas) &&
            ShouldEvictReplica(config, cstate.leader_uuid(), replication_factor, &to_evict)) {
          DCHECK(!to_evict.empty());
          rpcs.emplace_back(new AsyncEvictReplicaTask(
              master_, tablet, cstate, std::move(to_evict)));
        } else if (FLAGS_master_add_server_when_underreplicated &&
                   ShouldAddReplica(config, replication_factor,
                                    uuids_ignored_for_underreplication)) {
          rpcs.emplace_back(new AsyncAddReplicaTask(
              master_, tablet, cstate, RaftPeerPB::NON_VOTER, &rng_));
        }
      }
    }

    // 8. Send an AlterSchema RPC if the tablet has an old schema version.
    uint32_t table_schema_version = table->metadata().state().pb.version();
    if (report.has_schema_version() &&
        report.schema_version() != table_schema_version) {
      if (report.schema_version() > table_schema_version) {
        LOG(ERROR) << Substitute("TS $0 has reported a schema version greater "
            "than the current one for tablet $1. Expected version $2 got $3 (corruption)",
            ts_desc->ToString(), tablet->ToString(), table_schema_version,
            report.schema_version());
      } else {
        LOG(INFO) << Substitute("TS $0 does not have the latest schema for tablet $1. "
            "Expected version $2 got $3", ts_desc->ToString(), tablet->ToString(),
            table_schema_version, report.schema_version());
      }

      // It's possible that the tablet being reported is a laggy replica, and
      // in fact the leader has already received an AlterTable RPC. That's OK,
      // though -- it'll safely ignore it if we send another.
      rpcs.emplace_back(new AsyncAlterTable(master_, tablet));
    }

    // 9. If the tablet was mutated, add it to the tablets to be re-persisted.
    //
    // Done here and not on a per-mutation basis to avoid duplicate entries.
    if (tablet_was_mutated) {
      mutated_tablets.push_back(tablet);
    }

    // 10. Process the report's tablet statistics.
    if (report.has_stats() && report.has_consensus_state()) {
      DCHECK_EQ(ts_desc->permanent_uuid(), report.consensus_state().leader_uuid());

      // Now the tserver only reports the LEADER replicas its own.
      // First, update table's stats.
      tablet->table()->UpdateMetrics(tablet_id, tablet->GetStats(), report.stats());
      // Then, update tablet's stats.
      tablet->UpdateStats(report.stats());
    }
  }

  // 11. Unlock the tables; we no longer need to access their state.
  tables_lock.Unlock();

  // 12. Write all tablet mutations to the catalog table.
  //
  // SysCatalogTable::Write will short-circuit the case where the data has not
  // in fact changed since the previous version and avoid any unnecessary mutations.
  SysCatalogTable::Actions actions;
  actions.tablets_to_update = std::move(mutated_tablets);
  Status s = sys_catalog_->Write(actions);
  if (!s.ok()) {
    LOG(ERROR) << Substitute(
        "Error updating tablets from $0: $1. Tablet report was: $2",
        ts_desc->permanent_uuid(), s.ToString(), SecureShortDebugString(full_report));
    return s;
  }

  // Having successfully written the tablet mutations, this function cannot
  // fail from here on out.

  // 13. Publish the in-memory tablet mutations and release the locks.
  tablets_lock.Commit();

  // 14. Process all tablet schema version changes.
  //
  // This is separate from tablet state mutations because only tablet in-memory
  // state (and table on-disk state) is changed.
  for (const auto& e : tablet_infos) {
    const string& tablet_id = e.first;
    const scoped_refptr<TabletInfo>& tablet = e.second;
    const ReportedTabletPB& report = *FindOrDie(reports, tablet_id);
    if (report.has_schema_version()) {
      HandleTabletSchemaVersionReport(tablet, report.schema_version());
    }
  }

  // 15. Send all queued RPCs.
  for (auto& rpc : rpcs) {
    if (rpc->table() != nullptr) {
      rpc->table()->AddTask(rpc.get());
    } else {
      // This is a floating task (since the table does not exist) created in
      // response to a tablet report.
      rpc->AddRef();
    }
    WARN_NOT_OK(rpc->Run(), Substitute("Failed to send $0", rpc->description()));
    rpc.release();
  }

  return Status::OK();
}

int64_t CatalogManager::GetLatestNotificationLogEventId() {
  DCHECK(hms_catalog_);
  leader_lock_.AssertAcquiredForReading();
  return hms_notification_log_event_id_;
}

Status CatalogManager::InitLatestNotificationLogEventId() {
  DCHECK(hms_catalog_);
  leader_lock_.AssertAcquiredForWriting();
  int64_t hms_notification_log_event_id;
  RETURN_NOT_OK(sys_catalog_->GetLatestNotificationLogEventId(&hms_notification_log_event_id));
  hms_notification_log_event_id_ = hms_notification_log_event_id;
  return Status::OK();
}

Status CatalogManager::StoreLatestNotificationLogEventId(int64_t event_id) {
  DCHECK(hms_catalog_);
  DCHECK_GT(event_id, hms_notification_log_event_id_);
  leader_lock_.AssertAcquiredForReading();
  SysCatalogTable::Actions actions;
  actions.hms_notification_log_event_id = event_id;
  RETURN_NOT_OK_PREPEND(
      sys_catalog()->Write(actions),
      "Failed to update processed Hive Metastore notification log ID in the sys catalog table");
  hms_notification_log_event_id_ = event_id;
  return Status::OK();
}

std::shared_ptr<RaftConsensus> CatalogManager::master_consensus() const {
  // CatalogManager::InitSysCatalogAsync takes lock_ in exclusive mode in order
  // to initialize sys_catalog_, so it's sufficient to take lock_ in shared mode
  // here to protect access to sys_catalog_.
  shared_lock<LockType> l(lock_);
  if (!sys_catalog_) {
    return nullptr;
  }
  return sys_catalog_->tablet_replica()->shared_consensus();
}

void CatalogManager::SendAlterTableRequest(const scoped_refptr<TableInfo>& table) {
  vector<scoped_refptr<TabletInfo>> tablets;
  table->GetAllTablets(&tablets);

  for (const scoped_refptr<TabletInfo>& tablet : tablets) {
    auto call = new AsyncAlterTable(master_, tablet);
    table->AddTask(call);
    WARN_NOT_OK(call->Run(), "Failed to send alter table request");
  }
}

void CatalogManager::SendDeleteTableRequest(const scoped_refptr<TableInfo>& table,
                                            const string& deletion_msg) {
  vector<scoped_refptr<TabletInfo>> tablets;
  table->GetAllTablets(&tablets);

  for (const scoped_refptr<TabletInfo>& tablet : tablets) {
    TabletMetadataLock l(tablet.get(), LockMode::READ);
    SendDeleteTabletRequest(tablet, l, deletion_msg);
  }
}

void CatalogManager::SendDeleteTabletRequest(const scoped_refptr<TabletInfo>& tablet,
                                             const TabletMetadataLock& tablet_lock,
                                             const string& deletion_msg) {
  if (!tablet_lock.data().pb.has_consensus_state()) {
    // We could end up here if we're deleting a tablet that never made it to
    // the CREATING state. That would mean no replicas were ever assigned, so
    // there's nothing to delete.
    LOG(INFO) << "Not sending DeleteTablet requests; no consensus state for tablet "
              << tablet->id();
    return;
  }
  const ConsensusStatePB& cstate = tablet_lock.data().pb.consensus_state();
  LOG_WITH_PREFIX(INFO)
      << "Sending DeleteTablet for " << cstate.committed_config().peers().size()
      << " replicas of tablet " << tablet->id();
  for (const auto& peer : cstate.committed_config().peers()) {
    AsyncDeleteReplica* call = new AsyncDeleteReplica(
        master_, peer.permanent_uuid(), tablet->table(), tablet->id(),
        TABLET_DATA_DELETED, none, deletion_msg);
    tablet->table()->AddTask(call);
    WARN_NOT_OK(call->Run(), Substitute(
        "Failed to send DeleteReplica request for tablet $0", tablet->id()));
  }
}

void CatalogManager::ExtractTabletsToProcess(
    vector<scoped_refptr<TabletInfo>>* tablets_to_process) {

  shared_lock<LockType> l(lock_);

  // TODO: At the moment we loop through all the tablets
  //       we can keep a set of tablets waiting for "assignment"
  //       or just a counter to avoid to take the lock and loop through the tablets
  //       if everything is "stable".

  // 'tablets_to_process' elements must be partially ordered in the same way as
  // table->GetAllTablets(); see the locking rules at the top of the file.
  for (const auto& table_entry : table_ids_map_) {
    scoped_refptr<TableInfo> table = table_entry.second;
    TableMetadataLock table_lock(table.get(), LockMode::READ);
    if (table_lock.data().is_deleted()) {
      continue;
    }

    vector<scoped_refptr<TabletInfo>> tablets;
    table->GetAllTablets(&tablets);
    for (const auto& tablet : tablets) {
      TabletMetadataLock tablet_lock(tablet.get(), LockMode::READ);
      if (tablet_lock.data().is_deleted() ||
          tablet_lock.data().is_running()) {
        continue;
      }
      tablets_to_process->emplace_back(tablet);
    }
  }
}

// Check if it's time to roll TokenSigner's key. There's a bit of subtlety here:
// we shouldn't start exporting a key until it is properly persisted.
// So, the protocol is:
//   1) Generate a new TSK.
//   2) Try to write it to the system table.
//   3) Pass it back to the TokenSigner on success.
//   4) Check and switch TokenSigner to the new key if it's time to do so.
Status CatalogManager::TryGenerateNewTskUnlocked() {
  TokenSigner* signer = master_->token_signer();
  unique_ptr<security::TokenSigningPrivateKey> tsk;
  RETURN_NOT_OK(signer->CheckNeedKey(&tsk));
  if (tsk) {
    // First save the new TSK into the system table.
    TokenSigningPrivateKeyPB tsk_pb;
    tsk->ExportPB(&tsk_pb);
    SysTskEntryPB sys_entry;
    sys_entry.mutable_tsk()->Swap(&tsk_pb);
    MAYBE_INJECT_RANDOM_LATENCY(
        FLAGS_catalog_manager_inject_latency_prior_tsk_write_ms);
    RETURN_NOT_OK(sys_catalog_->AddTskEntry(sys_entry));
    LOG_WITH_PREFIX(INFO) << "Generated new TSK " << tsk->key_seq_num();
    // Then add the new TSK into the signer.
    RETURN_NOT_OK(signer->AddKey(std::move(tsk)));
  }
  return signer->TryRotateKey();
}

Status CatalogManager::LoadTskEntries(set<string>* expired_entry_ids) {
  TskEntryLoader loader;
  RETURN_NOT_OK(sys_catalog_->VisitTskEntries(&loader));
  for (const auto& key : loader.entries()) {
    LOG_WITH_PREFIX(INFO) << "Loaded TSK: " << key.key_seq_num();
  }
  if (expired_entry_ids) {
    set<string> ref(loader.expired_entry_ids());
    expired_entry_ids->swap(ref);
  }
  return master_->token_signer()->ImportKeys(loader.entries());
}

Status CatalogManager::LoadTspkEntries(vector<TokenSigningPublicKeyPB>* keys) {
  TskEntryLoader loader;
  RETURN_NOT_OK(sys_catalog_->VisitTskEntries(&loader));
  for (const auto& private_key : loader.entries()) {
    // Extract public parts of the loaded keys for the verifier.
    TokenSigningPrivateKey tsk(private_key);
    TokenSigningPublicKeyPB key;
    tsk.ExportPublicKeyPB(&key);
    auto key_seq_num = key.key_seq_num();
    keys->emplace_back(std::move(key));
    VLOG(2) << "read public part of TSK " << key_seq_num;
  }
  return Status::OK();
}

Status CatalogManager::DeleteTskEntries(const set<string>& entry_ids) {
  leader_lock_.AssertAcquiredForWriting();
  RETURN_NOT_OK(sys_catalog_->RemoveTskEntries(entry_ids));
  LOG_WITH_PREFIX(INFO) << Substitute("Deleted TSKs: $0",
                                      JoinStrings(entry_ids, ", "));
  return Status::OK();
}

struct DeferredAssignmentActions {
  vector<scoped_refptr<TabletInfo>> tablets_to_add;
  vector<scoped_refptr<TabletInfo>> tablets_to_update;
  vector<scoped_refptr<TabletInfo>> needs_create_rpc;
};

void CatalogManager::HandleAssignPreparingTablet(const scoped_refptr<TabletInfo>& tablet,
                                                 DeferredAssignmentActions* deferred) {
  // The tablet was just created (probably by a CreateTable RPC).
  // Update the state to "creating" to be ready for the creation request.
  tablet->mutable_metadata()->mutable_dirty()->set_state(
    SysTabletsEntryPB::CREATING, "Sending initial creation of tablet");
  deferred->tablets_to_update.emplace_back(tablet);
  deferred->needs_create_rpc.emplace_back(tablet);
  VLOG(1) << "Assign new tablet " << tablet->ToString();
}

void CatalogManager::HandleAssignCreatingTablet(const scoped_refptr<TabletInfo>& tablet,
                                                DeferredAssignmentActions* deferred,
                                                scoped_refptr<TabletInfo>* new_tablet) {
  MonoDelta time_since_updated =
      MonoTime::Now() - tablet->last_create_tablet_time();
  int64_t remaining_timeout_ms =
      FLAGS_tablet_creation_timeout_ms - time_since_updated.ToMilliseconds();

  // Skip the tablet if the assignment timeout is not yet expired
  if (remaining_timeout_ms > 0) {
    VLOG(2) << Substitute("Tablet $0 still being created. $1ms remain until timeout",
                          tablet->ToString(), remaining_timeout_ms);
    return;
  }

  const PersistentTabletInfo& old_info = tablet->metadata().state();

  optional<string> dimension_label = old_info.pb.has_dimension_label() ?
      make_optional<string>(old_info.pb.dimension_label()) : none;
  // The "tablet creation" was already sent, but we didn't receive an answer
  // within the timeout. So the tablet will be replaced by a new one.
  scoped_refptr<TabletInfo> replacement = CreateTabletInfo(tablet->table(),
                                                           old_info.pb.partition(),
                                                           dimension_label);
  LOG_WITH_PREFIX(WARNING) << Substitute("Tablet $0 was not created within the "
      "allowed timeout. Replacing with a new tablet $1",
      tablet->ToString(), replacement->id());

  // Mark old tablet as replaced.
  tablet->mutable_metadata()->mutable_dirty()->set_state(
    SysTabletsEntryPB::REPLACED,
    Substitute("Replaced by $0 at $1",
               replacement->id(), LocalTimeAsString()));

  // Mark new tablet as being created.
  replacement->mutable_metadata()->mutable_dirty()->set_state(
    SysTabletsEntryPB::CREATING,
    Substitute("Replacement for $0", tablet->id()));

  deferred->tablets_to_update.emplace_back(tablet);
  deferred->tablets_to_add.emplace_back(replacement);
  deferred->needs_create_rpc.emplace_back(replacement);
  VLOG(1) << Substitute("Replaced tablet $0 with $1 (table $2)",
                        tablet->id(), replacement->id(),
                        tablet->table()->ToString());

  new_tablet->swap(replacement);
}

// TODO(unknown): we could batch the IO onto a background thread.
//                but this is following the current HandleReportedTablet()
void CatalogManager::HandleTabletSchemaVersionReport(
    const scoped_refptr<TabletInfo>& tablet,
    uint32_t version) {
  // Update the schema version if it's the latest
  tablet->set_reported_schema_version(version);

  // Verify if it's the last tablet report, and the alter completed.
  const scoped_refptr<TableInfo>& table = tablet->table();
  TableMetadataLock l(table.get(), LockMode::WRITE);
  if (l.data().is_deleted() || l.data().pb.state() != SysTablesEntryPB::ALTERING) {
    return;
  }

  uint32_t current_version = l.data().pb.version();
  if (table->IsAlterInProgress(current_version)) {
    return;
  }

  // Update the state from altering to running and remove the last fully
  // applied schema (if it exists).
  l.mutable_data()->pb.clear_fully_applied_schema();
  l.mutable_data()->set_state(SysTablesEntryPB::RUNNING,
                              Substitute("Current schema version=$0", current_version));

  SysCatalogTable::Actions actions;
  actions.table_to_update = table;
  Status s = sys_catalog_->Write(actions);
  if (!s.ok()) {
    LOG_WITH_PREFIX(WARNING)
        << "An error occurred while updating sys-tables: " << s.ToString();
    return;
  }

  l.Commit();
  LOG_WITH_PREFIX(INFO) << Substitute("$0 alter complete (version $1)",
                                      table->ToString(), current_version);
}

Status CatalogManager::ProcessPendingAssignments(
    const vector<scoped_refptr<TabletInfo>>& tablets) {
  VLOG(1) << "Processing pending assignments";

  // Take write locks on all tablets to be processed, and ensure that they are
  // unlocked at the end of this scope.
  TabletMetadataGroupLock lock_in(LockMode::RELEASED);
  lock_in.AddMutableInfos(tablets);
  lock_in.Lock(LockMode::WRITE);

  DeferredAssignmentActions deferred;

  // Any tablets created by the helper functions will also be created in a
  // locked state, so we must ensure they are unlocked before we return to
  // avoid deadlocks.
  //
  // Must be declared after 'deferred' so that tablets are properly unlocked
  // before being destroyed.
  TabletMetadataGroupLock lock_out(LockMode::WRITE);

  // Iterate over each of the tablets and handle it, whatever state
  // it may be in. The actions required for the tablet are collected
  // into 'deferred'.
  for (const auto& tablet : tablets) {
    SysTabletsEntryPB::State t_state = tablet->metadata().state().pb.state();

    switch (t_state) {
      case SysTabletsEntryPB::PREPARING:
        HandleAssignPreparingTablet(tablet, &deferred);
        break;

      case SysTabletsEntryPB::CREATING:
      {
        scoped_refptr<TabletInfo> new_tablet;
        HandleAssignCreatingTablet(tablet, &deferred, &new_tablet);
        if (new_tablet) {
          lock_out.AddMutableInfo(new_tablet.get());
        }
        break;
      }
      default:
        VLOG(2) << Substitute("Nothing to do for tablet $0: $1", tablet->id(),
                              SysTabletsEntryPB_State_Name(t_state));
        break;
    }
  }

  // Nothing to do
  if (deferred.tablets_to_add.empty() &&
      deferred.tablets_to_update.empty() &&
      deferred.needs_create_rpc.empty()) {
    return Status::OK();
  }

  // For those tablets which need to be created in this round, assign replicas.
  {
    TSDescriptorVector ts_descs;
    master_->ts_manager()->GetDescriptorsAvailableForPlacement(&ts_descs);
    PlacementPolicy policy(std::move(ts_descs), &rng_);
    for (auto& tablet : deferred.needs_create_rpc) {
      // NOTE: if we fail to select replicas on the first pass (due to
      // insufficient Tablet Servers being online), we will still try
      // again unless the tablet/table creation is cancelled.
      RETURN_NOT_OK_PREPEND(SelectReplicasForTablet(policy, tablet.get()),
                            Substitute("error selecting replicas for tablet $0",
                                       tablet->id()));
    }
  }

  // Update the sys catalog with the new set of tablets/metadata.
  SysCatalogTable::Actions actions;
  actions.tablets_to_add = deferred.tablets_to_add;
  actions.tablets_to_update = deferred.tablets_to_update;
  RETURN_NOT_OK_PREPEND(sys_catalog_->Write(actions),
                        "error persisting updated tablet metadata");

  // Expose tablet metadata changes before the new tablets themselves.
  lock_out.Commit();
  lock_in.Commit();

  for (const auto& t : deferred.tablets_to_add) {
    // We can't reuse the WRITE tablet locks from committer_out for this
    // because AddRemoveTablets() will read from the clean state, which is
    // empty for these brand new tablets.
    TabletMetadataLock l(t.get(), LockMode::READ);
    t->table()->AddRemoveTablets({ t }, {});
  }

  // Acquire the global lock to publish the new tablets.
  {
    std::lock_guard<LockType> l(lock_);
    for (const auto& t : deferred.tablets_to_add) {
      tablet_map_[t->id()] = t;
    }
  }

  // Send DeleteTablet requests to tablet servers serving deleted tablets.
  // This is asynchronous / non-blocking.
  for (const auto& tablet : deferred.tablets_to_update) {
    TabletMetadataLock l(tablet.get(), LockMode::READ);
    if (l.data().is_deleted()) {
      SendDeleteTabletRequest(tablet, l, l.data().pb.state_msg());
    }
  }
  // Send the CreateTablet() requests to the servers. This is asynchronous / non-blocking.
  for (const auto& tablet : deferred.needs_create_rpc) {
    TabletMetadataLock l(tablet.get(), LockMode::READ);
    SendCreateTabletRequest(tablet, l);
  }
  return Status::OK();
}

Status CatalogManager::SelectReplicasForTablet(const PlacementPolicy& policy,
                                               TabletInfo* tablet) {
  DCHECK(tablet);
  TableMetadataLock table_guard(tablet->table().get(), LockMode::READ);

  if (!table_guard.data().pb.IsInitialized()) {
    return Status::InvalidArgument(
        Substitute("TableInfo for tablet $0 is not initialized (aborted CreateTable attempt?)",
                   tablet->id()));
  }

  const auto nreplicas = table_guard.data().pb.num_replicas();
  if (policy.ts_num() < nreplicas) {
    return Status::InvalidArgument(
        Substitute("Not enough tablet servers are online for table '$0'. Need at least $1 "
                   "replicas, but only $2 tablet servers are available",
                   table_guard.data().name(), nreplicas, policy.ts_num()));
  }

  ConsensusStatePB* cstate = tablet->mutable_metadata()->
      mutable_dirty()->pb.mutable_consensus_state();
  cstate->set_current_term(kMinimumTerm);
  RaftConfigPB* config = cstate->mutable_committed_config();
  DCHECK_EQ(0, config->peers_size()) << "RaftConfig not empty: "
                                     << SecureShortDebugString(*config);
  config->clear_peers();
  // Maintain ability to downgrade Kudu to a version with LocalConsensus.
  config->set_obsolete_local(nreplicas == 1);
  config->set_opid_index(consensus::kInvalidOpIdIndex);

  // Get the dimension of the tablet. Otherwise, it will be none.
  optional<string> dimension = none;
  if (tablet->metadata().state().pb.has_dimension_label()) {
    dimension = tablet->metadata().state().pb.dimension_label();
  }

  // Select the set of replicas for the tablet.
  TSDescriptorVector descriptors;
  RETURN_NOT_OK_PREPEND(policy.PlaceTabletReplicas(nreplicas, dimension, &descriptors),
                        Substitute("failed to place replicas for tablet $0 "
                                   "(table '$1')",
                                   tablet->id(), table_guard.data().name()));
  for (const auto& desc : descriptors) {
    ServerRegistrationPB reg;
    desc->GetRegistration(&reg);

    RaftPeerPB* peer = config->add_peers();
    peer->set_member_type(RaftPeerPB::VOTER);
    peer->set_permanent_uuid(desc->permanent_uuid());

    for (const HostPortPB& addr : reg.rpc_addresses()) {
      peer->mutable_last_known_addr()->CopyFrom(addr);
    }
  }

  return Status::OK();
}

void CatalogManager::SendCreateTabletRequest(const scoped_refptr<TabletInfo>& tablet,
                                             const TabletMetadataLock& tablet_lock) {
  const RaftConfigPB& config =
      tablet_lock.data().pb.consensus_state().committed_config();
  tablet->set_last_create_tablet_time(MonoTime::Now());
  for (const RaftPeerPB& peer : config.peers()) {
    AsyncCreateReplica* task = new AsyncCreateReplica(master_,
                                                      peer.permanent_uuid(),
                                                      tablet, tablet_lock);
    tablet->table()->AddTask(task);
    WARN_NOT_OK(task->Run(), "Failed to send new tablet request");
  }
}

Status CatalogManager::BuildLocationsForTablet(
    const scoped_refptr<TabletInfo>& tablet,
    ReplicaTypeFilter filter,
    TabletLocationsPB* locs_pb,
    TSInfosDict* ts_infos_dict) {
  TabletMetadataLock l_tablet(tablet.get(), LockMode::READ);
  if (PREDICT_FALSE(l_tablet.data().is_deleted())) {
    return Status::NotFound("Tablet deleted", l_tablet.data().pb.state_msg());
  }

  if (PREDICT_FALSE(!l_tablet.data().is_running())) {
    return Status::ServiceUnavailable("Tablet not running");
  }

  // Guaranteed because the tablet is RUNNING.
  DCHECK(l_tablet.data().pb.has_consensus_state());

  const ConsensusStatePB& cstate = l_tablet.data().pb.consensus_state();
  for (const consensus::RaftPeerPB& peer : cstate.committed_config().peers()) {
    DCHECK(!peer.has_health_report()); // Health report shouldn't be persisted.
    switch (filter) {
      case VOTER_REPLICA:
        if (!peer.has_member_type() ||
            peer.member_type() != consensus::RaftPeerPB::VOTER) {
          // Jump to the next iteration of the outside cycle.
          continue;
        }
        break;

      case ANY_REPLICA:
        break;

      default:
        {
          const string err_msg = Substitute(
              "$0: unsupported replica type filter", filter);
          LOG(DFATAL) << err_msg;
          return Status::InvalidArgument(err_msg);
        }
    }

    // Helper function to create a TSInfoPB.
    auto make_tsinfo_pb = [this, &peer]() {
      unique_ptr<TSInfoPB> tsinfo_pb(new TSInfoPB());
      tsinfo_pb->set_permanent_uuid(peer.permanent_uuid());
      shared_ptr<TSDescriptor> ts_desc;
      if (master_->ts_manager()->LookupTSByUUID(peer.permanent_uuid(), &ts_desc)) {
        ServerRegistrationPB reg;
        ts_desc->GetRegistration(&reg);
        tsinfo_pb->mutable_rpc_addresses()->Swap(reg.mutable_rpc_addresses());
        if (ts_desc->location()) tsinfo_pb->set_location(*(ts_desc->location()));
      } else {
        // If we've never received a heartbeat from the tserver, we'll fall back
        // to the last known RPC address in the RaftPeerPB.
        //
        // TODO(wdberkeley): We should track these RPC addresses in the master table itself.
        tsinfo_pb->add_rpc_addresses()->CopyFrom(peer.last_known_addr());
      }
      return tsinfo_pb;
    };

    auto role = GetParticipantRole(peer, cstate);
    optional<string> dimension = none;
    if (l_tablet.data().pb.has_dimension_label()) {
      dimension = l_tablet.data().pb.dimension_label();
    }
    if (ts_infos_dict) {
      int idx = *ComputePairIfAbsent(
          &ts_infos_dict->uuid_to_idx, peer.permanent_uuid(),
          [&]() -> pair<StringPiece, int> {
            auto& ts_info_pbs = ts_infos_dict->ts_info_pbs;
            auto pb = make_tsinfo_pb();
            int ts_info_idx = ts_info_pbs.size();
            ts_info_pbs.emplace_back(pb.release());
            return { ts_info_pbs.back()->permanent_uuid(), ts_info_idx };
          });

      auto* interned_replica_pb = locs_pb->add_interned_replicas();
      interned_replica_pb->set_ts_info_idx(idx);
      interned_replica_pb->set_role(role);
      if (dimension) {
        interned_replica_pb->set_dimension_label(*dimension);
      }
    } else {
      TabletLocationsPB_DEPRECATED_ReplicaPB* replica_pb = locs_pb->add_deprecated_replicas();
      replica_pb->set_allocated_ts_info(make_tsinfo_pb().release());
      replica_pb->set_role(role);
    }
  }

  locs_pb->mutable_partition()->CopyFrom(tablet->metadata().state().pb.partition());
  locs_pb->set_tablet_id(tablet->id());

  // No longer used; always set to false.
  locs_pb->set_deprecated_stale(false);

  return Status::OK();
}

Status CatalogManager::GetTabletLocations(const string& tablet_id,
                                          ReplicaTypeFilter filter,
                                          TabletLocationsPB* locs_pb,
                                          TSInfosDict* ts_infos_dict,
                                          optional<const string&> user) {
  leader_lock_.AssertAcquiredForReading();
  RETURN_NOT_OK(CheckOnline());

  locs_pb->mutable_deprecated_replicas()->Clear();
  locs_pb->mutable_interned_replicas()->Clear();
  scoped_refptr<TabletInfo> tablet_info;
  {
    shared_lock<LockType> l(lock_);
    // It's OK to return NOT_FOUND back to the client, even with authorization enabled,
    // because tablet IDs are randomly generated and don't carry user data.
    if (!FindCopy(tablet_map_, tablet_id, &tablet_info)) {
      return Status::NotFound(Substitute("Unknown tablet $0", tablet_id));
    }
  }
  if (user) {
    // Acquire the table lock and then check that the user is authorized to operate on
    // the table that the tablet belongs to.
    TableMetadataLock table_lock(tablet_info->table().get(), LockMode::READ);
    RETURN_NOT_OK(authz_provider_->AuthorizeGetTableMetadata(
        NormalizeTableName(table_lock.data().name()), *user));
  }

  return BuildLocationsForTablet(tablet_info, filter, locs_pb, ts_infos_dict);
}

Status CatalogManager::ReplaceTablet(const string& tablet_id, ReplaceTabletResponsePB* resp) {
  leader_lock_.AssertAcquiredForReading();
  RETURN_NOT_OK(CheckOnline());

  // Lookup the tablet-to-be-replaced and get its table.
  scoped_refptr<TabletInfo> old_tablet;
  {
    shared_lock<LockType> l(lock_);
    if (!FindCopy(tablet_map_, tablet_id, &old_tablet)) {
      return Status::NotFound(Substitute("Unknown tablet $0", tablet_id));
    }
  }
  scoped_refptr<TableInfo> table = old_tablet->table();

  // Lock the tablet-to-be-replaced (the "old" tablet).
  // We don't need to lock the table because we are not modifying its TableInfo.
  TabletMetadataLock l_old_tablet(old_tablet.get(), LockMode::WRITE);

  // It's possible that between when we looked up the old tablet and when we
  // acquired its lock that the old tablet was deleted.
  if (old_tablet->metadata().state().is_deleted()) {
    return Status::NotFound(Substitute("Tablet $0 already deleted", tablet_id));
  }

  // Create the TabletInfo for the replacement tablet.
  const SysTabletsEntryPB& replaced_pb = l_old_tablet.data().pb;
  scoped_refptr<TabletInfo> new_tablet(new TabletInfo(table, GenerateId()));
  TabletMetadataLock l_new_tablet(new_tablet.get(), LockMode::WRITE);
  SysTabletsEntryPB* new_metadata = &new_tablet->mutable_metadata()->mutable_dirty()->pb;
  new_metadata->set_state(SysTabletsEntryPB::PREPARING);
  new_metadata->mutable_partition()->CopyFrom(replaced_pb.partition());
  new_metadata->set_table_id(table->id());
  if (replaced_pb.has_dimension_label()) {
    new_metadata->set_dimension_label(replaced_pb.dimension_label());
  }

  const string replace_msg = Substitute("replaced by tablet $0", new_tablet->id());
  old_tablet->mutable_metadata()->mutable_dirty()->set_state(SysTabletsEntryPB::DELETED,
                                                             replace_msg);

  // Persist the changes to the syscatalog table.
  SysCatalogTable::Actions actions;
  actions.tablets_to_add.push_back(new_tablet);
  actions.tablets_to_update.push_back(old_tablet);
  Status s = sys_catalog_->Write(actions);
  if (!s.ok()) {
    s = s.CloneAndPrepend("an error occurred while writing to the sys-catalog");
    LOG(WARNING) << s.ToString();
    CheckIfNoLongerLeaderAndSetupError(s, resp);
    return s;
  }

  // Now commit the in-memory state and modify the global tablet map.
  // The order of operations here is based on AlterTable.

  // Commit the in-memory state of the new tablet. This doesn't require the global
  // lock because the new tablet is not visible yet.
  l_new_tablet.Commit();

  // Add the new tablet to the global tablet map.
  {
    std::lock_guard<LockType> l(lock_);
    InsertOrDie(&tablet_map_, new_tablet->id(), new_tablet);
  }

  // Next, add the new tablet and remove the old tablet from the table.
  {
    TabletMetadataLock l_new_tablet(new_tablet.get(), LockMode::READ);
    table->AddRemoveTablets({new_tablet}, {old_tablet});
  }

  // Commit state changes for the old tablet.
  l_old_tablet.Commit();

  // Finish up by kicking off the delete of the old tablet.
  {
    TabletMetadataLock l_old_tablet(old_tablet.get(), LockMode::READ);
    SendDeleteTabletRequest(old_tablet, l_old_tablet, replace_msg);
    background_tasks_->Wake();
  }

  LOG(INFO) << "ReplaceTablet: tablet " << old_tablet->id()
            << " deleted and replaced by tablet " << new_tablet->id();
  resp->set_replacement_tablet_id(new_tablet->id());
  return Status::OK();
}

Status CatalogManager::GetTableLocations(const GetTableLocationsRequestPB* req,
                                         GetTableLocationsResponsePB* resp,
                                         optional<const string&> user) {
  // If start-key is > end-key report an error instead of swapping the two
  // since probably there is something wrong app-side.
  if (req->has_partition_key_start() && req->has_partition_key_end()
      && req->partition_key_start() > req->partition_key_end()) {
    return Status::InvalidArgument("start partition key is greater than the end partition key");
  }
  if (req->max_returned_locations() <= 0) {
    return Status::InvalidArgument("max_returned_locations must be greater than 0");
  }

  leader_lock_.AssertAcquiredForReading();
  RETURN_NOT_OK(CheckOnline());

  // Lookup the table, verify if it exists, and then check that
  // the user is authorized to operate on the table.
  scoped_refptr<TableInfo> table;
  TableMetadataLock l;
  auto authz_func = [&] (const string& username, const string& table_name) {
    return SetupError(authz_provider_->AuthorizeGetTableMetadata(table_name, username),
                      resp, MasterErrorPB::NOT_AUTHORIZED);
  };
  RETURN_NOT_OK(FindLockAndAuthorizeTable(*req, resp, LockMode::READ, authz_func, user,
                                          &table, &l));
  RETURN_NOT_OK(CheckIfTableDeletedOrNotRunning(&l, resp));

  vector<scoped_refptr<TabletInfo>> tablets_in_range;
  table->GetTabletsInRange(req, &tablets_in_range);

  TSInfosDict infos_dict;

  for (const auto& tablet : tablets_in_range) {
    Status s = BuildLocationsForTablet(
        tablet, req->replica_type_filter(), resp->add_tablet_locations(),
        req->intern_ts_infos_in_response() ? &infos_dict : nullptr);
    if (s.ok()) {
      continue;
    }
    if (s.IsNotFound()) {
      // The tablet has been deleted; force the client to retry. This is a
      // transient state that only happens with a concurrent drop range
      // partition alter table operation.
      resp->Clear();
      resp->mutable_error()->set_code(MasterErrorPB_Code::MasterErrorPB_Code_TABLET_NOT_RUNNING);
      StatusToPB(Status::ServiceUnavailable("Tablet not running"),
                 resp->mutable_error()->mutable_status());
    } else if (s.IsServiceUnavailable()) {
      // The tablet is not yet running; fail the request.
      resp->Clear();
      resp->mutable_error()->set_code(MasterErrorPB_Code::MasterErrorPB_Code_TABLET_NOT_RUNNING);
      StatusToPB(s, resp->mutable_error()->mutable_status());
      break;
    } else {
      LOG_WITH_PREFIX(FATAL)
          << "Unexpected error while building tablet locations: "
          << s.ToString();
    }
  }
  for (auto& pb : infos_dict.ts_info_pbs) {
    resp->mutable_ts_infos()->AddAllocated(pb.release());
  }
  resp->set_ttl_millis(FLAGS_table_locations_ttl_ms);
  return Status::OK();
}

void CatalogManager::DumpState(std::ostream* out) const {
  TableInfoMap ids_copy, names_copy;
  TabletInfoMap tablets_copy;

  // Copy the internal state so that, if the output stream blocks,
  // we don't end up holding the lock for a long time.
  {
    shared_lock<LockType> l(lock_);
    ids_copy = table_ids_map_;
    names_copy = normalized_table_names_map_;
    tablets_copy = tablet_map_;
    // TODO(aserbin): add information about root CA certs, if any
  }

  *out << "Tables:\n";
  for (const TableInfoMap::value_type& e : ids_copy) {
    const scoped_refptr<TableInfo>& table = e.second;
    TableMetadataLock l(table.get(), LockMode::READ);
    const string& name = l.data().name();

    *out << table->id() << ":\n";
    *out << "  name: \"" << strings::CHexEscape(name) << "\"\n";
    // Erase from the map, so later we can check that we don't have
    // any orphaned tables in the by-name map that aren't in the
    // by-id map.
    if (names_copy.erase(name) != 1) {
      *out << "  [not present in by-name map]\n";
    }
    *out << "  metadata: " << SecureShortDebugString(l.data().pb) << "\n";

    *out << "  tablets:\n";

    vector<scoped_refptr<TabletInfo>> tablets;
    table->GetAllTablets(&tablets);
    for (const auto& tablet : tablets) {
      TabletMetadataLock l_tablet(tablet.get(), LockMode::READ);
      *out << "    " << tablet->id() << ": "
           << SecureShortDebugString(l_tablet.data().pb) << "\n";

      if (tablets_copy.erase(tablet->id()) != 1) {
        *out << "  [ERROR: not present in CM tablet map!]\n";
      }
    }
  }

  if (!tablets_copy.empty()) {
    *out << "Orphaned tablets (not referenced by any table):\n";
    for (const auto& entry : tablets_copy) {
      const scoped_refptr<TabletInfo>& tablet = entry.second;
      TabletMetadataLock l_tablet(tablet.get(), LockMode::READ);
      *out << "    " << tablet->id() << ": "
           << SecureShortDebugString(l_tablet.data().pb) << "\n";
    }
  }

  if (!names_copy.empty()) {
    *out << "Orphaned tables (in by-name map, but not id map):\n";
    for (const TableInfoMap::value_type& e : names_copy) {
      *out << e.second->id() << ":\n";
      *out << "  name: \"" << strings::CHexEscape(e.first) << "\"\n";
    }
  }
}

string CatalogManager::LogPrefix() const {
  return Substitute("T $0 P $1: ",
                    sys_catalog_->tablet_replica()->tablet_id(),
                    sys_catalog_->tablet_replica()->permanent_uuid());
}

void CatalogManager::AbortAndWaitForAllTasks(
    const vector<scoped_refptr<TableInfo>>& tables) {
  for (const auto& t : tables) {
    t->AbortTasks();
  }
  for (const auto& t : tables) {
    t->WaitTasksCompletion();
  }
}

template<typename RespClass>
Status CatalogManager::WaitForNotificationLogListenerCatchUp(RespClass* resp,
                                                             rpc::RpcContext* rpc) {
  if (hms_catalog_) {
    CHECK(rpc);
    Status s = hms_notification_log_listener_->WaitForCatchUp(rpc->GetClientDeadline());
    // ServiceUnavailable indicates the master has lost leadership.
    MasterErrorPB::Code code = s.IsServiceUnavailable() ?
      MasterErrorPB::NOT_THE_LEADER :
      MasterErrorPB::HIVE_METASTORE_ERROR;
    return SetupError(s, resp, code);
  }
  return Status::OK();
}

string CatalogManager::NormalizeTableName(const string& table_name) {
  // Force a deep copy on platforms with reference counted strings.
  string normalized_table_name(table_name.data(), table_name.size());
  if (hms::HmsCatalog::IsEnabled()) {
    // If HmsCatalog::NormalizeTableName returns an error, the table name is not
    // modified. In this case the table is guaranteed to be a legacy table which
    // has survived since before the cluster was configured to integrate with
    // the HMS. It's safe to use the unmodified table name as the normalized
    // name in this case, since there cannot be a name conflict with a table in
    // the HMS. When the table gets 'upgraded' to be included in the HMS it will
    // need to be renamed with a Hive compatible name.
    //
    // Note: not all legacy tables will fail normalization; if a table happens
    // to be named with a Hive compatible name ("Legacy.Table"), it will be
    // normalized according to the Hive rules ("legacy.table"). We check in
    // TableLoader::VisitTables that such legacy tables do not have conflicting
    // names when normalized.
    ignore_result(hms::HmsCatalog::NormalizeTableName(&normalized_table_name));
  }
  return normalized_table_name;
}

const char* CatalogManager::StateToString(State state) {
  switch (state) {
    case CatalogManager::kConstructed: return "Constructed";
    case CatalogManager::kStarting: return "Starting";
    case CatalogManager::kRunning: return "Running";
    case CatalogManager::kClosing: return "Closing";
  }
  __builtin_unreachable();
}

////////////////////////////////////////////////////////////
// CatalogManager::ScopedLeaderSharedLock
////////////////////////////////////////////////////////////

CatalogManager::ScopedLeaderSharedLock::ScopedLeaderSharedLock(
    CatalogManager* catalog)
    : catalog_(DCHECK_NOTNULL(catalog)),
      leader_shared_lock_(catalog->leader_lock_, std::try_to_lock),
      catalog_status_(Status::Uninitialized("")),
      leader_status_(Status::Uninitialized("")),
      initial_term_(-1) {

  // Check if the catalog manager is running.
  std::lock_guard<simple_spinlock> l(catalog_->state_lock_);
  if (PREDICT_FALSE(catalog_->state_ != kRunning)) {
    catalog_status_ = Status::ServiceUnavailable(
        Substitute("Catalog manager is not initialized. State: $0",
                   StateToString(catalog_->state_)));
    return;
  }

  ConsensusStatePB cstate;
  Status s = catalog_->sys_catalog_->tablet_replica()->consensus()->ConsensusState(&cstate);
  if (PREDICT_FALSE(!s.ok())) {
    DCHECK(s.IsIllegalState()) << s.ToString();
    catalog_status_ = s.CloneAndPrepend("ConsensusState is not available");
    return;
  }

  catalog_status_ = Status::OK();

  // Check if the catalog manager is the leader.
  initial_term_ = cstate.current_term();
  const string& uuid = catalog_->master_->fs_manager()->uuid();
  if (PREDICT_FALSE(cstate.leader_uuid() != uuid)) {
    leader_status_ = Status::IllegalState(
        Substitute("Not the leader. Local UUID: $0, Raft Consensus state: $1",
                   uuid, SecureShortDebugString(cstate)));
    return;
  }
  if (PREDICT_FALSE(catalog_->leader_ready_term_ != cstate.current_term() ||
                    !leader_shared_lock_.owns_lock())) {
    leader_status_ = Status::ServiceUnavailable(
        "Leader not yet ready to serve requests");
    return;
  }
  leader_status_ = Status::OK();
}

bool CatalogManager::ScopedLeaderSharedLock::has_term_changed() const {
  DCHECK(leader_status().ok());
  const auto current_term = catalog_->sys_catalog_->tablet_replica()->consensus()->CurrentTerm();
  return current_term != initial_term_;
}

template<typename RespClass>
bool CatalogManager::ScopedLeaderSharedLock::CheckIsInitializedOrRespond(
    RespClass* resp, RpcContext* rpc) {
  if (PREDICT_FALSE(!catalog_status_.ok())) {
    StatusToPB(catalog_status_, resp->mutable_error()->mutable_status());
    resp->mutable_error()->set_code(
        MasterErrorPB::CATALOG_MANAGER_NOT_INITIALIZED);
    rpc->RespondSuccess();
    return false;
  }
  return true;
}

template<typename RespClass>
bool CatalogManager::ScopedLeaderSharedLock::CheckIsInitializedAndIsLeaderOrRespond(
    RespClass* resp, RpcContext* rpc) {
  const Status& s = first_failed_status();
  if (PREDICT_TRUE(s.ok())) {
    return true;
  }

  StatusToPB(s, resp->mutable_error()->mutable_status());
  resp->mutable_error()->set_code(MasterErrorPB::NOT_THE_LEADER);
  rpc->RespondSuccess();
  return false;
}

// Explicit specialization for callers outside this compilation unit.
#define INITTED_OR_RESPOND(RespClass) \
  template bool \
  CatalogManager::ScopedLeaderSharedLock::CheckIsInitializedOrRespond( \
      RespClass* resp, RpcContext* rpc) /* NOLINT */
#define INITTED_AND_LEADER_OR_RESPOND(RespClass) \
  template bool \
  CatalogManager::ScopedLeaderSharedLock::CheckIsInitializedAndIsLeaderOrRespond( \
      RespClass* resp, RpcContext* rpc) /* NOLINT */

INITTED_OR_RESPOND(ConnectToMasterResponsePB);
INITTED_OR_RESPOND(GetMasterRegistrationResponsePB);
INITTED_OR_RESPOND(TSHeartbeatResponsePB);
INITTED_AND_LEADER_OR_RESPOND(AlterTableResponsePB);
INITTED_AND_LEADER_OR_RESPOND(ChangeTServerStateResponsePB);
INITTED_AND_LEADER_OR_RESPOND(CreateTableResponsePB);
INITTED_AND_LEADER_OR_RESPOND(DeleteTableResponsePB);
INITTED_AND_LEADER_OR_RESPOND(IsAlterTableDoneResponsePB);
INITTED_AND_LEADER_OR_RESPOND(IsCreateTableDoneResponsePB);
INITTED_AND_LEADER_OR_RESPOND(ListTablesResponsePB);
INITTED_AND_LEADER_OR_RESPOND(GetTableLocationsResponsePB);
INITTED_AND_LEADER_OR_RESPOND(GetTableSchemaResponsePB);
INITTED_AND_LEADER_OR_RESPOND(GetTableStatisticsResponsePB);
INITTED_AND_LEADER_OR_RESPOND(GetTabletLocationsResponsePB);
INITTED_AND_LEADER_OR_RESPOND(ReplaceTabletResponsePB);

#undef INITTED_OR_RESPOND
#undef INITTED_AND_LEADER_OR_RESPOND

////////////////////////////////////////////////////////////
// TabletInfo
////////////////////////////////////////////////////////////

TabletInfo::TabletInfo(scoped_refptr<TableInfo> table, string tablet_id)
    : tablet_id_(std::move(tablet_id)),
      table_(std::move(table)),
      last_create_tablet_time_(MonoTime::Now()),
      reported_schema_version_(NOT_YET_REPORTED) {}

TabletInfo::~TabletInfo() {
}

void TabletInfo::set_last_create_tablet_time(const MonoTime& ts) {
  std::lock_guard<simple_spinlock> l(lock_);
  last_create_tablet_time_ = ts;
}

MonoTime TabletInfo::last_create_tablet_time() const {
  std::lock_guard<simple_spinlock> l(lock_);
  return last_create_tablet_time_;
}

void TabletInfo::set_reported_schema_version(int64_t version) {
  {
    std::lock_guard<simple_spinlock> l(lock_);

    // Fast path: there's no schema version change.
    if (version <= reported_schema_version_) {
      return;
    }
  }

  // Slow path: we have a schema version change.
  //
  // We need to hold both the table and tablet spinlocks to make the change. By
  // convention, table locks are always acquired first.
  //
  // We also need to hold the tablet metadata lock in order to read the partition
  // key, but it's OK to make a local copy of it (and release the lock) because
  // the key is immutable.
  string key_start;
  {
    TabletMetadataLock l(this, LockMode::READ);
    key_start = l.data().pb.partition().partition_key_start();
  }
  std::lock_guard<rw_spinlock> table_l(table_->lock_);
  std::lock_guard<simple_spinlock> tablet_l(lock_);

  // Check again in case the schema version changed underneath us.
  int64_t old_version = reported_schema_version_;
  if (version <= old_version) {
    return;
  }

  // Check that we weren't dropped from the table before acquiring the table lock.
  //
  // We also have to compare the returned object to 'this' in case our entry in
  // the map was replaced with a new tablet (i.e. DROP RANGE PARTITION followed
  // by ADD RANGE PARTITION).
  auto* t = FindPtrOrNull(table_->tablet_map_, key_start);
  if (!t || t != this) {
    return;
  }

  // Perform the changes.
  VLOG(3) << Substitute("$0: schema version changed from $1 to $2",
                        ToString(), old_version, version);
  reported_schema_version_ = version;
  table_->DecrementSchemaVersionCountUnlocked(old_version);
  table_->IncrementSchemaVersionCountUnlocked(version);
}

int64_t TabletInfo::reported_schema_version() const {
  std::lock_guard<simple_spinlock> l(lock_);
  return reported_schema_version_;
}

string TabletInfo::ToString() const {
  return Substitute("$0 (table $1)", tablet_id_,
                    (table_ != nullptr ? table_->ToString() : "MISSING"));
}


void TabletInfo::UpdateStats(ReportedTabletStatsPB stats) {
  std::lock_guard<simple_spinlock> l(lock_);
  stats_ = std::move(stats);
}

ReportedTabletStatsPB TabletInfo::GetStats() const {
  std::lock_guard<simple_spinlock> l(lock_);
  return stats_;
}

void PersistentTabletInfo::set_state(SysTabletsEntryPB::State state, const string& msg) {
  pb.set_state(state);
  pb.set_state_msg(msg);
}

////////////////////////////////////////////////////////////
// TableInfo
////////////////////////////////////////////////////////////

TableInfo::TableInfo(string table_id) : table_id_(std::move(table_id)) {}

TableInfo::~TableInfo() {
}

string TableInfo::ToString() const {
  TableMetadataLock l(this, LockMode::READ);
  return Substitute("$0 [id=$1]", l.data().pb.name(), table_id_);
}

void TableInfo::AddRemoveTablets(const vector<scoped_refptr<TabletInfo>>& tablets_to_add,
                                 const vector<scoped_refptr<TabletInfo>>& tablets_to_drop) {
  std::lock_guard<rw_spinlock> l(lock_);
  for (const auto& tablet : tablets_to_drop) {
    const auto& lower_bound = tablet->metadata().state().pb.partition().partition_key_start();
    CHECK(EraseKeyReturnValuePtr(&tablet_map_, lower_bound) != nullptr);
    DecrementSchemaVersionCountUnlocked(tablet->reported_schema_version());
    // Remove the table metrics for the deleted tablets.
    RemoveMetrics(tablet->id(), tablet->GetStats());
  }
  for (const auto& tablet : tablets_to_add) {
    TabletInfo* old = nullptr;
    if (UpdateReturnCopy(&tablet_map_,
                         tablet->metadata().state().pb.partition().partition_key_start(),
                         tablet.get(), &old)) {
      VLOG(1) << Substitute("Replaced tablet $0 with $1",
                            old->id(), tablet->id());
      DecrementSchemaVersionCountUnlocked(old->reported_schema_version());

      // TODO(unknown): can we assert that the replaced tablet is not in Running state?
      // May be a little tricky since we don't know whether to look at its committed or
      // uncommitted state.
    }
    IncrementSchemaVersionCountUnlocked(tablet->reported_schema_version());
  }

#ifndef NDEBUG
  if (tablet_map_.empty()) {
    DCHECK(schema_version_counts_.empty());
  }
#endif
}

void TableInfo::GetTabletsInRange(const GetTableLocationsRequestPB* req,
                                  vector<scoped_refptr<TabletInfo>>* ret) const {
  shared_lock<rw_spinlock> l(lock_);
  int max_returned_locations = req->max_returned_locations();

  RawTabletInfoMap::const_iterator it, it_end;
  if (req->has_partition_key_start()) {
    it = tablet_map_.upper_bound(req->partition_key_start());
    if (it != tablet_map_.begin()) {
      --it;
    }
  } else {
    it = tablet_map_.begin();
  }

  if (req->has_partition_key_end()) {
    it_end = tablet_map_.upper_bound(req->partition_key_end());
  } else {
    it_end = tablet_map_.end();
  }

  int count = 0;
  for (; it != it_end && count < max_returned_locations; ++it) {
    ret->emplace_back(make_scoped_refptr(it->second));
    count++;
  }
}

bool TableInfo::IsAlterInProgress(uint32_t version) const {
  shared_lock<rw_spinlock> l(lock_);
  auto it = schema_version_counts_.begin();
  if (it == schema_version_counts_.end()) {
    // The table has no tablets.
    return false;
  }
  DCHECK_GT(it->second, 0);

  // 'it->first' is either NOT_YET_REPORTED (if at least one tablet has yet to
  // report), or it's the lowest schema version belonging to at least one
  // tablet. The numeric value of NOT_YET_REPORTED is -1 so we can compare it
  // to 'version' either way.
  return it->first < static_cast<int64_t>(version);
}

bool TableInfo::IsCreateInProgress() const {
  shared_lock<rw_spinlock> l(lock_);
  for (const auto& e : tablet_map_) {
    TabletMetadataLock tablet_lock(e.second, LockMode::READ);
    if (!tablet_lock.data().is_running()) {
      return true;
    }
  }
  return false;
}

void TableInfo::AddTask(MonitoredTask* task) {
  task->AddRef();
  {
    std::lock_guard<rw_spinlock> l(lock_);
    pending_tasks_.insert(task);
  }
}

void TableInfo::RemoveTask(MonitoredTask* task) {
  {
    std::lock_guard<rw_spinlock> l(lock_);
    pending_tasks_.erase(task);
  }

  // Done outside the lock so that if Release() drops the last ref to this
  // TableInfo, RemoveTask() won't unlock a freed lock.
  task->Release();
}

void TableInfo::AbortTasks() {
  shared_lock<rw_spinlock> l(lock_);
  for (MonitoredTask* task : pending_tasks_) {
    task->Abort();
  }
}

void TableInfo::WaitTasksCompletion() {
  int wait_time = 5;
  while (1) {
    {
      shared_lock<rw_spinlock> l(lock_);
      if (pending_tasks_.empty()) {
        break;
      }
    }
    base::SleepForMilliseconds(wait_time);
    wait_time = std::min(wait_time * 5 / 4, 10000);
  }
}

void TableInfo::GetTaskList(vector<scoped_refptr<MonitoredTask>>* ret) {
  shared_lock<rw_spinlock> l(lock_);
  for (MonitoredTask* task : pending_tasks_) {
    ret->push_back(make_scoped_refptr(task));
  }
}

void TableInfo::GetAllTablets(vector<scoped_refptr<TabletInfo>>* ret) const {
  ret->clear();
  shared_lock<rw_spinlock> l(lock_);
  for (const auto& e : tablet_map_) {
    ret->emplace_back(make_scoped_refptr(e.second));
  }
}

void TableInfo::RegisterMetrics(MetricRegistry* metric_registry, const string& table_name) {
  if (metric_registry) {
    MetricEntity::AttributeMap attrs;
    attrs["table_name"] = table_name;
    metric_entity_ = METRIC_ENTITY_table.Instantiate(metric_registry, table_id_, attrs);
    metrics_.reset(new TableMetrics(metric_entity_));
    METRIC_merged_entities_count_of_table.InstantiateHidden(metric_entity_, 1);
  }
}

void TableInfo::UnregisterMetrics() {
  if (metric_entity_) {
    metric_entity_->Unpublish();
  }
}

void TableInfo::UpdateMetrics(const string& tablet_id,
                              const tablet::ReportedTabletStatsPB& old_stats,
                              const tablet::ReportedTabletStatsPB& new_stats) {
  if (metrics_) {
<<<<<<< HEAD
    metrics_->on_disk_size->IncrementBy(new_stats.on_disk_size() - old_stats.on_disk_size());
    if (new_stats.live_row_count() >= 0) {
      metrics_->live_row_count->IncrementBy(
          new_stats.live_row_count() - old_stats.live_row_count());
    } else {
      metrics_->live_row_count->set_value(-1);
=======
    metrics_->on_disk_size->IncrementBy(
        static_cast<int64_t>(new_stats.on_disk_size())
        - static_cast<int64_t>(old_stats.on_disk_size()));
    if (new_stats.has_live_row_count()) {
      DCHECK(!metrics_->ContainsTabletNoLiveRowCount(tablet_id));
      metrics_->live_row_count->IncrementBy(
          static_cast<int64_t>(new_stats.live_row_count())
          - static_cast<int64_t>(old_stats.live_row_count()));
    } else if (!old_stats.has_on_disk_size()) {
      // The new reported stat doesn't support 'live_row_count' and
      // this is the first report stat of the tablet.
      metrics_->AddTabletNoLiveRowCount(tablet_id);
    }
  }
}

void TableInfo::RemoveMetrics(const string& tablet_id,
                              const tablet::ReportedTabletStatsPB& old_stats) {
  if (metrics_) {
    metrics_->on_disk_size->IncrementBy(-static_cast<int64_t>(old_stats.on_disk_size()));
    if (old_stats.has_live_row_count()) {
      DCHECK(!metrics_->ContainsTabletNoLiveRowCount(tablet_id));
      metrics_->live_row_count->IncrementBy(-static_cast<int64_t>(old_stats.live_row_count()));
    } else {
      metrics_->DeleteTabletNoLiveRowCount(tablet_id);
>>>>>>> 08702594
    }
  }
}

void TableInfo::UpdateMetricsAttrs(const string& new_table_name) {
  if (metric_entity_) {
    metric_entity_->SetAttribute("table_name", new_table_name);
  }
}

const TableMetrics* TableInfo::GetMetrics() const {
  return metrics_.get();
}

void TableInfo::IncrementSchemaVersionCountUnlocked(int64_t version) {
  DCHECK(lock_.is_write_locked());
  schema_version_counts_[version]++;
}

void TableInfo::DecrementSchemaVersionCountUnlocked(int64_t version) {
  DCHECK(lock_.is_write_locked());

  // The schema version map invariant is that every tablet should be
  // represented. To enforce this, if the decrement reduces a particular key's
  // value to 0, we must erase the key too.
  auto it = schema_version_counts_.find(version);
  DCHECK(it != schema_version_counts_.end())
      << Substitute("$0 not in schema version map", version);
  DCHECK_GT(it->second, 0);
  it->second--;
  if (it->second == 0) {
    schema_version_counts_.erase(it);
  }
}

void PersistentTableInfo::set_state(SysTablesEntryPB::State state, const string& msg) {
  pb.set_state(state);
  pb.set_state_msg(msg);
}

} // namespace master
} // namespace kudu<|MERGE_RESOLUTION|>--- conflicted
+++ resolved
@@ -5575,14 +5575,6 @@
                               const tablet::ReportedTabletStatsPB& old_stats,
                               const tablet::ReportedTabletStatsPB& new_stats) {
   if (metrics_) {
-<<<<<<< HEAD
-    metrics_->on_disk_size->IncrementBy(new_stats.on_disk_size() - old_stats.on_disk_size());
-    if (new_stats.live_row_count() >= 0) {
-      metrics_->live_row_count->IncrementBy(
-          new_stats.live_row_count() - old_stats.live_row_count());
-    } else {
-      metrics_->live_row_count->set_value(-1);
-=======
     metrics_->on_disk_size->IncrementBy(
         static_cast<int64_t>(new_stats.on_disk_size())
         - static_cast<int64_t>(old_stats.on_disk_size()));
@@ -5608,7 +5600,6 @@
       metrics_->live_row_count->IncrementBy(-static_cast<int64_t>(old_stats.live_row_count()));
     } else {
       metrics_->DeleteTabletNoLiveRowCount(tablet_id);
->>>>>>> 08702594
     }
   }
 }
