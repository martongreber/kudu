// Licensed to the Apache Software Foundation (ASF) under one
// or more contributor license agreements.  See the NOTICE file
// distributed with this work for additional information
// regarding copyright ownership.  The ASF licenses this file
// to you under the Apache License, Version 2.0 (the
// "License"); you may not use this file except in compliance
// with the License.  You may obtain a copy of the License at
//
//   http://www.apache.org/licenses/LICENSE-2.0
//
// Unless required by applicable law or agreed to in writing,
// software distributed under the License is distributed on an
// "AS IS" BASIS, WITHOUT WARRANTIES OR CONDITIONS OF ANY
// KIND, either express or implied.  See the License for the
// specific language governing permissions and limitations
// under the License.
#pragma once

#include <algorithm>
#include <optional>
#include <string>

#include <glog/logging.h>

#include "kudu/common/schema.h"
#include "kudu/common/wire_protocol.h"
#include "kudu/gutil/strings/substitute.h"
#include "kudu/master/catalog_manager.h"
#include "kudu/master/mini_master.h"
#include "kudu/master/master.h"
#include "kudu/master/master.pb.h"
#include "kudu/util/stopwatch.h"
#include "kudu/util/test_macros.h"
#include "kudu/util/test_util.h"

namespace kudu {
namespace master {

Status WaitForRunningTabletCount(MiniMaster* mini_master,
                                 const std::string& table_name,
                                 int expected_count,
                                 GetTableLocationsResponsePB* resp) {
  int wait_time = 1000;

  SCOPED_LOG_TIMING(INFO, strings::Substitute("waiting for tablet count of $0", expected_count));
  while (true) {
    GetTableLocationsRequestPB req;
    resp->Clear();
    req.mutable_table()->set_table_name(table_name);
    req.set_max_returned_locations(expected_count);
    CatalogManager* catalog = mini_master->master()->catalog_manager();
    {
      CatalogManager::ScopedLeaderSharedLock l(catalog);
      RETURN_NOT_OK(l.first_failed_status());
<<<<<<< HEAD
      RETURN_NOT_OK(catalog->GetTableLocations(&req, resp, /*user=*/std::nullopt));
=======
      RETURN_NOT_OK(catalog->GetTableLocations(
          &req, resp, /*use_external_addr=*/false, /*user=*/std::nullopt));
>>>>>>> c22794e5
    }
    if (resp->tablet_locations_size() >= expected_count) {
      return Status::OK();
    }

    LOG(INFO) << "Waiting for " << expected_count << " tablets for table "
              << table_name << ". So far we have " << resp->tablet_locations_size();

    SleepFor(MonoDelta::FromMicroseconds(wait_time));
    wait_time = std::min(wait_time * 5 / 4, 1000000);
  }

  // Unreachable.
  LOG(FATAL) << "Reached unreachable section";
  return Status::RuntimeError("Unreachable statement"); // Suppress compiler warnings.
}

} // namespace master
} // namespace kudu<|MERGE_RESOLUTION|>--- conflicted
+++ resolved
@@ -52,12 +52,8 @@
     {
       CatalogManager::ScopedLeaderSharedLock l(catalog);
       RETURN_NOT_OK(l.first_failed_status());
-<<<<<<< HEAD
-      RETURN_NOT_OK(catalog->GetTableLocations(&req, resp, /*user=*/std::nullopt));
-=======
       RETURN_NOT_OK(catalog->GetTableLocations(
           &req, resp, /*use_external_addr=*/false, /*user=*/std::nullopt));
->>>>>>> c22794e5
     }
     if (resp->tablet_locations_size() >= expected_count) {
       return Status::OK();
