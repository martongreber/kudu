--- conflicted
+++ resolved
@@ -99,15 +99,12 @@
 #include "kudu/util/test_util.h"
 #include "kudu/util/version_info.h"
 
-<<<<<<< HEAD
-=======
 namespace kudu {
 namespace master {
 class TSDescriptor;
 }  // namespace master
 }  // namespace kudu
 
->>>>>>> c22794e5
 using kudu::consensus::ReplicaManagementInfoPB;
 using kudu::itest::GetClusterId;
 using kudu::pb_util::SecureDebugString;
@@ -231,13 +228,10 @@
 
   Status GetTablePartitionSchema(const string& table_name,
                                  PartitionSchemaPB* ps_pb);
-<<<<<<< HEAD
-=======
 
   Status SoftDelete(const string& table_name, uint32 reserve_seconds);
 
   Status RecallTable(const string& table_id);
->>>>>>> c22794e5
 
   shared_ptr<Messenger> client_messenger_;
   unique_ptr<MiniMaster> mini_master_;
@@ -352,17 +346,10 @@
   RETURN_NOT_OK(proxy_->GetTableSchema(req, &resp, &ctl));
   if (resp.has_error()) {
     return StatusFromPB(resp.error().status());
-<<<<<<< HEAD
   }
   if (!resp.has_partition_schema()) {
     return Status::IllegalState("partition schema information is missing");
   }
-=======
-  }
-  if (!resp.has_partition_schema()) {
-    return Status::IllegalState("partition schema information is missing");
-  }
->>>>>>> c22794e5
   *ps_pb = resp.partition_schema();
   return Status::OK();
 }
@@ -1316,8 +1303,6 @@
   }
 }
 
-<<<<<<< HEAD
-=======
 TEST_F(MasterTest, AlterTableAddRangeWithSpecificHashSchemaWrongBucketNumber) {
   constexpr const char* const kTableName = "wrong_bucket_number_in_hash_schema";
   constexpr const char* const kCol0 = "c_int32";
@@ -1413,7 +1398,6 @@
   }
 }
 
->>>>>>> c22794e5
 // This scenario verifies that when the support for range-specific hash schemas
 // is enabled, adding and dropping range partitions with table-wide hash schemas
 // works as expected.
