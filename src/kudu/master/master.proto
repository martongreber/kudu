--- conflicted
+++ resolved
@@ -1172,13 +1172,10 @@
   IGNORE_OPERATIONS = 7;
   // Whether master supports tables with range-specific hash schemas.
   RANGE_SPECIFIC_HASH_SCHEMA = 8;
-<<<<<<< HEAD
-=======
   // Similar to IGNORE_OPERATIONS, but this is for UPSERT_IGNORE specifically.
   UPSERT_IGNORE = 9;
   // Whether master supports immutable attribute on column schema.
   IMMUTABLE_COLUMN_ATTRIBUTE = 10;
->>>>>>> c22794e5
 }
 
 service MasterService {
