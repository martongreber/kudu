--- conflicted
+++ resolved
@@ -31,11 +31,7 @@
 METRIC_DEFINE_gauge_uint64(table, live_row_count, "Table Live Row count",
     kudu::MetricUnit::kRows,
     "Pre-replication aggregated number of live rows in this table. "
-<<<<<<< HEAD
-    "When the table doesn't support live row counting, -1 will be returned.");
-=======
     "Only accurate if all tablets in the table support live row counting.");
->>>>>>> 08702594
 
 #define GINIT(x) x(METRIC_##x.Instantiate(entity, 0))
 
