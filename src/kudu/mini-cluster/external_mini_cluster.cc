// Licensed to the Apache Software Foundation (ASF) under one
// or more contributor license agreements.  See the NOTICE file
// distributed with this work for additional information
// regarding copyright ownership.  The ASF licenses this file
// to you under the Apache License, Version 2.0 (the
// "License"); you may not use this file except in compliance
// with the License.  You may obtain a copy of the License at
//
//   http://www.apache.org/licenses/LICENSE-2.0
//
// Unless required by applicable law or agreed to in writing,
// software distributed under the License is distributed on an
// "AS IS" BASIS, WITHOUT WARRANTIES OR CONDITIONS OF ANY
// KIND, either express or implied.  See the License for the
// specific language governing permissions and limitations
// under the License.

#include "kudu/mini-cluster/external_mini_cluster.h"

#include <algorithm>
#include <csignal>
#include <cstdint>
#include <cstdlib>
#include <functional>
#include <iterator>
#include <memory>
#include <string>
#include <thread>
#include <type_traits>
#include <unordered_set>
#include <utility>

#include <gflags/gflags.h>
#include <gtest/gtest.h>

#include "kudu/client/client.h"
#include "kudu/client/master_rpc.h"
#include "kudu/fs/default_key_provider.h"
#include "kudu/fs/fs.pb.h"
#include "kudu/fs/key_provider.h"
#include "kudu/postgres/mini_postgres.h"
#include "kudu/ranger-kms/mini_ranger_kms.h"
#include "kudu/rpc/rpc_header.pb.h"
#if !defined(NO_CHRONY)
#include "kudu/clock/test/mini_chronyd.h"
#endif
#include "kudu/common/wire_protocol.h"
#include "kudu/common/wire_protocol.pb.h"
#include "kudu/gutil/basictypes.h"
#include "kudu/gutil/strings/escaping.h"
#include "kudu/gutil/strings/join.h"
#include "kudu/gutil/strings/stringpiece.h"
#include "kudu/gutil/strings/substitute.h"
#include "kudu/gutil/strings/util.h"
#include "kudu/hms/mini_hms.h"
#include "kudu/master/master.pb.h"
#include "kudu/master/master.proxy.h"
#include "kudu/ranger/mini_ranger.h"
#include "kudu/rpc/messenger.h"
#include "kudu/rpc/rpc_controller.h"
#include "kudu/rpc/sasl_common.h"
#include "kudu/rpc/user_credentials.h"
#include "kudu/security/test/mini_kdc.h"
#include "kudu/server/server_base.pb.h"
#include "kudu/server/server_base.proxy.h"
#include "kudu/tablet/metadata.pb.h"
#include "kudu/tablet/tablet.pb.h"
#include "kudu/tserver/tserver.pb.h"
#include "kudu/tserver/tserver_admin.proxy.h"
#include "kudu/tserver/tserver_service.proxy.h"
#include "kudu/util/async_util.h"
#include "kudu/util/env.h"
#include "kudu/util/env_util.h"
#include "kudu/util/fault_injection.h"
#include "kudu/util/monotime.h"
#include "kudu/util/net/sockaddr.h"
#include "kudu/util/net/socket.h"
#include "kudu/util/path_util.h"
#include "kudu/util/pb_util.h"
#include "kudu/util/status.h"
#include "kudu/util/stopwatch.h"
#include "kudu/util/subprocess.h"
#include "kudu/util/test_util.h"

using kudu::client::internal::ConnectToClusterRpc;
#if !defined(NO_CHRONY)
using kudu::clock::MiniChronyd;
#endif
using kudu::master::ListTablesRequestPB;
using kudu::master::ListTablesResponsePB;
using kudu::master::MasterServiceProxy;
using kudu::pb_util::SecureDebugString;
using kudu::pb_util::SecureShortDebugString;
using kudu::rpc::RpcController;
using kudu::security::DefaultKeyProvider;
using kudu::server::ServerStatusPB;
using kudu::tserver::ListTabletsRequestPB;
using kudu::tserver::ListTabletsResponsePB;
using kudu::tserver::TabletServerAdminServiceProxy;
using kudu::tserver::TabletServerServiceProxy;
using std::back_inserter;
using std::copy;
using std::map;
using std::pair;
using std::string;
using std::unique_ptr;
using std::unordered_set;
using std::vector;
using strings::a2b_hex;
using strings::Substitute;

typedef ListTabletsResponsePB::StatusAndSchemaPB StatusAndSchemaPB;

DECLARE_bool(encrypt_data_at_rest);
DECLARE_string(block_manager);
DECLARE_string(dns_addr_resolution_override);

DEFINE_bool(perf_record, false,
            "Whether to run \"perf record --call-graph fp\" on each daemon in the cluster");

namespace kudu {
namespace cluster {

static const char* const kKuduBinaryName = "kudu";
static double kTabletServerRegistrationTimeoutSeconds = 15.0;
static double kMasterCatalogManagerTimeoutSeconds = 60.0;

ExternalMiniClusterOptions::ExternalMiniClusterOptions()
    : num_masters(1),
      supply_single_master_addr(true),
      num_tablet_servers(1),
      bind_mode(kDefaultBindMode),
      num_data_dirs(1),
      enable_kerberos(false),
      principal("kudu"),
      hms_mode(HmsMode::NONE),
      enable_ranger(false),
      enable_ranger_kms(false),
      ranger_cluster_key("kuduclusterkey"),
      enable_encryption(FLAGS_encrypt_data_at_rest),
      logtostderr(true),
      start_process_timeout(MonoDelta::FromSeconds(70)),
      rpc_negotiation_timeout(MonoDelta::FromSeconds(3))
#if !defined(NO_CHRONY)
      ,
      num_ntp_servers(1),
      ntp_config_mode(BuiltinNtpConfigMode::ALL_SERVERS)
#endif // #if !defined(NO_CHRONY) ...
{
}

ExternalMiniCluster::ExternalMiniCluster()
  : opts_(ExternalMiniClusterOptions()) {
}

ExternalMiniCluster::ExternalMiniCluster(ExternalMiniClusterOptions opts)
  : opts_(std::move(opts)) {
}

ExternalMiniCluster::~ExternalMiniCluster() {
  Shutdown();
}

Env* ExternalMiniCluster::env() const {
  return Env::Default();
}

Env* ExternalMiniCluster::ts_env(int ts_idx) const {
  return tablet_server(ts_idx)->env();
}

Env* ExternalMiniCluster::master_env(int master_idx) const {
  return master(master_idx)->env();
}

Status ExternalMiniCluster::DeduceBinRoot(std::string* ret) {
  string exe;
  RETURN_NOT_OK(env()->GetExecutablePath(&exe));
  *ret = DirName(exe);
  return Status::OK();
}

Status ExternalMiniCluster::HandleOptions() {
  if (opts_.daemon_bin_path.empty()) {
    RETURN_NOT_OK(DeduceBinRoot(&opts_.daemon_bin_path));
  }

  if (opts_.cluster_root.empty()) {
    // If they don't specify a cluster root, use the current gtest directory.
    opts_.cluster_root = JoinPathSegments(GetTestDataDirectory(), "minicluster-data");
  }

  if (opts_.block_manager_type.empty()) {
    opts_.block_manager_type = FLAGS_block_manager;
  }

  vector<string> host_mappings;
  if (!opts_.tserver_alias_prefix.empty()) {
    for (int i = 0; i < opts_.num_tablet_servers; i++) {
      host_mappings.emplace_back(Substitute("$0.$1=$2", opts_.tserver_alias_prefix, i,
                                            GetBindIpForTabletServer(i)));
    }
  }
  if (!opts_.master_alias_prefix.empty()) {
    for (int i = 0; i < opts_.num_masters; i++) {
      host_mappings.emplace_back(Substitute("$0.$1=$2", opts_.master_alias_prefix, i,
                                            GetBindIpForMaster(i)));
    }
  }
  if (!host_mappings.empty()) {
    dns_overrides_ = JoinStrings(host_mappings, ",");
    opts_.extra_master_flags.emplace_back(
        Substitute("--dns_addr_resolution_override=$0", dns_overrides_));
    opts_.extra_tserver_flags.emplace_back(
        Substitute("--dns_addr_resolution_override=$0", dns_overrides_));
  }

  return Status::OK();
}

Status ExternalMiniCluster::AddTimeSourceFlags(
    int idx, std::vector<std::string>* flags) {
  DCHECK_LE(0, idx);
  DCHECK(flags);
#if defined(NO_CHRONY)
  flags->emplace_back("--time_source=system_unsync");
#else
  CHECK_LE(0, opts_.num_ntp_servers);
  if (opts_.num_ntp_servers == 0) {
    flags->emplace_back("--time_source=system_unsync");
  } else {
    vector<string> ntp_endpoints;
    CHECK_EQ(opts_.num_ntp_servers, ntp_servers_.size());
    // Point the built-in NTP client to the test NTP servers.
    switch (opts_.ntp_config_mode) {
      case BuiltinNtpConfigMode::ALL_SERVERS:
        for (const auto& server : ntp_servers_) {
          ntp_endpoints.emplace_back(server->address().ToString());
        }
        break;
      case BuiltinNtpConfigMode::ROUND_ROBIN_SINGLE_SERVER:
        ntp_endpoints.emplace_back(
            ntp_servers_[idx % opts_.num_ntp_servers]->address().ToString());
        break;
    }
    flags->emplace_back(Substitute("--builtin_ntp_servers=$0",
                                   JoinStrings(ntp_endpoints, ",")));
    // The chronyd server supports very short polling interval: let's use this
    // feature for faster clock synchronisation at startup and to keep the
    // estimated clock error of the built-in NTP client smaller.
    flags->emplace_back(Substitute("--builtin_ntp_poll_interval_ms=100"));
    // Wait up to 10 seconds to let the built-in NTP client to synchronize its
    // time with the test NTP server.
    flags->emplace_back(Substitute("--ntp_initial_sync_wait_secs=10"));
    // Switch the clock to use the built-in NTP client which clock is
    // synchronized with the test NTP server.
    flags->emplace_back("--time_source=builtin");
  }
#endif // #if defined(NO_CHRONY) ... else ...
  return Status::OK();
}

Status ExternalMiniCluster::Start() {
  CHECK(masters_.empty()) << "Masters are not empty (size: " << masters_.size()
      << "). Maybe you meant Restart()?";
  CHECK(tablet_servers_.empty()) << "Tablet servers are not empty (size: "
      << tablet_servers_.size() << "). Maybe you meant Restart()?";
  RETURN_NOT_OK(HandleOptions());
  gflags::FlagSaver saver;
  FLAGS_dns_addr_resolution_override = dns_overrides_;

  RETURN_NOT_OK_PREPEND(
      rpc::MessengerBuilder("minicluster-messenger")
          .set_num_reactors(1)
          .set_max_negotiation_threads(1)
          .set_rpc_negotiation_timeout_ms(opts_.rpc_negotiation_timeout.ToMilliseconds())
          .set_sasl_proto_name(opts_.principal)
          .Build(&messenger_),
      "Failed to start Messenger for minicluster");

  Status s = env()->CreateDir(opts_.cluster_root);
  if (!s.ok() && !s.IsAlreadyPresent()) {
    RETURN_NOT_OK_PREPEND(s, "Could not create root dir " + opts_.cluster_root);
  }

  if (opts_.enable_kerberos) {
    kdc_.reset(new MiniKdc(opts_.mini_kdc_options));
    RETURN_NOT_OK(kdc_->Start());
    RETURN_NOT_OK_PREPEND(kdc_->CreateUserPrincipal("test-admin"),
                          "could not create admin principal");
    RETURN_NOT_OK_PREPEND(kdc_->CreateUserPrincipal("test-user"),
                          "could not create user principal");
    RETURN_NOT_OK_PREPEND(kdc_->CreateUserPrincipal("joe-interloper"),
                          "could not create unauthorized principal");

    RETURN_NOT_OK_PREPEND(kdc_->CreateKeytabForExistingPrincipal("test-user"),
                         "could not create client keytab");

    RETURN_NOT_OK_PREPEND(kdc_->Kinit("test-admin"),
                          "could not kinit as admin");

    RETURN_NOT_OK_PREPEND(kdc_->SetKrb5Environment(),
                          "could not set krb5 client env");
  }

#if !defined(NO_CHRONY)
  // Start NTP servers, if requested.
  if (opts_.num_ntp_servers > 0) {
    // Collect and keep alive the set of sockets bound with SO_REUSEPORT option
    // until all chronyd proccesses are started. This allows to avoid port
    // conflicts: chronyd doesn't support binding to wildcard addresses and
    // it's necessary to make sure chronyd is able to bind to the port specified
    // in its configuration. So, the mini-cluster reserves a set of ports up
    // front, then starts the set of chronyd processes, each bound to one
    // of the reserved ports.
    vector<unique_ptr<Socket>> reserved_sockets;
    for (auto i = 0; i < opts_.num_ntp_servers; ++i) {
      unique_ptr<Socket> reserved_socket;
      RETURN_NOT_OK_PREPEND(ReserveDaemonSocket(
          DaemonType::EXTERNAL_SERVER, i, opts_.bind_mode, &reserved_socket),
          "failed to reserve chronyd socket address");
      Sockaddr addr;
      RETURN_NOT_OK(reserved_socket->GetSocketAddress(&addr));
      reserved_sockets.emplace_back(std::move(reserved_socket));

      RETURN_NOT_OK_PREPEND(AddNtpServer(addr),
                            Substitute("failed to start NTP server $0", i));
    }
  }
#endif // #if !defined(NO_CHRONY) ...

  if (opts_.enable_ranger || opts_.enable_ranger_kms) {
    if (!postgres_ || !postgres_->IsStarted()) {
      postgres_.reset(new postgres::MiniPostgres(cluster_root(), GetBindIpForExternalServer(0)));
    }
    string host = GetBindIpForExternalServer(0);
    ranger_.reset(new ranger::MiniRanger(cluster_root(), host, postgres_));
    if (opts_.enable_kerberos) {

      // The SPNs match the ones defined in mini_ranger_configs.h.
      string admin_keytab;
      RETURN_NOT_OK_PREPEND(kdc_->CreateServiceKeytab(
            Substitute("rangeradmin/$0@KRBTEST.COM", host),
            &admin_keytab),
          "could not create rangeradmin keytab");

      string lookup_keytab;
      RETURN_NOT_OK_PREPEND(kdc_->CreateServiceKeytab(
            Substitute("rangerlookup/$0@KRBTEST.COM", host),
            &lookup_keytab),
          "could not create rangerlookup keytab");

      string spnego_keytab;
      RETURN_NOT_OK_PREPEND(kdc_->CreateServiceKeytab(
            Substitute("HTTP/$0@KRBTEST.COM", host),
            &spnego_keytab),
          "could not create ranger HTTP keytab");

      ranger_->EnableKerberos(kdc_->GetEnvVars()["KRB5_CONFIG"], admin_keytab,
                              lookup_keytab, spnego_keytab);
    }

    RETURN_NOT_OK_PREPEND(ranger_->Start(), "Failed to start the Ranger service");
    RETURN_NOT_OK_PREPEND(ranger_->CreateClientConfig(JoinPathSegments(cluster_root(),
                                                                       "ranger-client")),
                          "Failed to write Ranger client config");
  }

  if (opts_.enable_ranger_kms) {
    string host = GetBindIpForExternalServer(0);
    ranger_kms_.reset(new rangerkms::MiniRangerKMS(cluster_root(), host, postgres_, ranger_));
    if (opts_.enable_kerberos) {
      string keytab;
      RETURN_NOT_OK_PREPEND(kdc_->CreateServiceKeytab(
          Substitute("rangerkms/$0@KRBTEST.COM", host),
          &keytab),
        "could not create ranger kms keytab");
      string spnego_keytab;
      RETURN_NOT_OK_PREPEND(kdc_->CreateServiceKeytab(
          Substitute("HTTP/$0@KRBTEST.COM", host),
          &spnego_keytab),
        "could not create ranger kms keytab");

      ranger_kms_->EnableKerberos(kdc_->GetEnvVars()["KRB5_CONFIG"], keytab, spnego_keytab);
    }
    RETURN_NOT_OK(kdc_->CreateUserPrincipal("keyadmin"));
    RETURN_NOT_OK(kdc_->Kinit("keyadmin"));
    RETURN_NOT_OK_PREPEND(ranger_kms_->Start(), "Failed to start the Ranger KMS service");
    RETURN_NOT_OK_PREPEND(ranger_kms_->CreateClusterKey(opts_.ranger_cluster_key,
                                                        &opts_.ranger_cluster_key_version),
                          "Failed to create cluster key");;
    RETURN_NOT_OK(kdc_->Kinit("test-admin"));
  }

  // Start the HMS.
  if (opts_.hms_mode == HmsMode::DISABLE_HIVE_METASTORE ||
      opts_.hms_mode == HmsMode::ENABLE_HIVE_METASTORE ||
      opts_.hms_mode == HmsMode::ENABLE_METASTORE_INTEGRATION) {
    hms_.reset(new hms::MiniHms());
    hms_->SetDataRoot(opts_.cluster_root);

    if (opts_.hms_mode == HmsMode::DISABLE_HIVE_METASTORE) {
      hms_->EnableKuduPlugin(false);
    }

    if (opts_.enable_kerberos) {
      string spn = Substitute("hive/$0", hms_->address().host());
      string ktpath;
      RETURN_NOT_OK_PREPEND(kdc_->CreateServiceKeytab(spn, &ktpath),
                            "could not create keytab");
      hms_->EnableKerberos(kdc_->GetEnvVars()["KRB5_CONFIG"], spn, ktpath,
                           rpc::SaslProtection::kAuthentication);

      // Set the protocol name in the environment so that the KuduMetastorePlugin
      // can communicate with Kudu when a custom name is used.
      hms_->AddEnvVar("KUDU_SASL_PROTOCOL_NAME", opts_.principal);
    }

    RETURN_NOT_OK_PREPEND(hms_->Start(),
                          "Failed to start the Hive Metastore");
  }

  RETURN_NOT_OK_PREPEND(StartMasters(), "failed to start masters");

  for (int i = 1; i <= opts_.num_tablet_servers; i++) {
    RETURN_NOT_OK_PREPEND(AddTabletServer(), Substitute("failed to start tablet server $0", i));
  }
  RETURN_NOT_OK(WaitForTabletServerCount(
                  opts_.num_tablet_servers,
                  MonoDelta::FromSeconds(kTabletServerRegistrationTimeoutSeconds)));

  return Status::OK();
}

void ExternalMiniCluster::ShutdownNodes(ClusterNodes nodes) {
  if (nodes == ClusterNodes::ALL || nodes == ClusterNodes::TS_ONLY) {
    for (const scoped_refptr<ExternalTabletServer>& ts : tablet_servers_) {
      ts->Shutdown();
    }
  }
  if (nodes == ClusterNodes::ALL || nodes == ClusterNodes::MASTERS_ONLY) {
    for (const scoped_refptr<ExternalMaster>& master : masters_) {
      if (master) {
        master->Shutdown();
      }
    }
  }
}

Status ExternalMiniCluster::Restart() {
  for (const scoped_refptr<ExternalMaster>& master : masters_) {
    if (master && master->IsShutdown()) {
      if (opts_.hms_mode == HmsMode::ENABLE_METASTORE_INTEGRATION) {
        master->SetMetastoreIntegration(hms_->uris(), opts_.enable_kerberos);
      }
      RETURN_NOT_OK_PREPEND(master->Restart(), "Cannot restart master bound at: " +
                                               master->bound_rpc_hostport().ToString());
    }
  }

  for (const scoped_refptr<ExternalTabletServer>& ts : tablet_servers_) {
    if (ts->IsShutdown()) {
      RETURN_NOT_OK_PREPEND(ts->Restart(), "Cannot restart tablet server bound at: " +
                                           ts->bound_rpc_hostport().ToString());
    }
  }

  RETURN_NOT_OK(WaitForTabletServerCount(
      tablet_servers_.size(),
      MonoDelta::FromSeconds(kTabletServerRegistrationTimeoutSeconds)));

  return Status::OK();
}

void ExternalMiniCluster::EnableMetastoreIntegration() {
  opts_.hms_mode = HmsMode::ENABLE_METASTORE_INTEGRATION;
}

void ExternalMiniCluster::DisableMetastoreIntegration() {
  for (const auto& master : masters_) {
    CHECK(master->IsShutdown()) << "Call Shutdown() before changing the HMS mode";
    master->mutable_flags()->erase(
        std::remove_if(
          master->mutable_flags()->begin(), master->mutable_flags()->end(),
          [] (const string& flag) {
            return StringPiece(flag).starts_with("--hive_metastore");
          }),
        master->mutable_flags()->end());
  }
  opts_.hms_mode = HmsMode::ENABLE_HIVE_METASTORE;
}

void ExternalMiniCluster::SetDaemonBinPath(string daemon_bin_path) {
  opts_.daemon_bin_path = std::move(daemon_bin_path);
  for (auto& master : masters_) {
    master->SetExePath(GetBinaryPath(kKuduBinaryName));
  }
  for (auto& ts : tablet_servers_) {
    ts->SetExePath(GetBinaryPath(kKuduBinaryName));
  }
}

string ExternalMiniCluster::GetBinaryPath(const string& binary) const {
  CHECK(!opts_.daemon_bin_path.empty());
  return JoinPathSegments(opts_.daemon_bin_path, binary);
}

string ExternalMiniCluster::GetLogPath(const string& daemon_id) const {
  CHECK(!opts_.cluster_root.empty());
  return JoinPathSegments(JoinPathSegments(opts_.cluster_root, daemon_id), "logs");
}

string ExternalMiniCluster::GetDataPath(const string& daemon_id,
                                        std::optional<uint32_t> dir_index) const {
  CHECK(!opts_.cluster_root.empty());
  string data_path = "data";
  if (dir_index) {
    CHECK_LT(*dir_index, opts_.num_data_dirs);
    data_path = Substitute("$0-$1", data_path, *dir_index);
  } else {
    CHECK_EQ(1, opts_.num_data_dirs);
  }
  return JoinPathSegments(JoinPathSegments(opts_.cluster_root, daemon_id), data_path);
}

vector<string> ExternalMiniCluster::GetDataPaths(const string& daemon_id) const {
  if (opts_.num_data_dirs == 1) {
    return { GetDataPath(daemon_id) };
  }
  vector<string> paths;
  for (uint32_t dir_index = 0; dir_index < opts_.num_data_dirs; dir_index++) {
    paths.emplace_back(GetDataPath(daemon_id, dir_index));
  }
  return paths;
}

string ExternalMiniCluster::GetWalPath(const string& daemon_id) const {
  CHECK(!opts_.cluster_root.empty());
  return JoinPathSegments(JoinPathSegments(opts_.cluster_root, daemon_id), "wal");
}

namespace {
vector<string> SubstituteInFlags(const vector<string>& orig_flags, int index) {
  string str_index = strings::Substitute("$0", index);
  vector<string> ret;
  for (const string& orig : orig_flags) {
    ret.push_back(StringReplace(orig, "${index}", str_index, true));
  }
  return ret;
}
} // anonymous namespace

Status ExternalMiniCluster::StartMasters() {
  int num_masters = opts_.num_masters;

  // Collect and keep alive the set of master sockets bound with SO_REUSEPORT
  // until all master proccesses are started. This allows the mini-cluster to
  // reserve a set of ports up front, then later start the set of masters, each
  // configured with the full set of ports.
  //
  // TODO(dan): re-bind the ports between node restarts in order to prevent other
  // processess from binding to them in the interim.
  vector<unique_ptr<Socket>> reserved_sockets;
  vector<HostPort> master_rpc_addrs;

  if (!opts_.master_rpc_addresses.empty()) {
    CHECK_EQ(opts_.master_rpc_addresses.size(), num_masters);
    master_rpc_addrs = opts_.master_rpc_addresses;
  } else {
    for (int i = 0; i < num_masters; i++) {
      unique_ptr<Socket> reserved_socket;
      RETURN_NOT_OK_PREPEND(ReserveDaemonSocket(DaemonType::MASTER, i, opts_.bind_mode,
                                                &reserved_socket),
                            "failed to reserve master socket address");
      Sockaddr addr;
      RETURN_NOT_OK(reserved_socket->GetSocketAddress(&addr));
      master_rpc_addrs.emplace_back(
          opts_.master_alias_prefix.empty() ?
              addr.host() : Substitute("$0.$1", opts_.master_alias_prefix, i),
          addr.port());
      reserved_sockets.emplace_back(std::move(reserved_socket));
    }
  }
  // Start the masters.
  for (int i = 0; i < num_masters; i++) {
    scoped_refptr<ExternalMaster> peer;
    RETURN_NOT_OK(CreateMaster(master_rpc_addrs, i, &peer));
    RETURN_NOT_OK_PREPEND(peer->Start(), Substitute("Unable to start Master at index $0", i));
    RETURN_NOT_OK(peer->SetServerKey());
    masters_.emplace_back(std::move(peer));
  }
  return Status::OK();
}

string ExternalMiniCluster::GetBindIpForTabletServer(int index) const {
  return MiniCluster::GetBindIpForDaemonWithType(MiniCluster::TSERVER, index,
                                                 opts_.bind_mode);
}

string ExternalMiniCluster::GetBindIpForMaster(int index) const {
  return MiniCluster::GetBindIpForDaemonWithType(MiniCluster::MASTER, index,
                                                 opts_.bind_mode);
}

string ExternalMiniCluster::GetBindIpForExternalServer(int index) const {
  return MiniCluster::GetBindIpForDaemonWithType(MiniCluster::EXTERNAL_SERVER,
                                                 index, opts_.bind_mode);
}

Status ExternalMiniCluster::AddTabletServer() {
  CHECK(leader_master() != nullptr)
      << "Must have started at least 1 master before adding tablet servers";

  const int idx = tablet_servers_.size();
  const string daemon_id = Substitute("ts-$0", idx);
  const string bind_host = GetBindIpForTabletServer(idx);

  ExternalDaemonOptions opts;
  opts.messenger = messenger_;
  opts.enable_encryption = opts_.enable_encryption;
  opts.enable_ranger_kms = opts_.enable_ranger_kms;
  opts.ranger_cluster_key = opts_.ranger_cluster_key;
  if (opts.enable_ranger_kms) {
    opts.ranger_kms_url = ranger_kms_->url();
  }
  opts.block_manager_type = opts_.block_manager_type;
  opts.exe = GetBinaryPath(kKuduBinaryName);
  opts.wal_dir = GetWalPath(daemon_id);
  opts.data_dirs = GetDataPaths(daemon_id);
  opts.log_dir = GetLogPath(daemon_id);
  if (FLAGS_perf_record) {
    opts.perf_record_filename =
        Substitute("$0/perf-$1.data", opts.log_dir, daemon_id);
  }
  vector<string> extra_flags;
  RETURN_NOT_OK(AddTimeSourceFlags(idx, &extra_flags));
  auto flags = SubstituteInFlags(opts_.extra_tserver_flags, idx);
  copy(flags.begin(), flags.end(), back_inserter(extra_flags));

  // Add custom tablet server flags, specific to this particular tablet server
  // instance.
  if (!opts_.t_custom_flags.empty()) {
    CHECK_EQ(opts_.num_tablet_servers, opts_.t_custom_flags.size());
    const auto& custom_flags = opts_.t_custom_flags[idx];
    copy(custom_flags.begin(), custom_flags.end(), back_inserter(extra_flags));
  }

  opts.extra_flags = extra_flags;
  if (!opts_.tserver_alias_prefix.empty()) {
    opts.extra_flags.emplace_back(
        Substitute("--host_for_tests=$0.$1",
                   opts_.tserver_alias_prefix, tablet_servers_.size()));
  }
  opts.start_process_timeout = opts_.start_process_timeout;
  opts.rpc_bind_address = HostPort(bind_host, 0);
  opts.logtostderr = opts_.logtostderr;

  vector<HostPort> master_hostports = master_rpc_addrs();
  scoped_refptr<ExternalTabletServer> ts = new ExternalTabletServer(opts, master_hostports);
  if (opts_.enable_kerberos) {
    RETURN_NOT_OK_PREPEND(ts->EnableKerberos(kdc_.get(), opts_.principal, bind_host),
                          "could not enable Kerberos");
  }

  RETURN_NOT_OK(ts->Start());
  RETURN_NOT_OK(ts->SetServerKey());
  tablet_servers_.push_back(ts);
  return Status::OK();
}

Status ExternalMiniCluster::CreateMaster(const vector<HostPort>& master_rpc_addrs,
                                         size_t idx,
                                         scoped_refptr<ExternalMaster>* master) {
  DCHECK_LT(idx, master_rpc_addrs.size());
  vector<string> flags;
  // We expect that callers have reserved a socket for the master we're
  // creating, and we'll thus have to have the daemon reuse the bound port.
  flags.emplace_back("--rpc_reuseport=true");
  // Setting --master_addresses flag for a single master configuration is now
  // supported but not mandatory. Not setting the flag helps test existing kudu
  // deployments that don't specify the --master_addresses flag for single
  // master configuration.
  if (master_rpc_addrs.size() > 1 || opts_.supply_single_master_addr) {
    flags.emplace_back(Substitute("--master_addresses=$0",
                                  HostPort::ToCommaSeparatedString(master_rpc_addrs)));
  }
  if (!opts_.location_info.empty()) {
    string bin_path;
    RETURN_NOT_OK(DeduceBinRoot(&bin_path));
    const auto mapping_script_path =
        JoinPathSegments(bin_path, "testdata/assign-location.py");
    const auto state_store_fpath =
        JoinPathSegments(opts_.cluster_root, "location-assignment.state");
    auto location_cmd = Substitute("$0 --state_store=$1",
                                   mapping_script_path, state_store_fpath);
    for (const auto& elem : opts_.location_info) {
      // Per-location mapping rule specified as a pair 'location:num_servers',
      // where 'location' is the location string and 'num_servers' is the number
      // of tablet servers to be assigned the location.
      location_cmd += Substitute(" --map $0:$1", elem.first, elem.second);
    }
    flags.emplace_back(Substitute("--location_mapping_cmd=$0", location_cmd));
#   if defined(__APPLE__)
    // On macOS, it's not possible to have unique loopback interfaces. To make
    // location mapping working, a tablet server is identified by its UUID
    // instead of IP address of its RPC end-point.
    flags.emplace_back("--location_mapping_by_uuid");
#   endif
  }
  if (opts_.hms_mode == HmsMode::ENABLE_METASTORE_INTEGRATION) {
    flags.emplace_back(Substitute("--hive_metastore_uris=$0", hms_->uris()));
    if (opts_.enable_kerberos) {
      flags.emplace_back("--hive_metastore_sasl_enabled=true");
    }
  }
  if (opts_.enable_ranger) {
    flags.emplace_back(Substitute("--ranger_config_path=$0",
                                  JoinPathSegments(cluster_root(),
                                                   "ranger-client")));
    flags.emplace_back("--trusted_user_acl=test-admin");
  }
  if (!opts_.master_alias_prefix.empty()) {
    flags.emplace_back(Substitute("--host_for_tests=$0.$1",
                                  opts_.master_alias_prefix, idx));
  }

  if (opts_.enable_encryption) {
    flags.emplace_back("--encrypt_data_at_rest=true");
    if (opts_.enable_ranger_kms) {
      flags.emplace_back("--encryption_key_provider=ranger-kms");
      flags.emplace_back(Substitute("--encryption_cluster_key_name=$0", opts_.ranger_cluster_key));
      flags.emplace_back(Substitute("--ranger_kms_url=$0", ranger_kms_->url()));
    }
  }
<<<<<<< HEAD
  // Add custom master flags.
=======
  // Add extra master flags, common for all masters in the cluster.
>>>>>>> c22794e5
  copy(opts_.extra_master_flags.begin(), opts_.extra_master_flags.end(),
       back_inserter(flags));

  // Add custom master flags, specific to this particular master instance.
  if (!opts_.m_custom_flags.empty()) {
    CHECK_EQ(opts_.num_masters, opts_.m_custom_flags.size());
    const auto& custom_flags = opts_.m_custom_flags[idx];
    copy(custom_flags.begin(), custom_flags.end(), back_inserter(flags));
  }

  string daemon_id = Substitute("master-$0", idx);

  ExternalDaemonOptions opts;
  opts.messenger = messenger_;
  opts.block_manager_type = opts_.block_manager_type;
  opts.exe = GetBinaryPath(kKuduBinaryName);
  opts.wal_dir = GetWalPath(daemon_id);
  opts.data_dirs = GetDataPaths(daemon_id);
  opts.log_dir = GetLogPath(daemon_id);
  if (FLAGS_perf_record) {
    opts.perf_record_filename =
        Substitute("$0/perf-$1.data", opts.log_dir, daemon_id);
  }

  vector<string> time_source_flags;
  RETURN_NOT_OK(AddTimeSourceFlags(idx, &time_source_flags));
  // Custom flags set above come last because they can contain overrides.
  flags.insert(flags.begin(), time_source_flags.begin(), time_source_flags.end());

  opts.extra_flags = SubstituteInFlags(flags, idx);
  opts.start_process_timeout = opts_.start_process_timeout;
  opts.rpc_bind_address = master_rpc_addrs[idx];
  opts.logtostderr = opts_.logtostderr;

  scoped_refptr<ExternalMaster> peer(new ExternalMaster(opts));
  if (opts_.enable_kerberos) {
    RETURN_NOT_OK_PREPEND(
        peer->EnableKerberos(kdc_.get(), opts_.principal, master_rpc_addrs[idx].host()),
        "could not enable Kerberos");
  }
  *master = std::move(peer);
  return Status::OK();
}

Status ExternalMiniCluster::AddMaster(const vector<string>& extra_flags) {
  const int idx = masters_.size();
  const string daemon_id = Substitute("master-$0", idx);

  unique_ptr<Socket> reserved_socket;
  RETURN_NOT_OK_PREPEND(ReserveDaemonSocket(DaemonType::MASTER, idx, opts_.bind_mode,
                                            &reserved_socket),
                        "failed to reserve master socket address");
  Sockaddr addr;
  RETURN_NOT_OK(reserved_socket->GetSocketAddress(&addr));
  vector<HostPort> master_rpc_addrs = this->master_rpc_addrs();
  master_rpc_addrs.emplace_back(addr.host(), addr.port());
  scoped_refptr<ExternalMaster> peer;
  RETURN_NOT_OK(CreateMaster(master_rpc_addrs, idx, &peer));
  peer->mutable_flags()->insert(peer->mutable_flags()->end(),
                                extra_flags.begin(), extra_flags.end());
  RETURN_NOT_OK_PREPEND(peer->Start(),
                        Substitute("unable to start master at index $0", idx));
  // Update the existing servers' gflags so the new master is accounted for the
  // next time they restart.
  // NOTE: the new master already has the correct list set for this flag, from
  // the call to CreateMaster().
  const auto& new_master_addrs_list = HostPort::ToCommaSeparatedString(master_rpc_addrs);
  for (auto& master : masters_) {
    master->mutable_flags()->emplace_back(
        Substitute("--master_addresses=$0", new_master_addrs_list));
  }
  for (auto& ts : tablet_servers_) {
    ts->mutable_flags()->emplace_back(
        Substitute("--tserver_master_addrs=$0", new_master_addrs_list));
  }
  masters_.emplace_back(std::move(peer));
  ++opts_.num_masters;
  return Status::OK();
}

#if !defined(NO_CHRONY)
Status ExternalMiniCluster::AddNtpServer(const Sockaddr& addr) {
  clock::MiniChronydOptions options;
  options.index = ntp_servers_.size();
  options.data_root = JoinPathSegments(cluster_root(),
                                       Substitute("chrony.$0", options.index));
  options.bindaddress = addr.host();
  options.port = static_cast<uint16_t>(addr.port());
  unique_ptr<MiniChronyd> chrony(new MiniChronyd(std::move(options)));
  RETURN_NOT_OK(chrony->Start());
  ntp_servers_.emplace_back(std::move(chrony));
  return Status::OK();
}
#endif // #if !defined(NO_CHRONY) ...

Status ExternalMiniCluster::WaitForTabletServerCount(int count, const MonoDelta& timeout,
                                                     int master_idx) {
  CHECK_LT(master_idx, opts_.num_masters);
  MonoTime deadline = MonoTime::Now() + timeout;

  unordered_set<int> masters_to_search;
  if (master_idx == -1) {
    for (int i = 0; i < masters_.size(); i++) {
      if (!masters_[i]->IsShutdown()) {
        masters_to_search.insert(i);
      }
    }
  } else {
    if (!masters_[master_idx]->IsShutdown()) {
      masters_to_search.insert(master_idx);
    }
  }

  while (true) {
    MonoDelta remaining = deadline - MonoTime::Now();
    if (remaining.ToSeconds() < 0) {
      return Status::TimedOut(Substitute(
          "Timed out waiting for $0 TS(s) to register with all masters", count));
    }
    bool all_masters_reachable = true;
    for (const auto& master_idx : masters_to_search) {
      master::PingRequestPB req;
      master::PingResponsePB resp;
      rpc::RpcController rpc;
      rpc.set_timeout(remaining);
      Status s = master_proxy(master_idx)->Ping(req, &resp, &rpc);
      if (!s.ok()) {
        all_masters_reachable = false;
        break;
      }
    }
    if (!all_masters_reachable) {
      SleepFor(MonoDelta::FromMilliseconds(10));
      continue;
    }

    for (auto iter = masters_to_search.begin(); iter != masters_to_search.end();) {
      master::ListTabletServersRequestPB req;
      master::ListTabletServersResponsePB resp;
      rpc::RpcController rpc;
      rpc.set_timeout(remaining);
      RETURN_NOT_OK_PREPEND(master_proxy(*iter)->ListTabletServers(req, &resp, &rpc),
                            "ListTabletServers RPC failed");
      // ListTabletServers() may return servers that are no longer online.
      // Do a second step of verification to verify that the descs that we got
      // are aligned (same uuid/seqno) with the TSs that we have in the cluster.
      int match_count = 0;
      for (const master::ListTabletServersResponsePB_Entry& e : resp.servers()) {
        for (const scoped_refptr<ExternalTabletServer>& ets : tablet_servers_) {
          if (ets->instance_id().permanent_uuid() == e.instance_id().permanent_uuid() &&
              ets->instance_id().instance_seqno() == e.instance_id().instance_seqno()) {
            match_count++;
            break;
          }
        }
      }
      if (match_count == count) {
        // This master has returned the correct set of tservers.
        iter = masters_to_search.erase(iter);
      } else {
        iter++;
      }
    }

    if (masters_to_search.empty()) {
      // All masters have returned the correct set of tservers.
      LOG(INFO) << count << " TS(s) registered with all masters";
      return Status::OK();
    }
    SleepFor(MonoDelta::FromMilliseconds(10));
  }
}

void ExternalMiniCluster::AssertNoCrashes() {
  vector<ExternalDaemon*> daemons = this->daemons();
  int num_crashes = 0;
  for (ExternalDaemon* d : daemons) {
    if (d->IsShutdown()) continue;
    if (!d->IsProcessAlive()) {
      LOG(ERROR) << "Process with UUID " << d->uuid() << " has crashed";
      num_crashes++;
    }
  }
  ASSERT_EQ(0, num_crashes) << "At least one process crashed";
}

Status ExternalMiniCluster::WaitForTabletsRunning(
    ExternalTabletServer* ts,
    int min_tablet_count,
    const MonoDelta& timeout,
    vector<TabletIdAndTableName>* tablets_info) {
  TabletServerServiceProxy proxy(messenger_, ts->bound_rpc_addr(), ts->bound_rpc_addr().host());
  ListTabletsRequestPB req;
  ListTabletsResponsePB resp;

  MonoTime deadline = MonoTime::Now() + timeout;
  while (MonoTime::Now() < deadline) {
    rpc::RpcController rpc;
    rpc.set_timeout(MonoDelta::FromSeconds(10));
    RETURN_NOT_OK(proxy.ListTablets(req, &resp, &rpc));
    if (resp.has_error()) {
      return StatusFromPB(resp.error().status());
    }

    bool all_running = true;
    for (const StatusAndSchemaPB& status : resp.status_and_schema()) {
      if (status.tablet_status().state() != tablet::RUNNING) {
        all_running = false;
      }
    }

    // We're done if:
    // 1. All the tablets are running, and
    // 2. We've observed as many tablets as we had expected or more.
    if (all_running && resp.status_and_schema_size() >= min_tablet_count) {
      if (tablets_info) {
        tablets_info->clear();
        const auto num_elems = resp.status_and_schema_size();
        tablets_info->reserve(num_elems);
        for (auto i = 0; i < num_elems; ++i) {
          const auto& elem = resp.status_and_schema(i);
          tablets_info->emplace_back(
              TabletIdAndTableName{elem.tablet_status().tablet_id(),
                                   elem.tablet_status().table_name()});
        }
      }
      return Status::OK();
    }

    SleepFor(MonoDelta::FromMilliseconds(10));
  }

  return Status::TimedOut(SecureDebugString(resp));
}

Status ExternalMiniCluster::GetLeaderMasterIndex(int* idx) {
  scoped_refptr<ConnectToClusterRpc> rpc;
  Synchronizer sync;
  vector<pair<Sockaddr, string>> addrs_with_names;
  Sockaddr leader_master_addr;
  string leader_master_hostname;
  MonoTime deadline = MonoTime::Now() + MonoDelta::FromSeconds(5);

  for (const scoped_refptr<ExternalMaster>& master : masters_) {
    addrs_with_names.emplace_back(master->bound_rpc_addr(), master->bound_rpc_addr().host());
  }
  const auto& cb = [&](const Status& status,
                       const pair<Sockaddr, string>& leader_master,
                       const master::ConnectToMasterResponsePB& /*resp*/) {
    if (status.ok()) {
      leader_master_addr = leader_master.first;
      leader_master_hostname = leader_master.second;
    }
    sync.StatusCB(status);
  };
  rpc::UserCredentials user_credentials;
  RETURN_NOT_OK(user_credentials.SetLoggedInRealUser());
  rpc.reset(new ConnectToClusterRpc(cb,
                                    std::move(addrs_with_names),
                                    deadline,
                                    MonoDelta::FromSeconds(5),
                                    messenger_,
                                    user_credentials));
  rpc->SendRpc();
  RETURN_NOT_OK(sync.Wait());
  bool found = false;
  for (int i = 0; i < masters_.size(); i++) {
    const auto& bound_hp = masters_[i]->bound_rpc_hostport();
    // If using BindMode::UNIQUE_LOOPBACK mode, in rare cases different masters
    // might bind to different local IP addresses but use same port numbers.
    // So, it's necessary to check both the returned hostnames and IP addresses
    // to point to leader master.
    if (bound_hp.port() == leader_master_addr.port() &&
        bound_hp.host() == leader_master_hostname) {
      found = true;
      *idx = i;
      break;
    }
  }
  if (!found) {
    // There is never a situation where this should happen, so it's
    // better to exit with a FATAL log message right away vs. return a
    // Status::IllegalState().
    LOG(FATAL) << "Leader master is not in masters_";
  }
  return Status::OK();
}

ExternalTabletServer* ExternalMiniCluster::tablet_server_by_uuid(const std::string& uuid) const {
  for (const scoped_refptr<ExternalTabletServer>& ts : tablet_servers_) {
    if (ts->instance_id().permanent_uuid() == uuid) {
      return ts.get();
    }
  }
  return nullptr;
}

int ExternalMiniCluster::tablet_server_index_by_uuid(const std::string& uuid) const {
  for (int i = 0; i < tablet_servers_.size(); i++) {
    if (tablet_servers_[i]->uuid() == uuid) {
      return i;
    }
  }
  return -1;
}

vector<ExternalDaemon*> ExternalMiniCluster::daemons() const {
  vector<ExternalDaemon*> results;
  for (const scoped_refptr<ExternalTabletServer>& ts : tablet_servers_) {
    results.push_back(ts.get());
  }
  for (const scoped_refptr<ExternalMaster>& master : masters_) {
    results.push_back(master.get());
  }
  return results;
}

#if !defined(NO_CHRONY)
vector<MiniChronyd*> ExternalMiniCluster::ntp_servers() const {
  vector<MiniChronyd*> servers;
  servers.reserve(ntp_servers_.size());
  for (const auto& server : ntp_servers_) {
    DCHECK(server);
    servers.emplace_back(server.get());
  }
  return servers;
}
#endif // #if !defined(NO_CHRONY) ...

vector<HostPort> ExternalMiniCluster::master_rpc_addrs() const {
  vector<HostPort> master_hostports;
  for (const auto& master : masters_) {
    master_hostports.emplace_back(master->bound_rpc_hostport());
  }
  return master_hostports;
}

std::shared_ptr<rpc::Messenger> ExternalMiniCluster::messenger() const {
  return messenger_;
}

std::shared_ptr<MasterServiceProxy> ExternalMiniCluster::master_proxy() const {
  CHECK_EQ(masters_.size(), 1);
  return master_proxy(0);
}

std::shared_ptr<MasterServiceProxy> ExternalMiniCluster::master_proxy(int idx) const {
  CHECK_LT(idx, masters_.size());
  const auto& addr = CHECK_NOTNULL(master(idx))->bound_rpc_addr();
  return std::make_shared<MasterServiceProxy>(messenger_, addr, addr.host());
}

std::shared_ptr<TabletServerServiceProxy> ExternalMiniCluster::tserver_proxy(int idx) const {
  CHECK_LT(idx, tablet_servers_.size());
  const auto& addr = CHECK_NOTNULL(tablet_server(idx))->bound_rpc_addr();
  return std::make_shared<TabletServerServiceProxy>(messenger_, addr, addr.host());
}

std::shared_ptr<TabletServerAdminServiceProxy> ExternalMiniCluster::tserver_admin_proxy(
    int idx) const {
  CHECK_LT(idx, tablet_servers_.size());
  const auto& addr = CHECK_NOTNULL(tablet_server(idx))->bound_rpc_addr();
  return std::make_shared<TabletServerAdminServiceProxy>(messenger_, addr, addr.host());
}

Status ExternalMiniCluster::CreateClient(client::KuduClientBuilder* builder,
                                         client::sp::shared_ptr<client::KuduClient>* client) const {
  client::KuduClientBuilder defaults;
  if (builder == nullptr) {
    builder = &defaults;
  }

  CHECK(!masters_.empty());
  builder->clear_master_server_addrs();
  for (const scoped_refptr<ExternalMaster>& master : masters_) {
    builder->add_master_server_addr(master->bound_rpc_hostport().ToString());
  }
  builder->sasl_protocol_name(opts_.principal);
  return builder->Build(client);
}

Status ExternalMiniCluster::SetFlag(ExternalDaemon* daemon,
                                    const string& flag,
                                    const string& value) {
  const auto& addr = daemon->bound_rpc_addr();
  server::GenericServiceProxy proxy(messenger_, addr, addr.host());

  rpc::RpcController controller;
  controller.set_timeout(MonoDelta::FromSeconds(30));
  server::SetFlagRequestPB req;
  server::SetFlagResponsePB resp;
  req.set_flag(flag);
  req.set_value(value);
  req.set_force(true);
  RETURN_NOT_OK_PREPEND(proxy.SetFlag(req, &resp, &controller),
                        "rpc failed");
  if (resp.result() != server::SetFlagResponsePB::SUCCESS) {
    return Status::RemoteError("failed to set flag",
                               SecureShortDebugString(resp));
  }
  return Status::OK();
}

string ExternalMiniCluster::WalRootForTS(int ts_idx) const {
  return tablet_server(ts_idx)->wal_dir();
}

string ExternalMiniCluster::UuidForTS(int ts_idx) const {
  return tablet_server(ts_idx)->uuid();
}

Status ExternalMiniCluster::RemoveMaster(const HostPort& hp) {
  for (auto it = masters_.begin(); it != masters_.end(); ++it) {
    if ((*it)->bound_rpc_hostport() == hp) {
      masters_.erase(it);
      return Status::OK();
    }
  }
  return Status::NotFound(Substitute("Master $0 not found in ExternalMiniCluster", hp.ToString()));
}

//------------------------------------------------------------
// ExternalDaemon
//------------------------------------------------------------

ExternalDaemon::ExternalDaemon(ExternalDaemonOptions opts)
    : opts_(std::move(opts)),
      key_provider_(new DefaultKeyProvider()),
      parent_tid_(std::this_thread::get_id()) {
  CHECK(rpc_bind_address().Initialized());
}

ExternalDaemon::~ExternalDaemon() {
}

std::vector<std::string> ExternalDaemon::GetDaemonFlags(const ExternalDaemonOptions& opts) {
  const string info_path = JoinPathSegments(opts.data_dirs[0], "info.pb");
  vector<string> flags = {
      // Basic flags for a Kudu server.
      "--fs_wal_dir=" + opts.wal_dir,
      "--fs_data_dirs=" + JoinStrings(opts.data_dirs, ","),
      "--block_manager=" + opts.block_manager_type,
      "--webserver_interface=localhost",

      // Disable fsync to dramatically speed up runtime. This is safe as no tests
      // rely on forcefully cutting power to a machine or equivalent.
      "--never_fsync",

      // Disable minidumps by default since many tests purposely inject faults.
      "--enable_minidumps=false",

      // Disable redaction of the information in logs and Web UI.
      "--redact=none",

      // Enable metrics logging.
      "--metrics_log_interval_ms=1000",

      // Even if we are logging to stderr, metrics logs and minidumps end up being
      // written based on -log_dir. So, we have to set that too.
      "--log_dir=" + opts.log_dir,

      // Tell the server to dump its port information so we can pick it up.
      "--server_dump_info_path=" + info_path,
      "--server_dump_info_format=pb",

      // We use ephemeral ports in many tests. They don't work for production,
      // but are OK in unit tests.
      "--rpc_server_allow_ephemeral_ports",

      // Allow unsafe and experimental flags from tests, since we often use
      // fault injection, etc.
      "--unlock_experimental_flags",
      "--unlock_unsafe_flags",
  };

  if (opts.logtostderr) {
    // Ensure that logging goes to the test output and doesn't get buffered.
    flags.emplace_back("--logtostderr");
    flags.emplace_back("--logbuflevel=-1");
  }

  if (opts.enable_encryption) {
    flags.emplace_back("--encrypt_data_at_rest=true");
    if (opts.enable_ranger_kms) {
      flags.emplace_back("--encryption_key_provider=ranger-kms");
      flags.emplace_back(Substitute("--encryption_cluster_key_name=$0", opts.ranger_cluster_key));
      flags.emplace_back(Substitute("--ranger_kms_url=$0", opts.ranger_kms_url));
    }
  }

  // If large keys are not enabled.
  if (!UseLargeKeys()) {
    // Generate smaller RSA keys -- generating a 768-bit key is faster
    // than generating the default 2048-bit key, and we don't care about
    // strong encryption in tests. Setting it lower (e.g. 512 bits) results
    // in OpenSSL errors RSA_sign:digest too big for rsa key:rsa_sign.c:122
    // since we are using strong/high TLS v1.2 cipher suites, so the minimum
    // size of TLS-related RSA key is 768 bits (due to the usage of
    // the ECDHE-RSA-AES256-GCM-SHA384 suite).
    flags.emplace_back("--ipki_server_key_size=768");

    // The RSA key of 768 bits is too short if OpenSSL security level is set to
    // 1 or higher (applicable for OpenSSL 1.1.0 and newer). Lowering the
    // security level to 0 makes possible ot use shorter keys in such cases.
    flags.emplace_back("--openssl_security_level_override=0");
  }

  return flags;
}

Status ExternalDaemon::StartProcess(const vector<string>& user_flags) {
  CHECK(!process_);
  const auto this_tid = std::this_thread::get_id();
  CHECK_EQ(parent_tid_, this_tid)
    << "Process being started from thread " << this_tid << " which is different"
    << " from the instantiating thread " << parent_tid_;

  RETURN_NOT_OK(env_util::CreateDirsRecursively(Env::Default(), log_dir()));
  const string info_path = JoinPathSegments(data_dirs()[0], "info.pb");

  vector<string> argv = { /* First the exe for argv[0] */ opts_.exe };
  vector<string> flags = GetDaemonFlags(opts_);
  argv.insert(argv.end(), std::make_move_iterator(flags.begin()),
              std::make_move_iterator(flags.end()));

  // Add all the flags coming from the minicluster framework.
  argv.insert(argv.end(), user_flags.begin(), user_flags.end());

  // Then the "extra flags" passed into the ctor (from the ExternalMiniCluster
  // options struct). These come at the end so they can override things like
  // web port or RPC bind address if necessary.
  argv.insert(argv.end(), opts_.extra_flags.begin(), opts_.extra_flags.end());

  // A previous instance of the daemon may have run in the same directory. So, remove
  // the previous info file if it's there.
  ignore_result(Env::Default()->DeleteFile(info_path));

  // Start the daemon.
  unique_ptr<Subprocess> p(new Subprocess(argv));
  p->SetEnvVars(extra_env_);
  string env_str;
  JoinMapKeysAndValues(extra_env_, "=", ",", &env_str);
  LOG(INFO) << "Running " << opts_.exe << "\n" << JoinStrings(argv, "\n")
            << " with env {" << env_str << "}";
  RETURN_NOT_OK_PREPEND(p->Start(),
                        Substitute("Failed to start subprocess $0", opts_.exe));

  // If requested, start a monitoring subprocess.
  unique_ptr<Subprocess> perf_record;
  if (!opts_.perf_record_filename.empty()) {
    perf_record.reset(new Subprocess({
      "perf",
      "record",
      "--call-graph",
      "fp",
      "-o",
      opts_.perf_record_filename,
      Substitute("--pid=$0", p->pid())
    }, SIGINT));
    RETURN_NOT_OK_PREPEND(perf_record->Start(),
                          "Could not start perf record subprocess");
  }

  // The process is now starting -- wait for the bound port info to show up.
  Stopwatch sw;
  sw.start();
  bool success = false;
  while (sw.elapsed().wall_seconds() < opts_.start_process_timeout.ToSeconds()) {
    if (Env::Default()->FileExists(info_path)) {
      success = true;
      break;
    }
    SleepFor(MonoDelta::FromMilliseconds(10));
    int wait_status;
    Status s = p->WaitNoBlock(&wait_status);
    if (s.IsTimedOut()) {
      // The process is still running.
      continue;
    }

    // If the process exited with expected exit status we need to still swap() the process
    // and exit as if it had succeeded.
    if (WIFEXITED(wait_status) && WEXITSTATUS(wait_status) == fault_injection::kExitStatus) {
      process_.swap(p);
      perf_record_process_.swap(perf_record);
      return Status::OK();
    }

    RETURN_NOT_OK_PREPEND(s, Substitute("Failed waiting on $0", opts_.exe));
    string exit_info;
    RETURN_NOT_OK(p->GetExitStatus(nullptr, &exit_info));
    return Status::RuntimeError(exit_info);
  }

  if (!success) {
    ignore_result(p->Kill(SIGKILL));
    return Status::TimedOut(
        Substitute("Timed out after $0 waiting for process ($1) to write info file ($2)",
                   opts_.start_process_timeout.ToString(), opts_.exe, info_path));
  }

  status_.reset(new ServerStatusPB());
  RETURN_NOT_OK_PREPEND(pb_util::ReadPBFromPath(Env::Default(), info_path, status_.get()),
                        "Failed to read info file from " + info_path);
  LOG(INFO) << "Started " << opts_.exe << " as pid " << p->pid();
  VLOG(1) << opts_.exe << " instance information:\n" << SecureDebugString(*status_);

  process_.swap(p);
  perf_record_process_.swap(perf_record);
  return Status::OK();
}

Env* ExternalDaemon::env() const {
  return Env::Default();
}

Status ExternalDaemon::SetServerKey() {
  string path = JoinPathSegments(this->wal_dir(), "instance");;
  LOG(INFO) << "Reading " << path;
  InstanceMetadataPB instance;
  RETURN_NOT_OK(pb_util::ReadPBContainerFromPath(env(), path, &instance, pb_util::NOT_SENSITIVE));
  if (!instance.server_key().empty()) {
    string key;
    RETURN_NOT_OK(key_provider_->DecryptServerKey(instance.server_key(),
                                                  instance.server_key_iv(),
                                                  instance.server_key_version(),
                                                  &key));
    LOG(INFO) << "Setting key " << key;
    env()->SetEncryptionKey(reinterpret_cast<const uint8_t*>(a2b_hex(key).c_str()), key.size() * 4);
  }
  return Status::OK();
}

void ExternalDaemon::SetExePath(string exe) {
  CHECK(IsShutdown()) << "Call Shutdown() before changing the executable path";
  opts_.exe = std::move(exe);
}

void ExternalDaemon::SetMetastoreIntegration(const string& hms_uris,
                                             bool enable_kerberos) {
  opts_.extra_flags.emplace_back(Substitute("--hive_metastore_uris=$0", hms_uris));
  opts_.extra_flags.emplace_back(Substitute("--hive_metastore_sasl_enabled=$0", enable_kerberos));
}

Status ExternalDaemon::CreateKerberosConfig(MiniKdc* kdc,
                                            const string& principal_base,
                                            const string& bind_host,
                                            vector<string>* flags,
                                            map<string, string>* env_vars) {
  string spn = principal_base + "/" + bind_host;
  string ktpath;
  RETURN_NOT_OK_PREPEND(kdc->CreateServiceKeytab(spn, &ktpath),
                        "could not create keytab");
  *env_vars = kdc->GetEnvVars();
  *flags =  {
      Substitute("--keytab_file=$0", ktpath),
      Substitute("--principal=$0", spn),
      "--rpc_authentication=required",
      "--superuser_acl=test-admin",
      "--user_acl=test-user",
  };

  return Status::OK();
}

Status ExternalDaemon::EnableKerberos(MiniKdc* kdc, const string& principal_base,
                                      const string& bind_host) {
  vector<string> flags;
  RETURN_NOT_OK(CreateKerberosConfig(kdc, principal_base, bind_host, &flags, &extra_env_));
  // Insert Kerberos flags at the front of extra_flags, so that user specified
  // flags will override them.
  opts_.extra_flags.insert(opts_.extra_flags.begin(), std::make_move_iterator(flags.begin()),
                           std::make_move_iterator(flags.end()));
  return Status::OK();
}

Status ExternalDaemon::Pause() {
  if (!process_) {
    return Status::IllegalState(Substitute(
        "Request to pause '$0' but the process is not there", opts_.exe));
  }
  VLOG(1) << "Pausing " << opts_.exe << " with pid " << process_->pid();
  const Status s = process_->Kill(SIGSTOP);
  RETURN_NOT_OK(s);
  paused_ = true;
  return s;
}

Status ExternalDaemon::Resume() {
  if (!process_) {
    return Status::IllegalState(Substitute(
        "Request to resume '$0' but the process is not there", opts_.exe));
  }
  VLOG(1) << "Resuming " << opts_.exe << " with pid " << process_->pid();
  const Status s = process_->Kill(SIGCONT);
  RETURN_NOT_OK(s);
  paused_ = false;
  return s;
}

bool ExternalDaemon::IsShutdown() const {
  return !process_;
}

bool ExternalDaemon::IsProcessAlive() const {
  if (IsShutdown()) {
    return false;
  }
  Status s = process_->WaitNoBlock();
  // If the non-blocking Wait "times out", that means the process
  // is running.
  return s.IsTimedOut();
}

Status ExternalDaemon::WaitForInjectedCrash(const MonoDelta& timeout) const {
  return WaitForCrash(timeout, [](int status) {
      return WIFEXITED(status) && WEXITSTATUS(status) == fault_injection::kExitStatus;
    }, "fault injection");
}

Status ExternalDaemon::WaitForFatal(const MonoDelta& timeout) const {
  return WaitForCrash(timeout, [](int status) {
      return WIFSIGNALED(status) && WTERMSIG(status) == SIGABRT;
    }, "FATAL crash");
}


Status ExternalDaemon::WaitForCrash(const MonoDelta& timeout,
                                    const std::function<bool(int)>& wait_status_predicate,
                                    const char* crash_type_str) const {
  CHECK(process_) << "process not started";
  MonoTime deadline = MonoTime::Now() + timeout;

  int i = 1;
  while (IsProcessAlive() && MonoTime::Now() < deadline) {
    int sleep_ms = std::min(i++ * 10, 200);
    SleepFor(MonoDelta::FromMilliseconds(sleep_ms));
  }

  if (IsProcessAlive()) {
    return Status::TimedOut(Substitute("Process did not crash within $0",
                                       timeout.ToString()));
  }

  // If the process has exited, make sure it exited with the expected status.
  int wait_status;
  RETURN_NOT_OK_PREPEND(process_->WaitNoBlock(&wait_status),
                        "could not get wait status");

  if (!wait_status_predicate(wait_status)) {
    string info_str;
    RETURN_NOT_OK_PREPEND(process_->GetExitStatus(nullptr, &info_str),
                          "could not get description of exit");
    return Status::Aborted(
        Substitute("process exited, but not due to a $0: $1", crash_type_str, info_str));
  }
  return Status::OK();
}

pid_t ExternalDaemon::pid() const {
  return process_->pid();
}

Subprocess* ExternalDaemon::process() const {
  return process_.get();
}

void ExternalDaemon::Shutdown() {
  if (!process_) return;

  // Before we kill the process, store the addresses. If we're told to
  // start again we'll reuse these. Store only the port if the
  // daemons were using wildcard address for binding.
  if (rpc_bind_address().host() != kWildcardIpAddr) {
    bound_rpc_ = bound_rpc_hostport();
    bound_http_ = bound_http_hostport();
  } else {
    bound_rpc_.set_host(kWildcardIpAddr);
    bound_rpc_.set_port(bound_rpc_hostport().port());
    bound_http_.set_host(kWildcardIpAddr);
    bound_http_.set_port(bound_http_hostport().port());
  }

  if (IsProcessAlive()) {
    if (!paused_) {
      // In coverage builds, ask the process nicely to flush coverage info
      // before we kill -9 it. Otherwise, we never get any coverage from
      // external clusters.
      FlushCoverage();
      // Similarly, check for leaks in LSAN builds before killing.
      CheckForLeaks();
    }

    LOG(INFO) << "Killing " << opts_.exe << " with pid " << process_->pid();
    ignore_result(process_->Kill(SIGKILL));
  }
  WARN_NOT_OK(process_->Wait(), "Waiting on " + opts_.exe);
  paused_ = false;
  process_.reset();
  perf_record_process_.reset();
}

Status ExternalDaemon::DeleteFromDisk() const {
  for (const string& data_dir : data_dirs()) {
    RETURN_NOT_OK(Env::Default()->DeleteRecursively(data_dir));
  }
  RETURN_NOT_OK(Env::Default()->DeleteRecursively(wal_dir()));
  return Status::OK();
}

void ExternalDaemon::FlushCoverage() {
#ifndef COVERAGE_BUILD
  return; // NOLINT(*)
#else
  LOG(INFO) << "Attempting to flush coverage for " << opts_.exe << " pid " << process_->pid();
  server::GenericServiceProxy proxy(
      opts_.messenger, bound_rpc_addr(), bound_rpc_addr().host());

  server::FlushCoverageRequestPB req;
  server::FlushCoverageResponsePB resp;
  rpc::RpcController rpc;

  rpc.set_timeout(MonoDelta::FromMilliseconds(1000));
  Status s = proxy.FlushCoverage(req, &resp, &rpc);
  if (s.ok() && !resp.success()) {
    s = Status::RemoteError("Server does not appear to be running a coverage build");
  }
  WARN_NOT_OK(s, Substitute("Unable to flush coverage on $0 pid $1", opts_.exe, process_->pid()));
#endif
}

void ExternalDaemon::CheckForLeaks() {
#if defined(__has_feature)
#  if __has_feature(address_sanitizer)
  LOG(INFO) << "Attempting to check leaks for " << opts_.exe << " pid " << process_->pid();
  server::GenericServiceProxy proxy(opts_.messenger, bound_rpc_addr(), bound_rpc_addr().host());

  server::CheckLeaksRequestPB req;
  server::CheckLeaksResponsePB resp;
  rpc::RpcController rpc;

  rpc.set_timeout(MonoDelta::FromMilliseconds(1000));
  Status s = proxy.CheckLeaks(req, &resp, &rpc);
  if (s.ok()) {
    if (!resp.success()) {
      s = Status::RemoteError("Server does not appear to be running an LSAN build");
    } else {
      CHECK(!resp.found_leaks()) << "Found leaks in " << opts_.exe << " pid " << process_->pid();
    }
  }
  WARN_NOT_OK(s, Substitute("Unable to check leaks on $0 pid $1", opts_.exe, process_->pid()));
#  endif
#endif
}

HostPort ExternalDaemon::bound_rpc_hostport() const {
  CHECK(status_);
  CHECK_GE(status_->bound_rpc_addresses_size(), 1);
  return HostPortFromPB(status_->bound_rpc_addresses(0));
}

Sockaddr ExternalDaemon::bound_rpc_addr() const {
  HostPort hp = bound_rpc_hostport();
  vector<Sockaddr> addrs;
  CHECK_OK(hp.ResolveAddresses(&addrs));
  CHECK(!addrs.empty());
  return addrs[0];
}

HostPort ExternalDaemon::bound_http_hostport() const {
  CHECK(status_);
  if (status_->bound_http_addresses_size() == 0) {
    return HostPort();
  }
  return HostPortFromPB(status_->bound_http_addresses(0));
}

const NodeInstancePB& ExternalDaemon::instance_id() const {
  CHECK(status_);
  return status_->node_instance();
}

const string& ExternalDaemon::uuid() const {
  CHECK(status_);
  return status_->node_instance().permanent_uuid();
}

//------------------------------------------------------------
// ScopedResumeExternalDaemon
//------------------------------------------------------------

ScopedResumeExternalDaemon::ScopedResumeExternalDaemon(ExternalDaemon* daemon)
    : daemon_(CHECK_NOTNULL(daemon)) {
}

ScopedResumeExternalDaemon::~ScopedResumeExternalDaemon() {
  WARN_NOT_OK(daemon_->Resume(), "Could not resume external daemon");
}

//------------------------------------------------------------
// ExternalMaster
//------------------------------------------------------------

ExternalMaster::ExternalMaster(ExternalDaemonOptions opts)
    : ExternalDaemon(std::move(opts)),
      env_(Env::NewEnv()) {
}

ExternalMaster::~ExternalMaster() {
}

Status ExternalMaster::Start() {
  vector<string> flags { "master", "run" };
  auto common_flags = GetCommonFlags(rpc_bind_address());
  flags.insert(flags.end(), std::make_move_iterator(common_flags.begin()),
               std::make_move_iterator(common_flags.end()));
  return StartProcess(flags);
}

Status ExternalMaster::Restart() {
  // We store the addresses on shutdown so make sure we did that first.
  if (bound_rpc_.port() == 0) {
    return Status::IllegalState("Master cannot be restarted. Must call Shutdown() first.");
  }

  vector<string> flags { "master", "run" };
  auto common_flags = GetCommonFlags(bound_rpc_, bound_http_);
  flags.insert(flags.end(), std::make_move_iterator(common_flags.begin()),
               std::make_move_iterator(common_flags.end()));
  return StartProcess(flags);
}

Status ExternalMaster::WaitForCatalogManager(WaitMode wait_mode) {
  unique_ptr<MasterServiceProxy> proxy(new MasterServiceProxy(
      opts_.messenger, bound_rpc_addr(), bound_rpc_addr().host()));
  Stopwatch sw;
  sw.start();
  while (sw.elapsed().wall_seconds() < kMasterCatalogManagerTimeoutSeconds) {
    ListTablesRequestPB req;
    ListTablesResponsePB resp;
    RpcController rpc;
    Status s = proxy->ListTables(req, &resp, &rpc);
    if (s.IsRemoteError()) {
      auto* err = rpc.error_response();
      if (err && err->has_code()) {
        switch (err->code()) {
          case rpc::ErrorStatusPB::ERROR_SERVER_TOO_BUSY:
          case rpc::ErrorStatusPB::ERROR_UNAVAILABLE:
            continue;
          default:
            return s;
        }
      }
      return s;
    }
    if (s.ok()) {
      if (!resp.has_error()) {
        // This master is the leader and is up and running.
        break;
      }
      s = StatusFromPB(resp.error().status());
      if (s.IsIllegalState()) {
        if (wait_mode == DONT_WAIT_FOR_LEADERSHIP) {
          // This master is not the leader but is otherwise up and running.
          break;
        }
        DCHECK_EQ(wait_mode, WAIT_FOR_LEADERSHIP);
        // Continue to the sleep below.
      } else if (!s.IsServiceUnavailable()) {
        // Unexpected error from master.
        return s;
      }
    } else if (!s.IsTimedOut() && !s.IsNetworkError()) {
      // Unexpected error from proxy.
      return s;
    }

    // There was some kind of transient network error or the master isn't yet
    // ready. Sleep and retry.
    SleepFor(MonoDelta::FromMilliseconds(50));
  }
  if (sw.elapsed().wall_seconds() > kMasterCatalogManagerTimeoutSeconds) {
    return Status::TimedOut(
        Substitute("Timed out after $0s waiting for master ($1) startup",
                   kMasterCatalogManagerTimeoutSeconds,
                   bound_rpc_addr().ToString()));
  }
  return Status::OK();
}

vector<string> ExternalMaster::GetCommonFlags(const HostPort& rpc_bind_addr,
                                              const HostPort& http_addr) {
  vector<string> flags;
  if (!UseLargeKeys()) {
    // See the in-line comment for "--ipki_server_key_size" flag in
    // ExternalDaemon::StartProcess() method.
    flags.emplace_back("--ipki_ca_key_size=768");
    // As for the TSK keys, 512 bits is the minimum since we are using
    // SHA256 digest for token signing/verification.
    flags.emplace_back("--tsk_num_rsa_bits=512");
  }

  flags.emplace_back(Substitute("--rpc_bind_addresses=$0", rpc_bind_addr.ToString()));

  if (http_addr.Initialized()) {
    flags.emplace_back(Substitute("--webserver_interface=$0", http_addr.host()));
    flags.emplace_back(Substitute("--webserver_port=$0", http_addr.port()));
  } else {
    flags.emplace_back(Substitute("--webserver_interface=$0", rpc_bind_addr.host()));
    flags.emplace_back("--webserver_port=0");
  }

  return flags;
}

vector<string> ExternalMaster::GetMasterFlags(const ExternalDaemonOptions& opts) {
  vector<string> flags(ExternalDaemon::GetDaemonFlags(opts));
  auto common_flags = GetCommonFlags(opts.rpc_bind_address);
  flags.insert(flags.end(), std::make_move_iterator(common_flags.begin()),
               std::make_move_iterator(common_flags.end()));
  return flags;
}

//------------------------------------------------------------
// ExternalTabletServer
//------------------------------------------------------------

ExternalTabletServer::ExternalTabletServer(ExternalDaemonOptions opts,
                                           vector<HostPort> master_addrs)
    : ExternalDaemon(std::move(opts)),
      master_addrs_(std::move(master_addrs)),
      env_(Env::NewEnv()) {
  DCHECK(!master_addrs_.empty());
}

ExternalTabletServer::~ExternalTabletServer() {
}

Status ExternalTabletServer::Start() {
  vector<string> flags {
    "tserver", "run",
    Substitute("--rpc_bind_addresses=$0", rpc_bind_address().ToString()),
    Substitute("--local_ip_for_outbound_sockets=$0", rpc_bind_address().host()),
    Substitute("--webserver_interface=$0", rpc_bind_address().host()),
    "--webserver_port=0",
    Substitute("--tserver_master_addrs=$0",
               HostPort::ToCommaSeparatedString(master_addrs_)),
  };
  return StartProcess(flags);
}

Status ExternalTabletServer::Restart() {
  // We store the addresses on shutdown so make sure we did that first.
  if (bound_rpc_.port() == 0) {
    return Status::IllegalState("Tablet server cannot be restarted. Must call Shutdown() first.");
  }
  vector<string> flags {
    "tserver", "run",
    Substitute("--rpc_bind_addresses=$0", bound_rpc_.ToString()),
    Substitute("--local_ip_for_outbound_sockets=$0", rpc_bind_address().host()),
    Substitute("--tserver_master_addrs=$0",
               HostPort::ToCommaSeparatedString(master_addrs_)),
  };
  if (bound_http_.Initialized()) {
    flags.push_back(Substitute("--webserver_port=$0", bound_http_.port()));
    flags.push_back(Substitute("--webserver_interface=$0",
                               bound_http_.host()));
  }
  return StartProcess(flags);
}

} // namespace cluster
} // namespace kudu<|MERGE_RESOLUTION|>--- conflicted
+++ resolved
@@ -732,11 +732,7 @@
       flags.emplace_back(Substitute("--ranger_kms_url=$0", ranger_kms_->url()));
     }
   }
-<<<<<<< HEAD
-  // Add custom master flags.
-=======
   // Add extra master flags, common for all masters in the cluster.
->>>>>>> c22794e5
   copy(opts_.extra_master_flags.begin(), opts_.extra_master_flags.end(),
        back_inserter(flags));
 
