--- conflicted
+++ resolved
@@ -59,13 +59,7 @@
 }
 
 TEST_F(MiniRangerTest, TestPersistence) {
-<<<<<<< HEAD
-  PolicyItem item;
-  item.first.emplace_back("testuser");
-  item.second.emplace_back(ActionPB::ALTER);
-=======
   PolicyItem item({ "testuser" }, { ActionPB::ALTER }, false);
->>>>>>> 029d711a
 
   AuthorizationPolicy policy;
   policy.databases.emplace_back("foo");
