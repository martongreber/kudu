--- conflicted
+++ resolved
@@ -118,10 +118,7 @@
 ClientNegotiation::ClientNegotiation(unique_ptr<Socket> socket,
                                      const security::TlsContext* tls_context,
                                      std::optional<security::SignedTokenPB> authn_token,
-<<<<<<< HEAD
-=======
                                      std::optional<security::JwtRawPB> jwt,
->>>>>>> c22794e5
                                      RpcEncryption encryption,
                                      bool encrypt_loopback,
                                      std::string sasl_proto_name)
