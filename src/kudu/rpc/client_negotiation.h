--- conflicted
+++ resolved
@@ -65,10 +65,7 @@
   ClientNegotiation(std::unique_ptr<Socket> socket,
                     const security::TlsContext* tls_context,
                     std::optional<security::SignedTokenPB> authn_token,
-<<<<<<< HEAD
-=======
                     std::optional<security::JwtRawPB> jwt,
->>>>>>> c22794e5
                     security::RpcEncryption encryption,
                     bool encrypt_loopback,
                     std::string sasl_proto_name);
@@ -241,10 +238,7 @@
 
   // TSK state.
   std::optional<security::SignedTokenPB> authn_token_;
-<<<<<<< HEAD
-=======
   std::optional<security::JwtRawPB> jwt_;
->>>>>>> c22794e5
 
   // Authentication state.
   std::string plain_auth_user_;
