// Licensed to the Apache Software Foundation (ASF) under one
// or more contributor license agreements.  See the NOTICE file
// distributed with this work for additional information
// regarding copyright ownership.  The ASF licenses this file
// to you under the Apache License, Version 2.0 (the
// "License"); you may not use this file except in compliance
// with the License.  You may obtain a copy of the License at
//
//   http://www.apache.org/licenses/LICENSE-2.0
//
// Unless required by applicable law or agreed to in writing,
// software distributed under the License is distributed on an
// "AS IS" BASIS, WITHOUT WARRANTIES OR CONDITIONS OF ANY
// KIND, either express or implied.  See the License for the
// specific language governing permissions and limitations
// under the License.
#pragma once

#include <cstdint>
#include <functional>
#include <memory>
#include <mutex>
#include <optional>
#include <string>
#include <unordered_map>
#include <utility>
#include <vector>

#include <gtest/gtest_prod.h>

#include "kudu/gutil/macros.h"
#include "kudu/gutil/ref_counted.h"
#include "kudu/rpc/connection.h"
#include "kudu/rpc/rpc_service.h"
#include "kudu/security/security_flags.h"
#include "kudu/security/token.pb.h"
#include "kudu/util/locks.h"
#include "kudu/util/metrics.h"
#include "kudu/util/monotime.h"
#include "kudu/util/net/sockaddr.h"
#include "kudu/util/status.h"

namespace kudu {

class JwtVerifier;
class Socket;
class ThreadPool;

namespace security {
class TlsContext;
class TokenVerifier;
} // namespace security

namespace rpc {

class AcceptorPool;
class DumpConnectionsRequestPB;
class DumpConnectionsResponsePB;
class InboundCall;
class Messenger;
class OutboundCall;
class Reactor;
class RpczStore;

struct AcceptorPoolInfo {
 public:
  explicit AcceptorPoolInfo(Sockaddr bind_address)
      : bind_address_(bind_address) {}

  Sockaddr bind_address() const {
    return bind_address_;
  }

 private:
  Sockaddr bind_address_;
};

// Used to construct a Messenger.
class MessengerBuilder {
 public:
  friend class Messenger;
  friend class ReactorThread;

  static const int64_t kRpcNegotiationTimeoutMs;

  explicit MessengerBuilder(std::string name);

  MessengerBuilder& set_jwt_verifier(
      std::shared_ptr<JwtVerifier> jwt_verifier) {
    jwt_verifier_ = std::move(jwt_verifier);
    return *this;
  }

  // Set the length of time we will keep a TCP connection will alive with no traffic.
  MessengerBuilder& set_connection_keepalive_time(const MonoDelta& keepalive) {
    connection_keepalive_time_ = keepalive;
    return *this;
  }

  // Set the number of reactor threads that will be used for sending and
  // receiving.
  MessengerBuilder& set_num_reactors(int num_reactors) {
    num_reactors_ = num_reactors;
    return *this;
  }

  // Set the minimum number of connection-negotiation threads that will be used
  // to handle the blocking connection-negotiation step.
  MessengerBuilder& set_min_negotiation_threads(int min_negotiation_threads) {
    min_negotiation_threads_ = min_negotiation_threads;
    return *this;
  }

  // Set the maximum number of connection-negotiation threads that will be used
  // to handle the blocking connection-negotiation step.
  MessengerBuilder& set_max_negotiation_threads(int max_negotiation_threads) {
    max_negotiation_threads_ = max_negotiation_threads;
    return *this;
  }

  // Set the granularity with which connections are checked for keepalive.
  MessengerBuilder& set_coarse_timer_granularity(const MonoDelta& granularity) {
    coarse_timer_granularity_ = granularity;
    return *this;
  }

  // Set metric entity for use by RPC systems.
  MessengerBuilder& set_metric_entity(
      const scoped_refptr<MetricEntity>& metric_entity) {
    metric_entity_ = metric_entity;
    return *this;
  }

  // Set the time in milliseconds after which an idle connection from a client will be
  // disconnected by the server.
  MessengerBuilder& set_connection_keep_alive_time(int32_t time_in_ms) {
    connection_keepalive_time_ = MonoDelta::FromMilliseconds(time_in_ms);
    return *this;
  }

  // Set the timeout for negotiating an RPC connection.
  MessengerBuilder& set_rpc_negotiation_timeout_ms(int64_t time_in_ms) {
    rpc_negotiation_timeout_ms_ = time_in_ms;
    return *this;
  }

  // Set the SASL protocol name that is used for the SASL negotiation.
  MessengerBuilder& set_sasl_proto_name(const std::string& sasl_proto_name) {
    sasl_proto_name_ = sasl_proto_name;
    return *this;
  }

  // Set the state of authentication required. If 'optional', authentication will be used when
  // the remote end supports it. If 'required', connections which are not able to authenticate
  // (because the remote end lacks support) are rejected.
  MessengerBuilder& set_rpc_authentication(const std::string& rpc_authentication) {
    rpc_authentication_ = rpc_authentication;
    return *this;
  }

  // Set the state of encryption required. If 'optional', encryption will be used when the
  // remote end supports it. If 'required', connections which are not able to use encryption
  // (because the remote end lacks support) are rejected. If 'disabled', encryption will not
  // be used, and RPC authentication (--rpc_authentication) must also be disabled as well.
  MessengerBuilder& set_rpc_encryption(const std::string& rpc_encryption) {
    rpc_encryption_ = rpc_encryption;
    return *this;
  }

  MessengerBuilder& set_rpc_loopback_encryption(bool rpc_loopback_encryption) {
    rpc_loopback_encryption_ = rpc_loopback_encryption;
    return *this;
  }

  // Set TLSv1.2 and earlier cipher suite preferences to use for TLS-secured RPC
  // connections. Uses the OpenSSL cipher preference list format. Under the
  // hood, SSL_CTX_set_cipher_list() is eventually being called with
  // 'rpc_tls_ciphers'. See 'man (1) ciphers' for more information on the syntax
  // of the cipher suite preference list and
  // https://www.openssl.org/docs/man1.1.1/man3/SSL_CTX_set_ciphersuites.html
  // for SSL_CTX_set_cipher_list() API details.
  MessengerBuilder& set_rpc_tls_ciphers(const std::string& rpc_tls_ciphers) {
    rpc_tls_ciphers_ = rpc_tls_ciphers;
    return *this;
  }

  // Set TLSv1.3-specific cipher suite preferences to use for TLS-secured RPC
  // connections. Uses the OpenSSL ciphersuite preference list format for
  // TLSv1.3. Under the hood, SSL_CTX_set_ciphersuites() is eventually being
  // called with 'rpc_tls_ciphersuites'. See 'man (1) ciphers' for more
  // information on the TLSv1.3-specific syntax for the cipher suite preference
  // list and
  // https://www.openssl.org/docs/man1.1.1/man3/SSL_CTX_set_ciphersuites.html
  // for SSL_CTX_set_ciphersuites() API details.
  MessengerBuilder &set_rpc_tls_ciphersuites(
      const std::string& rpc_tls_ciphersuites) {
    rpc_tls_ciphersuites_ = rpc_tls_ciphersuites;
    return *this;
  }

  // Set the minimum protocol version to allow when for securing RPC connections
  // with TLS. May be one of 'TLSv1', 'TLSv1.1', 'TLSv1.2', 'TLSv1.3'.
  MessengerBuilder &set_rpc_tls_min_protocol(
      const std::string& rpc_tls_min_protocol) {
    rpc_tls_min_protocol_ = rpc_tls_min_protocol;
    return *this;
  }

  // Set the list of TLS protocols to avoid when securing RPC connections. The
  // elements might be from the list of 'TLSv1', 'TLSv1.1', 'TLSv1.2', 'TLSv1.3'.
  MessengerBuilder& set_rpc_tls_excluded_protocols(
      std::vector<std::string> rpc_tls_excluded_protocols) {
    rpc_tls_excluded_protocols_ = std::move(rpc_tls_excluded_protocols);
    return *this;
  }

  // Set the TLS server certificate and private key files paths. If this is set in conjunction
  // with enable_inbound_tls(), internal PKI will not be used for encrypted communication and
  // external PKI will be used instead.
  MessengerBuilder& set_epki_cert_key_files(
      const std::string& cert, const std::string& private_key) {
    rpc_certificate_file_ = cert;
    rpc_private_key_file_ = private_key;
    return *this;
  }

  // Set the TLS Certificate Authority file path. Must always be set with set_epki_cert_key_files().
  // If this is set in conjunction with enable_inbound_tls(), internal PKI will not be used for
  // encrypted communication and external PKI will be used instead.
  MessengerBuilder& set_epki_certificate_authority_file(const std::string& ca) {
    rpc_ca_certificate_file_ = ca;
    return *this;
  }

  // Set a Unix command whose output returns the password used to decrypt the RPC server's private
  // key file specified via set_epki_cert_key_files(). If the .PEM key file is not
  // password-protected, this flag does not need to be set. Trailing whitespace will be trimmed
  // before it is used to decrypt the private key.
  MessengerBuilder& set_epki_private_password_key_cmd(const std::string& cmd) {
    rpc_private_key_password_cmd_ = cmd;
    return *this;
  }

  // Set the path to the Kerberos Keytab file for this server.
  MessengerBuilder& set_keytab_file(const std::string& keytab_file) {
    keytab_file_ = keytab_file;
    return *this;
  }

  // Configure the messenger to enable TLS encryption on inbound connections.
  MessengerBuilder& enable_inbound_tls() {
    enable_inbound_tls_ = true;
    return *this;
  }

  // Configure the messenger to set the SO_REUSEPORT socket option.
  MessengerBuilder& set_reuseport() {
    reuseport_ = true;
    return *this;
  }

  Status Build(std::shared_ptr<Messenger>* msgr);

 private:
  const std::string name_;
  MonoDelta connection_keepalive_time_;
  int num_reactors_;
  int min_negotiation_threads_;
  int max_negotiation_threads_;
  MonoDelta coarse_timer_granularity_;
  scoped_refptr<MetricEntity> metric_entity_;
  int64_t rpc_negotiation_timeout_ms_;
  std::string sasl_proto_name_;
  std::string rpc_authentication_;
  std::string rpc_encryption_;
  bool rpc_loopback_encryption_;
  std::string rpc_tls_ciphers_;       // pre-TLSv1.3 cipher suites
  std::string rpc_tls_ciphersuites_;  // TLSv1.3-related cipher suites
  std::string rpc_tls_min_protocol_;
  std::vector<std::string> rpc_tls_excluded_protocols_;
  std::string rpc_certificate_file_;
  std::string rpc_private_key_file_;
  std::string rpc_ca_certificate_file_;
  std::string rpc_private_key_password_cmd_;
  std::string keytab_file_;
  std::shared_ptr<JwtVerifier> jwt_verifier_;
  bool enable_inbound_tls_;
  bool reuseport_;
};

// A Messenger is a container for the reactor threads which run event loops
// for the RPC services. If the process is a server, a Messenger can also have
// one or more attached AcceptorPools which accept RPC connections. In this case,
// calls received over the connection are enqueued into the messenger's service_queue
// for processing by a ServicePool.
//
// Users do not typically interact with the Messenger directly except to create
// one as a singleton, and then make calls using Proxy objects.
//
// See rpc-test.cc and rpc-bench.cc for example usages.
class Messenger {
 public:
  friend class MessengerBuilder;
  friend class Proxy;
  friend class Reactor;
  friend class ReactorThread;
  typedef std::vector<std::shared_ptr<AcceptorPool> > acceptor_vec_t;
  typedef std::unordered_map<std::string, scoped_refptr<RpcService> > RpcServicesMap;

  static const uint64_t UNKNOWN_CALL_ID = 0;

  ~Messenger();

  // Stops all communication and prevents further use. If called explicitly,
  // also waits for outstanding tasks running on reactor threads to finish,
  // which means it may  not be called from a reactor task.
  //
  // It's not required to call this -- dropping the shared_ptr provided
  // from MessengerBuilder::Build will automatically call this method.
  void Shutdown();

  // Add a new acceptor pool listening to the given accept address.
  // You can create any number of acceptor pools you want, including none.
  //
  // The created pool is returned in *pool. The Messenger also retains
  // a reference to the pool, so the caller may safely drop this reference
  // and the pool will remain live.
  //
  // NOTE: the returned pool is not initially started. You must call
  // pool->Start(...) to begin accepting connections.
  //
  // If Kerberos is enabled, this also runs a pre-flight check that makes
  // sure the environment is appropriately configured to authenticate
  // clients via Kerberos. If not, this returns a RuntimeError.
  Status AddAcceptorPool(const Sockaddr& accept_addr,
                         std::shared_ptr<AcceptorPool>* pool);

  // Register a new RpcService to handle inbound requests.
  //
  // Returns an error if a service with the same name is already registered.
  Status RegisterService(const std::string& service_name,
                         const scoped_refptr<RpcService>& service);

  // Unregister an RpcService by name.
  //
  // Returns an error if no service with this name can be found.
  Status UnregisterService(const std::string& service_name);

  // Unregisters all RPC services. Once called, no new services can be
  // registered, and attempts to access missing services will result in a
  // retriable error code.
  void UnregisterAllServices();

  // Queue a call for transmission. This will pick the appropriate reactor,
  // and enqueue a task on that reactor to assign and send the call.
  void QueueOutboundCall(const std::shared_ptr<OutboundCall>& call);

  // Enqueue a call for processing on the server.
  void QueueInboundCall(std::unique_ptr<InboundCall> call);

  // Queue a cancellation for the given outbound call.
  void QueueCancellation(const std::shared_ptr<OutboundCall>& call);

  // Take ownership of the socket via Socket::Release
  void RegisterInboundSocket(Socket* new_socket, const Sockaddr& remote);

  // Dump info on related TCP connections into the given protobuf.
  Status DumpConnections(const DumpConnectionsRequestPB& req,
                         DumpConnectionsResponsePB* resp);

  // Run 'func' on a reactor thread after 'when' time elapses.
  //
  // The status argument conveys whether 'func' was run correctly (i.e.
  // after the elapsed time) or not.
  void ScheduleOnReactor(std::function<void(const Status&)> func,
                         MonoDelta when);

  const security::TlsContext& tls_context() const { return *tls_context_; }
  security::TlsContext* mutable_tls_context() { return tls_context_.get(); }

  const security::TokenVerifier& token_verifier() const { return *token_verifier_; }
  security::TokenVerifier* mutable_token_verifier() { return token_verifier_.get(); }
  std::shared_ptr<security::TokenVerifier> shared_token_verifier() const {
    return token_verifier_;
  }

<<<<<<< HEAD
=======
  const JwtVerifier* jwt_verifier() const { return jwt_verifier_.get(); }
  JwtVerifier* mutable_jwt_verifier() { return jwt_verifier_.get(); }

>>>>>>> c22794e5
  std::optional<security::SignedTokenPB> authn_token() const {
    std::lock_guard<simple_spinlock> l(authn_token_lock_);
    return authn_token_;
  }
  void set_authn_token(const security::SignedTokenPB& token) {
    std::lock_guard<simple_spinlock> l(authn_token_lock_);
    authn_token_ = token;
  }

  std::optional<security::JwtRawPB> jwt() const {
    std::lock_guard<simple_spinlock> l(authn_token_lock_);
    return jwt_;
  }
  void set_jwt(const security::JwtRawPB& token) {
    std::lock_guard<simple_spinlock> l(authn_token_lock_);
    jwt_ = token;
  }

  security::RpcAuthentication authentication() const { return authentication_; }
  security::RpcEncryption encryption() const { return encryption_; }
  bool loopback_encryption() const { return loopback_encryption_; }

  ThreadPool* negotiation_pool(Connection::Direction dir);

  RpczStore* rpcz_store() { return rpcz_store_.get(); }

  int num_reactors() const { return reactors_.size(); }

  const std::string& name() const {
    return name_;
  }

  void SetServicesRegistered() {
    std::lock_guard<percpu_rwlock> guard(lock_);
    state_ = kServicesRegistered;
  }

  bool closing() const {
    shared_lock<rw_spinlock> l(lock_.get_lock());
    return state_ == kClosing;
  }

  scoped_refptr<MetricEntity> metric_entity() const { return metric_entity_; }

  int64_t rpc_negotiation_timeout_ms() const {
    return rpc_negotiation_timeout_ms_;
  }

  const std::string& sasl_proto_name() const {
    return sasl_proto_name_;
  }

  const std::string& keytab_file() const { return keytab_file_; }

  const scoped_refptr<RpcService> rpc_service(const std::string& service_name) const;

 private:
  FRIEND_TEST(TestRpc, TestConnectionKeepalive);
  FRIEND_TEST(TestRpc, TestConnectionAlwaysKeepalive);
  FRIEND_TEST(TestRpc, TestClientConnectionsMetrics);
  FRIEND_TEST(TestRpc, TestCredentialsPolicy);
  FRIEND_TEST(TestRpc, TestConnectionNetworkPlane);
  FRIEND_TEST(TestRpc, TestReopenOutboundConnections);

  explicit Messenger(const MessengerBuilder& bld);

  Reactor* RemoteToReactor(const Sockaddr& remote);
  Status Init();
  void RunTimeoutThread();
  void UpdateCurTime();

  // Shuts down the messenger.
  //
  // Depending on 'mode', may or may not wait on any outstanding reactor tasks.
  enum class ShutdownMode {
    SYNC,
    ASYNC,
  };
  void ShutdownInternal(ShutdownMode mode);

  // Called by external-facing shared_ptr when the user no longer holds
  // any references. See 'retain_self_' for more info.
  void AllExternalReferencesDropped();

  const std::string name_;

  // Protects closing_, acceptor_pools_, rpc_services_.
  mutable percpu_rwlock lock_;

  enum State {
    // The Messenger has been started; not all services may be registered yet.
    kStarted,

    // The Messenger is fully up running. All services have been registered and
    // are accepting requests.
    // NOTE: Messengers that do not register services never enter this state.
    kServicesRegistered,

    // All services have been unregistered. No further requests will succeed.
    // NOTE: Messengers that do not register services never enter this state.
    kServicesUnregistered,

    // The Messenger is being closed. Its resources may be freed.
    kClosing,
  };
  State state_;

  // Whether to require authentication and encryption on the connections managed
  // by this messenger.
  // TODO(KUDU-1928): scope these to individual proxies, so that messengers can be
  // reused by different clients.
  security::RpcAuthentication authentication_;
  security::RpcEncryption encryption_;
  bool loopback_encryption_;

  // Pools which are listening on behalf of this messenger.
  // Note that the user may have called Shutdown() on one of these
  // pools, so even though we retain the reference, it may no longer
  // be listening.
  acceptor_vec_t acceptor_pools_;

  // RPC services that handle inbound requests.
  RpcServicesMap rpc_services_;

  std::vector<Reactor*> reactors_;

  // Separate client and server negotiation pools to avoid possibility of distributed
  // deadlock. See KUDU-2041.
  std::unique_ptr<ThreadPool> client_negotiation_pool_;
  std::unique_ptr<ThreadPool> server_negotiation_pool_;

  std::unique_ptr<security::TlsContext> tls_context_;

  // A TokenVerifier, which can verify client provided authentication tokens.
  std::shared_ptr<security::TokenVerifier> token_verifier_;
  std::shared_ptr<JwtVerifier> jwt_verifier_;

  // An optional token, which can be used to authenticate to a server.
  mutable simple_spinlock authn_token_lock_;
  std::optional<security::SignedTokenPB> authn_token_;
<<<<<<< HEAD
=======
  std::optional<security::JwtRawPB> jwt_;
>>>>>>> c22794e5

  std::unique_ptr<RpczStore> rpcz_store_;

  scoped_refptr<MetricEntity> metric_entity_;

  // Timeout in milliseconds after which an incomplete connection negotiation will timeout.
  const int64_t rpc_negotiation_timeout_ms_;

  // The SASL protocol name that is used for the SASL negotiation.
  const std::string sasl_proto_name_;

  // Path to the Kerberos Keytab file for this server.
  const std::string keytab_file_;

  // Whether to set SO_REUSEPORT on the listening sockets.
  bool reuseport_;

  // The ownership of the Messenger object is somewhat subtle. The pointer graph
  // looks like this:
  //
  //    [User Code ]             |      [ Internal code ]
  //                             |
  //     shared_ptr[1]           |
  //         |                   |
  //         v
  //      Messenger    <------------ shared_ptr[2] --- Reactor
  //       ^    |      ------------- bare pointer  --> Reactor
  //        \__/
  //     shared_ptr[2]
  //     (retain_self_)
  //
  // shared_ptr[1] instances use Messenger::AllExternalReferencesDropped()
  //   as a deleter.
  // shared_ptr[2] are "traditional" shared_ptrs which call 'delete' on the
  //   object.
  //
  // The teardown sequence is as follows:
  // Option 1): User calls "Shutdown()" explicitly:
  //  - Messenger::Shutdown tells Reactors to shut down.
  //  - When each reactor thread finishes, it drops its shared_ptr[2].
  //  - the Messenger::retain_self instance remains, keeping the Messenger
  //    alive.
  //  - Before returning, Messenger::Shutdown waits for Reactors to shut down.
  //  - The user eventually drops its shared_ptr[1], which calls
  //    Messenger::AllExternalReferencesDropped. This drops retain_self_
  //    and results in object destruction.
  // Option 2): User drops all of its shared_ptr[1] references
  //  - Though the Reactors still reference the Messenger, AllExternalReferencesDropped
  //    will get called, which triggers Messenger::Shutdown.
  //  - AllExternalReferencesDropped drops retain_self_, so the only remaining
  //    references are from Reactor threads. But the reactor threads are shutting down.
  //  - When the last Reactor thread dies, there will be no more shared_ptr[1] references
  //    and the Messenger will be destroyed.
  //
  // The main goal of all of this confusion is that when using option 2, the
  // reactor threads need to be able to shut down asynchronously, and we need
  // to keep the Messenger alive until they do so. If normal shared_ptrs were
  // handed out to users, the Messenger destructor may be forced to Join() the
  // reactor threads, which deadlocks if the user destructs the Messenger from
  // within a Reactor thread itself.
  std::shared_ptr<Messenger> retain_self_;

  DISALLOW_COPY_AND_ASSIGN(Messenger);
};

} // namespace rpc
} // namespace kudu<|MERGE_RESOLUTION|>--- conflicted
+++ resolved
@@ -384,12 +384,9 @@
     return token_verifier_;
   }
 
-<<<<<<< HEAD
-=======
   const JwtVerifier* jwt_verifier() const { return jwt_verifier_.get(); }
   JwtVerifier* mutable_jwt_verifier() { return jwt_verifier_.get(); }
 
->>>>>>> c22794e5
   std::optional<security::SignedTokenPB> authn_token() const {
     std::lock_guard<simple_spinlock> l(authn_token_lock_);
     return authn_token_;
@@ -530,10 +527,7 @@
   // An optional token, which can be used to authenticate to a server.
   mutable simple_spinlock authn_token_lock_;
   std::optional<security::SignedTokenPB> authn_token_;
-<<<<<<< HEAD
-=======
   std::optional<security::JwtRawPB> jwt_;
->>>>>>> c22794e5
 
   std::unique_ptr<RpczStore> rpcz_store_;
 
