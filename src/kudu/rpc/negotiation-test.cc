// Licensed to the Apache Software Foundation (ASF) under one
// or more contributor license agreements.  See the NOTICE file
// distributed with this work for additional information
// regarding copyright ownership.  The ASF licenses this file
// to you under the Apache License, Version 2.0 (the
// "License"); you may not use this file except in compliance
// with the License.  You may obtain a copy of the License at
//
//   http://www.apache.org/licenses/LICENSE-2.0
//
// Unless required by applicable law or agreed to in writing,
// software distributed under the License is distributed on an
// "AS IS" BASIS, WITHOUT WARRANTIES OR CONDITIONS OF ANY
// KIND, either express or implied.  See the License for the
// specific language governing permissions and limitations
// under the License.

#include "kudu/rpc/negotiation.h"

#include <krb5/krb5.h> // IWYU pragma: keep
#include <sasl/sasl.h>
#include <sys/stat.h>
#include <unistd.h>

#include <cstdio>
#include <cstdlib>
#include <functional>
#include <memory>
#include <optional>
#include <ostream>
#include <string>
#include <thread>
#include <type_traits>
#include <utility>
#include <vector>

#include <gflags/gflags.h>
#include <glog/logging.h>
#include <gtest/gtest.h>

#include "kudu/gutil/ref_counted.h"
#include "kudu/gutil/strings/join.h"
#include "kudu/gutil/strings/substitute.h"
#include "kudu/gutil/walltime.h"
#include "kudu/rpc/client_negotiation.h"
#include "kudu/rpc/remote_user.h"
#include "kudu/rpc/rpc-test-base.h"
#include "kudu/rpc/sasl_common.h"
#include "kudu/rpc/server_negotiation.h"
#include "kudu/security/cert.h"
#include "kudu/security/crypto.h"
#include "kudu/security/security-test-util.h"
#include "kudu/security/security_flags.h"
#include "kudu/security/test/mini_kdc.h"
#include "kudu/security/tls_context.h"
#include "kudu/security/tls_socket.h"
#include "kudu/security/token.pb.h"
#include "kudu/security/token_signer.h"
#include "kudu/security/token_signing_key.h"
#include "kudu/security/token_verifier.h"
#include "kudu/util/env.h"
#include "kudu/util/monotime.h"
#include "kudu/util/net/sockaddr.h"
#include "kudu/util/net/socket.h"
#include "kudu/util/status.h"
#include "kudu/util/subprocess.h"
#include "kudu/util/test_macros.h"
#include "kudu/util/test_util.h"
#include "kudu/util/trace.h"
#include "kudu/util/user.h"

// HACK: MIT Kerberos doesn't have any way of determining its version number,
// but the error messages in krb5-1.10 and earlier are broken due to
// a bug: http://krbdev.mit.edu/rt/Ticket/Display.html?id=6973
//
// Since we don't have any way to explicitly figure out the version, we just
// look for this random macro which was added in 1.11 (the same version in which
// the above bug was fixed).
#ifndef KRB5_RESPONDER_QUESTION_PASSWORD
#define KRB5_VERSION_LE_1_10
#endif

#if defined(__APPLE__)
// Almost all functions in the SASL API are marked as deprecated
// since macOS 10.11.
#pragma GCC diagnostic push
#pragma GCC diagnostic ignored "-Wdeprecated-declarations"
#endif // #if defined(__APPLE__)

DEFINE_bool(is_test_child, false,
            "Used by tests which require clean processes. "
            "See TestDisableInit.");
DECLARE_bool(rpc_encrypt_loopback_connections);
DECLARE_bool(rpc_trace_negotiation);

using kudu::security::Cert;
using kudu::security::PkiConfig;
using kudu::security::PrivateKey;
using kudu::security::RpcEncryption;
using kudu::security::SignedTokenPB;
using kudu::security::TlsContext;
using kudu::security::TokenSigner;
using kudu::security::TokenSigningPrivateKey;
using kudu::security::TokenVerifier;
using std::nullopt;
using std::optional;
using std::string;
using std::thread;
using std::unique_ptr;
using std::vector;

namespace kudu {
namespace rpc {

// The negotiation configuration for a client or server endpoint.
struct EndpointConfig {
  // The PKI configuration.
  PkiConfig pki;
  // The supported SASL mechanisms.
  vector<SaslMechanism::Type> sasl_mechs;
  // For the client, whether the client has the token.
  // For the server, whether the server has the TSK.
  bool token;
  RpcEncryption encryption;
};
std::ostream& operator<<(std::ostream& o, EndpointConfig config) {
  auto bool_string = [] (bool b) { return b ? "true" : "false"; };
  o << "{pki: " << config.pki
    << ", sasl-mechs: [" << JoinMapped(config.sasl_mechs, SaslMechanism::name_of, ", ")
    << "], token: " << bool_string(config.token)
    << ", encryption: ";

  switch (config.encryption) {
    case RpcEncryption::DISABLED: o << "DISABLED"; break;
    case RpcEncryption::OPTIONAL: o << "OPTIONAL"; break;
    case RpcEncryption::REQUIRED: o << "REQUIRED"; break;
  }

  o << "}";
  return o;
}

// A description of a negotiation sequence, including client and server
// configuration, as well as expected results.
struct NegotiationDescriptor {
  EndpointConfig client;
  EndpointConfig server;

  bool use_test_socket;

  bool rpc_encrypt_loopback;

  // The expected client status from negotiating.
  Status client_status;
  // The expected server status from negotiating.
  Status server_status;

  // The expected negotiated authentication type.
  AuthenticationType negotiated_authn;

  // The expected SASL mechanism, if SASL authentication is negotiated.
  SaslMechanism::Type negotiated_mech;

  // Whether the negotiation is expected to perform a TLS handshake.
  bool tls_negotiated;
};
std::ostream& operator<<(std::ostream& o, NegotiationDescriptor c) {
  auto bool_string = [] (bool b) { return b ? "true" : "false"; };
  o << "{client: " << c.client
    << ", server: " << c.server
    << "}, rpc-encrypt-loopback: " << bool_string(c.rpc_encrypt_loopback);
  return o;
}

class NegotiationTestSocket : public Socket {
 public:
  // Return an arbitrary public IP
  Status GetPeerAddress(Sockaddr *cur_addr) const override {
    return cur_addr->ParseString("8.8.8.8:12345", 0);
  }
};

class TestNegotiation : public RpcTestBase,
                        public ::testing::WithParamInterface<NegotiationDescriptor> {
 public:
  void SetUp() override {
    RpcTestBase::SetUp();
    ASSERT_OK(SaslInit());
  }
};

TEST_P(TestNegotiation, TestNegotiation) {
  NegotiationDescriptor desc = GetParam();

  // Generate a trusted root certificate.
  PrivateKey ca_key;
  Cert ca_cert;
  ASSERT_OK(GenerateSelfSignedCAForTests(&ca_key, &ca_cert));

  // Create and configure a TLS context for each endpoint.
  TlsContext client_tls_context;
  TlsContext server_tls_context;
  ASSERT_OK(client_tls_context.Init());
  ASSERT_OK(server_tls_context.Init());
  ASSERT_OK(ConfigureTlsContext(desc.client.pki, ca_cert, ca_key, &client_tls_context));
  ASSERT_OK(ConfigureTlsContext(desc.server.pki, ca_cert, ca_key, &server_tls_context));

  FLAGS_rpc_encrypt_loopback_connections = desc.rpc_encrypt_loopback;

  // Generate an optional client token and server token verifier.
  // Note: the authz token validity period doesn't matter because we're only
  // concerned with authenticating the connection.
  TokenSigner token_signer(60, 0, 20, std::make_shared<TokenVerifier>());
  {
    unique_ptr<TokenSigningPrivateKey> key;
    ASSERT_OK(token_signer.CheckNeedKey(&key));
    // No keys are available yet, so should be able to add.
    ASSERT_NE(nullptr, key.get());
    ASSERT_OK(token_signer.AddKey(std::move(key)));
  }
  TokenVerifier token_verifier;
  optional<SignedTokenPB> authn_token;
  if (desc.client.token) {
    authn_token = SignedTokenPB();
    security::TokenPB token;
    token.set_expire_unix_epoch_seconds(WallTime_Now() + 60);
    token.mutable_authn()->set_username("client-token");
    ASSERT_TRUE(token.SerializeToString(authn_token->mutable_token_data()));
    ASSERT_OK(token_signer.SignToken(&*authn_token));
  }
  if (desc.server.token) {
    ASSERT_OK(token_verifier.ImportKeys(token_signer.verifier().ExportKeys()));
  }

  // Create the listening socket, client socket, and server socket.
  Socket listening_socket;
  Sockaddr server_addr = Sockaddr::Wildcard();
  ASSERT_OK(listening_socket.Init(server_addr.family(), 0));
  ASSERT_OK(listening_socket.BindAndListen(server_addr, 1));
  ASSERT_OK(listening_socket.GetSocketAddress(&server_addr));

  unique_ptr<Socket> client_socket(new Socket());
  ASSERT_OK(client_socket->Init(server_addr.family(), 0));
  client_socket->Connect(server_addr);

  unique_ptr<Socket> server_socket(desc.use_test_socket ?
                                   new NegotiationTestSocket() :
                                   new Socket());

  Sockaddr client_addr;
  CHECK_OK(listening_socket.Accept(server_socket.get(), &client_addr, 0));

  // Create and configure the client and server negotiation instances.
  ClientNegotiation client_negotiation(std::move(client_socket),
                                       &client_tls_context,
                                       authn_token,
                                       std::nullopt,
                                       desc.client.encryption,
                                       desc.rpc_encrypt_loopback,
                                       "kudu");
  ServerNegotiation server_negotiation(std::move(server_socket),
                                       &server_tls_context,
                                       &token_verifier,
                                       nullptr,
                                       desc.server.encryption,
                                       desc.rpc_encrypt_loopback,
                                       "kudu");

  // Set client and server SASL mechanisms.
  MiniKdc kdc;
  bool kdc_started = false;
  auto start_kdc_once = [&] () {
    if (!kdc_started) {
      kdc_started = true;
      RETURN_NOT_OK(kdc.Start());
    }
    return Status::OK();
  };
  for (auto mech : desc.client.sasl_mechs) {
    switch (mech) {
      case SaslMechanism::INVALID: break;
      case SaslMechanism::PLAIN:
        ASSERT_OK(client_negotiation.EnablePlain("client-plain", "client-password"));
        break;
      case SaslMechanism::GSSAPI:
        ASSERT_OK(start_kdc_once());
        ASSERT_OK(kdc.CreateUserPrincipal("client-gssapi"));
        ASSERT_OK(kdc.Kinit("client-gssapi"));
        ASSERT_OK(kdc.SetKrb5Environment());
        client_negotiation.set_server_fqdn("127.0.0.1");
        ASSERT_OK(client_negotiation.EnableGSSAPI());
        break;
    }
  }
  for (auto mech : desc.server.sasl_mechs) {
    switch (mech) {
      case SaslMechanism::INVALID: break;
      case SaslMechanism::PLAIN:
        ASSERT_OK(server_negotiation.EnablePlain());
        break;
      case SaslMechanism::GSSAPI:
        ASSERT_OK(start_kdc_once());
        // Create the server principal and keytab.
        string kt_path;
        ASSERT_OK(kdc.CreateServiceKeytab("kudu/127.0.0.1", &kt_path));
        CHECK_ERR(setenv("KRB5_KTNAME", kt_path.c_str(), 1 /*replace*/));
        server_negotiation.set_server_fqdn("127.0.0.1");
        ASSERT_OK(server_negotiation.EnableGSSAPI());
        break;
    }
  }

  // Run the client/server negotiation. Because negotiation is blocking, it
  // has to be done on separate threads.
  Status client_status;
  Status server_status;
  thread client_thread([&] () {
      scoped_refptr<Trace> t(new Trace());
      ADOPT_TRACE(t.get());
      client_status = client_negotiation.Negotiate();
      // Close the socket so that the server will not block forever on error.
      client_negotiation.socket()->Close();

      if (FLAGS_rpc_trace_negotiation || !client_status.ok()) {
        string msg = Trace::CurrentTrace()->DumpToString();
        if (!client_status.ok()) {
          LOG(WARNING) << "Failed client RPC negotiation. Client trace:\n" << msg;
        } else {
          LOG(INFO) << "RPC negotiation tracing enabled. Client trace:\n" << msg;
        }
      }
  });
  thread server_thread([&] () {
      scoped_refptr<Trace> t(new Trace());
      ADOPT_TRACE(t.get());
      server_status = server_negotiation.Negotiate();
      // Close the socket so that the client will not block forever on error.
      server_negotiation.socket()->Close();

      if (FLAGS_rpc_trace_negotiation || !server_status.ok()) {
        string msg = Trace::CurrentTrace()->DumpToString();
        if (!server_status.ok()) {
          LOG(WARNING) << "Failed server RPC negotiation. Server trace:\n" << msg;
        } else {
          LOG(INFO) << "RPC negotiation tracing enabled. Server trace:\n" << msg;
        }
      }
  });
  client_thread.join();
  server_thread.join();

  // Check the negotiation outcome against the expected outcome.
  EXPECT_EQ(desc.client_status.CodeAsString(), client_status.CodeAsString());
  EXPECT_EQ(desc.server_status.CodeAsString(), server_status.CodeAsString());
  ASSERT_STR_MATCHES(client_status.ToString(), desc.client_status.ToString());
  ASSERT_STR_MATCHES(server_status.ToString(), desc.server_status.ToString());

  if (client_status.ok()) {
    EXPECT_TRUE(server_status.ok());

    // Make sure the negotiations agree with the expected values.
    EXPECT_EQ(desc.negotiated_authn, client_negotiation.negotiated_authn());
    EXPECT_EQ(desc.negotiated_mech, client_negotiation.negotiated_mechanism());
    EXPECT_EQ(desc.negotiated_authn, server_negotiation.negotiated_authn());
    EXPECT_EQ(desc.negotiated_mech, server_negotiation.negotiated_mechanism());
    EXPECT_EQ(desc.tls_negotiated, server_negotiation.tls_negotiated());
    EXPECT_EQ(desc.tls_negotiated, server_negotiation.tls_negotiated());

    bool client_tls_socket = dynamic_cast<security::TlsSocket*>(client_negotiation.socket());
    bool server_tls_socket = dynamic_cast<security::TlsSocket*>(server_negotiation.socket());
    EXPECT_EQ(desc.rpc_encrypt_loopback, client_tls_socket);
    EXPECT_EQ(desc.rpc_encrypt_loopback, server_tls_socket);

    // Check that the expected user subject is authenticated.
    RemoteUser remote_user = server_negotiation.take_authenticated_user();
    switch (server_negotiation.negotiated_authn()) {
      case AuthenticationType::SASL:
        switch (server_negotiation.negotiated_mechanism()) {
          case SaslMechanism::PLAIN:
            EXPECT_EQ("client-plain", remote_user.username());
            break;
          case SaslMechanism::GSSAPI:
            EXPECT_EQ("client-gssapi", remote_user.username());
            EXPECT_EQ("client-gssapi@KRBTEST.COM", remote_user.principal().value_or(""));
            break;
          case SaslMechanism::INVALID: LOG(FATAL) << "invalid mechanism negotiated";
        }
        break;
      case AuthenticationType::CERTIFICATE: {
        // We expect the cert to be using the local username, because it hasn't
        // logged in from any Keytab.
        string expected;
        CHECK_OK(GetLoggedInUser(&expected));
        EXPECT_EQ(expected, remote_user.username());
        EXPECT_FALSE(remote_user.principal());
        break;
      }
      case AuthenticationType::TOKEN:
        EXPECT_EQ("client-token", remote_user.username());
        break;
      case AuthenticationType::JWT:
        break;
      case AuthenticationType::INVALID: LOG(FATAL) << "invalid authentication negotiated";
    }
  }
}

INSTANTIATE_TEST_SUITE_P(NegotiationCombinations,
                         TestNegotiation,
                         ::testing::Values(

        // client: no authn/mechs
        // server: no authn/mechs
        NegotiationDescriptor {
          EndpointConfig {
            PkiConfig::NONE,
            {},
            false,
            RpcEncryption::OPTIONAL,
          },
          EndpointConfig {
            PkiConfig::NONE,
            {},
            false,
            RpcEncryption::OPTIONAL,
          },
          false,
          false,
          Status::NotAuthorized(".*client is not configured with an authentication type"),
          Status::NetworkError(""),
          AuthenticationType::INVALID,
          SaslMechanism::INVALID,
          false,
        },

        // client: PLAIN
        // server: no authn/mechs
        NegotiationDescriptor {
          EndpointConfig {
            PkiConfig::NONE,
            { SaslMechanism::PLAIN },
            false,
            RpcEncryption::OPTIONAL,
          },
          EndpointConfig {
            PkiConfig::NONE,
            {},
            false,
            RpcEncryption::OPTIONAL,
          },
          false,
          false,
          Status::NotAuthorized(".* server mechanism list is empty"),
          Status::NotAuthorized(".* server mechanism list is empty"),
          AuthenticationType::INVALID,
          SaslMechanism::INVALID,
          false,
        },

        // client: PLAIN
        // server: PLAIN
        NegotiationDescriptor {
          EndpointConfig {
            PkiConfig::NONE,
            { SaslMechanism::PLAIN },
            false,
            RpcEncryption::OPTIONAL
          },
          EndpointConfig {
            PkiConfig::NONE,
            { SaslMechanism::PLAIN },
            false,
            RpcEncryption::DISABLED,
          },
          false,
          false,
          Status::OK(),
          Status::OK(),
          AuthenticationType::SASL,
          SaslMechanism::PLAIN,
          false,
        },

        // client: GSSAPI
        // server: GSSAPI
        NegotiationDescriptor {
          EndpointConfig {
            PkiConfig::NONE,
            { SaslMechanism::GSSAPI },
            false,
            RpcEncryption::OPTIONAL,
          },
          EndpointConfig {
            PkiConfig::NONE,
            { SaslMechanism::GSSAPI },
            false,
            RpcEncryption::DISABLED,
          },
          false,
          false,
          Status::OK(),
          Status::OK(),
          AuthenticationType::SASL,
          SaslMechanism::GSSAPI,
          false,
        },

        // client: GSSAPI, PLAIN
        // server: GSSAPI, PLAIN
        NegotiationDescriptor {
          EndpointConfig {
            PkiConfig::NONE,
            { SaslMechanism::GSSAPI, SaslMechanism::PLAIN },
            false,
            RpcEncryption::OPTIONAL,
          },
          EndpointConfig {
            PkiConfig::NONE,
            { SaslMechanism::GSSAPI, SaslMechanism::PLAIN },
            false,
            RpcEncryption::DISABLED,
          },
          false,
          false,
          Status::OK(),
          Status::OK(),
          AuthenticationType::SASL,
          SaslMechanism::GSSAPI,
          false,
        },

        // client: GSSAPI, PLAIN
        // server: GSSAPI
        NegotiationDescriptor {
          EndpointConfig {
            PkiConfig::NONE,
            { SaslMechanism::GSSAPI, SaslMechanism::PLAIN },
            false,
            RpcEncryption::OPTIONAL,
          },
          EndpointConfig {
            PkiConfig::NONE,
            { SaslMechanism::GSSAPI },
            false,
            RpcEncryption::DISABLED,
          },
          false,
          false,
          Status::OK(),
          Status::OK(),
          AuthenticationType::SASL,
          SaslMechanism::GSSAPI,
          false,
        },

        // client: PLAIN
        // server: GSSAPI
        NegotiationDescriptor {
          EndpointConfig {
            PkiConfig::NONE,
            { SaslMechanism::PLAIN },
            false,
            RpcEncryption::OPTIONAL,
          },
          EndpointConfig {
            PkiConfig::NONE,
            { SaslMechanism::GSSAPI },
            false,
            RpcEncryption::DISABLED,
          },
          false,
          false,
          Status::NotAuthorized(".*client does not have Kerberos credentials available"),
          Status::NetworkError(""),
          AuthenticationType::INVALID,
          SaslMechanism::INVALID,
          false,
        },

        // client: GSSAPI,
        // server: GSSAPI, self-signed cert
        // loopback encryption
        NegotiationDescriptor {
          EndpointConfig {
            PkiConfig::NONE,
            { SaslMechanism::GSSAPI },
            false,
            RpcEncryption::OPTIONAL,
          },
          EndpointConfig {
            PkiConfig::SELF_SIGNED,
            { SaslMechanism::GSSAPI },
            false,
            RpcEncryption::OPTIONAL,
          },
          false,
          true,
          Status::OK(),
          Status::OK(),
          AuthenticationType::SASL,
          SaslMechanism::GSSAPI,
          true,
        },

        // client: GSSAPI, signed-cert
        // server: GSSAPI, self-signed cert
        // This tests that the server will not advertise CERTIFICATE authentication,
        // since it doesn't have a trusted cert.
        NegotiationDescriptor {
          EndpointConfig {
            PkiConfig::SIGNED,
            { SaslMechanism::GSSAPI },
            false,
            RpcEncryption::OPTIONAL,
          },
          EndpointConfig {
            PkiConfig::SELF_SIGNED,
            { SaslMechanism::GSSAPI },
            false,
            RpcEncryption::OPTIONAL,
          },
          false,
          false,
          Status::OK(),
          Status::OK(),
          AuthenticationType::SASL,
          SaslMechanism::GSSAPI,
          true,
        },

        // client: PLAIN,
        // server: PLAIN, self-signed cert
        NegotiationDescriptor {
          EndpointConfig {
            PkiConfig::NONE,
            { SaslMechanism::PLAIN },
            false,
            RpcEncryption::OPTIONAL,
          },
          EndpointConfig {
            PkiConfig::SELF_SIGNED,
            { SaslMechanism::PLAIN },
            false,
            RpcEncryption::OPTIONAL,
          },
          false,
          false,
          Status::OK(),
          Status::OK(),
          AuthenticationType::SASL,
          SaslMechanism::PLAIN,
          true,
        },

        // client: signed-cert
        // server: signed-cert
        NegotiationDescriptor {
          EndpointConfig {
            PkiConfig::SIGNED,
            { SaslMechanism::GSSAPI },
            false,
            RpcEncryption::OPTIONAL,
          },
          EndpointConfig {
            PkiConfig::SIGNED,
            { SaslMechanism::GSSAPI },
            false,
            RpcEncryption::OPTIONAL,
          },
          false,
          false,
          Status::OK(),
          Status::OK(),
          AuthenticationType::CERTIFICATE,
          SaslMechanism::INVALID,
          true,
        },

        // client: token, trusted cert
        // server: token, signed-cert, GSSAPI
        NegotiationDescriptor {
          EndpointConfig {
            PkiConfig::TRUSTED,
            { },
            true,
            RpcEncryption::OPTIONAL,
          },
          EndpointConfig {
            PkiConfig::SIGNED,
            { SaslMechanism::PLAIN },
            true,
            RpcEncryption::OPTIONAL,
          },
          false,
          false,
          Status::OK(),
          Status::OK(),
          AuthenticationType::TOKEN,
          SaslMechanism::INVALID,
          true,
        },

        // client: PLAIN, token
        // server: PLAIN, token, signed cert
        // Test that the client won't negotiate token authn if it doesn't have a
        // trusted cert. We aren't expecting this to happen in practice (the
        // token and trusted CA cert should come as a package).
        NegotiationDescriptor {
          EndpointConfig {
            PkiConfig::NONE,
            { SaslMechanism::PLAIN },
            true,
            RpcEncryption::OPTIONAL,
          },
          EndpointConfig {
            PkiConfig::SIGNED,
            { SaslMechanism::PLAIN },
            true,
            RpcEncryption::OPTIONAL,
          },
          false,
          false,
          Status::OK(),
          Status::OK(),
          AuthenticationType::SASL,
          SaslMechanism::PLAIN,
          true,
        },

        // client: PLAIN, GSSAPI, signed-cert, token
        // server: PLAIN, GSSAPI, signed-cert, token
        NegotiationDescriptor {
          EndpointConfig {
            PkiConfig::SIGNED,
            { SaslMechanism::PLAIN, SaslMechanism::GSSAPI },
            true,
            RpcEncryption::OPTIONAL,
          },
          EndpointConfig {
            PkiConfig::SIGNED,
            { SaslMechanism::PLAIN, SaslMechanism::GSSAPI },
            true,
            RpcEncryption::OPTIONAL,
          },
          false,
          false,
          Status::OK(),
          Status::OK(),
          AuthenticationType::CERTIFICATE,
          SaslMechanism::INVALID,
          true,
        },

        // client: PLAIN, TLS disabled
        // server: PLAIN, TLS required
        NegotiationDescriptor {
          EndpointConfig {
            PkiConfig::NONE,
            { SaslMechanism::PLAIN },
            false,
            RpcEncryption::DISABLED,
          },
          EndpointConfig {
            PkiConfig::SIGNED,
            { SaslMechanism::PLAIN },
            false,
            RpcEncryption::REQUIRED,
          },
          false,
          false,
          Status::NotAuthorized(".*client does not support required TLS encryption"),
          Status::NotAuthorized(".*client does not support required TLS encryption"),
          AuthenticationType::SASL,
          SaslMechanism::PLAIN,
          true,
        },

        // client: PLAIN, TLS required
        // server: PLAIN, TLS disabled
        NegotiationDescriptor {
          EndpointConfig {
            PkiConfig::NONE,
            { SaslMechanism::PLAIN },
            false,
            RpcEncryption::REQUIRED,
          },
          EndpointConfig {
            PkiConfig::SIGNED,
            { SaslMechanism::PLAIN },
            false,
            RpcEncryption::DISABLED,
          },
          false,
          false,
          Status::NotAuthorized(".*server does not support required TLS encryption"),
          Status::NetworkError(""),
          AuthenticationType::SASL,
          SaslMechanism::PLAIN,
          true,
        },

        // client: GSSAPI, TLS required, externally-signed cert
        // server: GSSAPI, TLS required, externally-signed cert
        NegotiationDescriptor {
          EndpointConfig {
            PkiConfig::EXTERNALLY_SIGNED,
            { SaslMechanism::GSSAPI },
            false,
            RpcEncryption::REQUIRED,
          },
          EndpointConfig {
            PkiConfig::EXTERNALLY_SIGNED,
            { SaslMechanism::GSSAPI },
            false,
            RpcEncryption::REQUIRED,
          },
          false,
          false,
          Status::OK(),
          Status::OK(),
          AuthenticationType::SASL,
          SaslMechanism::GSSAPI,
          true,
        },

        // client: GSSAPI, TLS optional, externally-signed cert
        // server: GSSAPI, TLS required, signed cert
        NegotiationDescriptor {
          EndpointConfig {
            PkiConfig::EXTERNALLY_SIGNED,
            { SaslMechanism::GSSAPI },
            false,
            RpcEncryption::OPTIONAL,
          },
          EndpointConfig {
            PkiConfig::SIGNED,
            { SaslMechanism::GSSAPI },
            false,
            RpcEncryption::REQUIRED,
          },
          false,
          false,
          Status::OK(),
          Status::OK(),
          AuthenticationType::SASL,
          SaslMechanism::GSSAPI,
          true,
        },

        // client: GSSAPI, TLS required
        // server: GSSAPI, TLS required, externally-signed cert
        NegotiationDescriptor {
          EndpointConfig {
            PkiConfig::NONE,
            { SaslMechanism::GSSAPI },
            false,
            RpcEncryption::REQUIRED,
          },
          EndpointConfig {
            PkiConfig::EXTERNALLY_SIGNED,
            { SaslMechanism::GSSAPI },
            false,
            RpcEncryption::REQUIRED,
          },
          false,
          false,
          Status::OK(),
          Status::OK(),
          AuthenticationType::SASL,
          SaslMechanism::GSSAPI,
          true,
        },

        // client: GSSAPI, PLAIN, TLS required, externally-signed cert
        // server: PLAIN, TLS required, externally-signed cert
        NegotiationDescriptor {
          EndpointConfig {
            PkiConfig::EXTERNALLY_SIGNED,
            { SaslMechanism::GSSAPI, SaslMechanism::PLAIN },
            false,
            RpcEncryption::REQUIRED,
          },
          EndpointConfig {
            PkiConfig::EXTERNALLY_SIGNED,
            { SaslMechanism::PLAIN },
            false,
            RpcEncryption::REQUIRED,
          },
          false,
          false,
          Status::OK(),
          Status::OK(),
          AuthenticationType::SASL,
          SaslMechanism::PLAIN,
          true,
        },

        // client: GSSAPI, TLS disabled, signed cert
        // server: GSSAPI, TLS required, externally-signed cert
        NegotiationDescriptor {
          EndpointConfig {
            PkiConfig::SIGNED,
            { SaslMechanism::GSSAPI },
            false,
            RpcEncryption::DISABLED,
          },
          EndpointConfig {
            PkiConfig::EXTERNALLY_SIGNED,
            { SaslMechanism::GSSAPI },
            false,
            RpcEncryption::REQUIRED,
          },
          false,
          false,
          Status::NotAuthorized(".*client does not support required TLS encryption"),
          Status::NotAuthorized(".*client does not support required TLS encryption"),
          AuthenticationType::SASL,
          SaslMechanism::GSSAPI,
          true,
        },

        // client: GSSAPI, TLS required, signed cert
        // server: GSSAPI, TLS required, externally-signed cert
        NegotiationDescriptor {
          EndpointConfig {
            PkiConfig::SIGNED,
            { SaslMechanism::GSSAPI },
            false,
            RpcEncryption::REQUIRED,
          },
          EndpointConfig {
            PkiConfig::EXTERNALLY_SIGNED,
            { SaslMechanism::GSSAPI },
            false,
            RpcEncryption::REQUIRED,
          },
          false,
          false,
          Status::OK(),
          Status::OK(),
          AuthenticationType::SASL,
          SaslMechanism::GSSAPI,
          true,
        },

        // client: PLAIN
        // server: PLAIN
        // connection from public routable IP
        NegotiationDescriptor {
            EndpointConfig {
                PkiConfig::NONE,
                { SaslMechanism::PLAIN },
                false,
                RpcEncryption::OPTIONAL
            },
            EndpointConfig {
                PkiConfig::NONE,
                { SaslMechanism::PLAIN },
                false,
                RpcEncryption::OPTIONAL
            },
            true,
            false,
            Status::NotAuthorized(".*unencrypted connections from publicly routable IPs"),
            Status::NotAuthorized(".*unencrypted connections from publicly routable IPs"),
            AuthenticationType::SASL,
            SaslMechanism::PLAIN,
            false,
        },

        // client: GSSAPI, TLS required, externally-signed cert
        // server: GSSAPI, TLS required, externally-signed cert
        // connection from public routable IP
        NegotiationDescriptor {
            EndpointConfig {
                PkiConfig::EXTERNALLY_SIGNED,
                { SaslMechanism::GSSAPI },
                false,
                RpcEncryption::REQUIRED,
            },
            EndpointConfig {
                PkiConfig::EXTERNALLY_SIGNED,
                { SaslMechanism::GSSAPI },
                false,
                RpcEncryption::REQUIRED,
            },
            true,
            // true as no longer a loopback connection.
            true,
            Status::OK(),
            Status::OK(),
            AuthenticationType::SASL,
            SaslMechanism::GSSAPI,
            true,
        }
));

// A "Callable" that takes a socket for use with starting a thread.
// Can be used for ServerNegotiation or ClientNegotiation threads.
typedef std::function<void(unique_ptr<Socket>)> SocketCallable;

// Call Accept() on the socket, then pass the connection to the server runner
static void RunAcceptingDelegator(Socket* acceptor,
                                  const SocketCallable& server_runner) {
  unique_ptr<Socket> conn(new Socket());
  Sockaddr remote;
  CHECK_OK(acceptor->Accept(conn.get(), &remote, 0));
  server_runner(std::move(conn));
}

// Set up a socket and run a negotiation sequence.
static void RunNegotiationTest(const SocketCallable& server_runner,
                               const SocketCallable& client_runner) {
  Socket server_sock;
  Sockaddr server_bind_addr = Sockaddr::Wildcard();
  CHECK_OK(server_sock.Init(server_bind_addr.family(), 0));
  ASSERT_OK(server_sock.BindAndListen(server_bind_addr, 1));
  ASSERT_OK(server_sock.GetSocketAddress(&server_bind_addr));
  thread server(RunAcceptingDelegator, &server_sock, server_runner);

  unique_ptr<Socket> client_sock(new Socket());
  CHECK_OK(client_sock->Init(server_bind_addr.family(), 0));
  ASSERT_OK(client_sock->Connect(server_bind_addr));
  thread client(client_runner, std::move(client_sock));

  LOG(INFO) << "Waiting for test threads to terminate...";
  client.join();
  LOG(INFO) << "Client thread terminated.";

  server.join();
  LOG(INFO) << "Server thread terminated.";
}

////////////////////////////////////////////////////////////////////////////////

#ifndef __APPLE__

// Run GSSAPI negotiation from the server side. Runs
// 'post_check' after negotiation to verify the result.
static void RunGSSAPINegotiationServer(unique_ptr<Socket> socket,
                                       const std::function<void(const Status&)>& post_check) {
  TlsContext tls_context;
  CHECK_OK(tls_context.Init());
  TokenVerifier token_verifier;
  ServerNegotiation server_negotiation(std::move(socket), &tls_context,
                                       &token_verifier, nullptr, RpcEncryption::OPTIONAL,
                                       /* encrypt_loopback */ false, "kudu");
  server_negotiation.set_server_fqdn("127.0.0.1");
  CHECK_OK(server_negotiation.EnableGSSAPI());
  post_check(server_negotiation.Negotiate());
}

// Run GSSAPI negotiation from the client side. Runs
// 'post_check' after negotiation to verify the result.
static void RunGSSAPINegotiationClient(unique_ptr<Socket> conn,
                                       const std::function<void(const Status&)>& post_check) {
  TlsContext tls_context;
  CHECK_OK(tls_context.Init());
  ClientNegotiation client_negotiation(std::move(conn), &tls_context,
<<<<<<< HEAD
                                       nullopt, RpcEncryption::OPTIONAL,
=======
                                       nullopt, nullopt, RpcEncryption::OPTIONAL,
>>>>>>> c22794e5
                                       /* encrypt_loopback */ false, "kudu");
  client_negotiation.set_server_fqdn("127.0.0.1");
  CHECK_OK(client_negotiation.EnableGSSAPI());
  post_check(client_negotiation.Negotiate());
}

// Test invalid SASL negotiations using the GSSAPI (kerberos) mechanism over a socket.
// This test is ignored on macOS because the system Kerberos implementation
// (Heimdal) caches the non-existence of client credentials, which causes futher
// tests to fail.
TEST_F(TestNegotiation, TestGSSAPIInvalidNegotiation) {
  MiniKdc kdc;
  ASSERT_OK(kdc.Start());

  // Try to negotiate with no krb5 credentials on either side. It should fail on both
  // sides.
  RunNegotiationTest(
      [](unique_ptr<Socket> socket) {
        RunGSSAPINegotiationServer(
            std::move(socket),
            [](const Status& s) {
              // The client notices there are no credentials and
              // doesn't send any failure message to the server.
              // Instead, it just disconnects.
              //
              // TODO(todd): it might be preferable to have the server
              // fail to start if it has no valid keytab.
              CHECK(s.IsNetworkError());
            });
      },
      [](unique_ptr<Socket> socket) {
        RunGSSAPINegotiationClient(
            std::move(socket),
            [](const Status& s) {
              CHECK(s.IsNotAuthorized());
#ifndef KRB5_VERSION_LE_1_10
              CHECK_GT(s.ToString().find("No Kerberos credentials available"), 0);
#endif
            });
      });

  // Create the server principal and keytab.
  string kt_path;
  ASSERT_OK(kdc.CreateServiceKeytab("kudu/127.0.0.1", &kt_path));
  CHECK_ERR(setenv("KRB5_KTNAME", kt_path.c_str(), 1 /*replace*/));

  // Try to negotiate with no krb5 credentials on the client. It should fail on both
  // sides.
  RunNegotiationTest(
      [](unique_ptr<Socket> socket) {
        RunGSSAPINegotiationServer(
            std::move(socket),
            [](const Status& s) {
              // The client notices there are no credentials and
              // doesn't send any failure message to the server.
              // Instead, it just disconnects.
              CHECK(s.IsNetworkError());
            });
      },
      [](unique_ptr<Socket> socket) {
        RunGSSAPINegotiationClient(
            std::move(socket),
            [](const Status& s) {
              CHECK(s.IsNotAuthorized());
              ASSERT_STR_MATCHES(s.ToString(),
                                 "Not authorized: server requires authentication, "
                                 "but client does not have Kerberos credentials available");
            });
      });

  // Create and kinit as a client user.
  ASSERT_OK(kdc.CreateUserPrincipal("testuser"));
  ASSERT_OK(kdc.Kinit("testuser"));
  ASSERT_OK(kdc.SetKrb5Environment());

  // Change the server's keytab file so that it has inappropriate
  // credentials.
  // Authentication should now fail.
  ASSERT_OK(kdc.CreateServiceKeytab("otherservice/127.0.0.1", &kt_path));
  CHECK_ERR(setenv("KRB5_KTNAME", kt_path.c_str(), 1 /*replace*/));

  RunNegotiationTest(
      [](unique_ptr<Socket> socket) {
        RunGSSAPINegotiationServer(
            std::move(socket),
            [](const Status& s) {
              CHECK(s.IsNotAuthorized());
#ifndef KRB5_VERSION_LE_1_10
              ASSERT_STR_CONTAINS(s.ToString(),
                                  "No key table entry found matching kudu/127.0.0.1");
#endif
            });
      },
      [](unique_ptr<Socket> socket) {
        RunGSSAPINegotiationClient(
            std::move(socket),
            [](const Status& s) {
              CHECK(s.IsNotAuthorized());
#ifndef KRB5_VERSION_LE_1_10
              ASSERT_STR_CONTAINS(s.ToString(),
                                  "No key table entry found matching kudu/127.0.0.1");
#endif
            });
      });
}
#endif

#ifndef __APPLE__
// Test that the pre-flight check for servers requiring Kerberos provides
// nice error messages for missing or bad keytabs.
//
// This is ignored on macOS because the system Kerberos implementation does not
// fail the preflight check when the keytab is inaccessible, probably because
// the preflight check passes a 0-length token.
TEST_F(TestNegotiation, TestPreflight) {
  // Try pre-flight with no keytab.
  Status s = ServerNegotiation::PreflightCheckGSSAPI("kudu");
  ASSERT_FALSE(s.ok());
#ifndef KRB5_VERSION_LE_1_10
  ASSERT_STR_MATCHES(s.ToString(), "Key table file.*not found");
#endif
  // Try with a valid krb5 environment and keytab.
  MiniKdc kdc;
  ASSERT_OK(kdc.Start());
  ASSERT_OK(kdc.SetKrb5Environment());
  string kt_path;
  ASSERT_OK(kdc.CreateServiceKeytab("kudu/127.0.0.1", &kt_path));
  CHECK_ERR(setenv("KRB5_KTNAME", kt_path.c_str(), 1 /*replace*/));

  ASSERT_OK(ServerNegotiation::PreflightCheckGSSAPI("kudu"));

  // Try with an inaccessible keytab.
  CHECK_ERR(chmod(kt_path.c_str(), 0000));
  s = ServerNegotiation::PreflightCheckGSSAPI("kudu");
  if (geteuid() == 0) {
    // The super-user can acess the 'inaccessible' keytab file anyway.
    ASSERT_TRUE(s.ok()) << s.ToString();
  } else {
    ASSERT_FALSE(s.ok()) << s.ToString();
#ifndef KRB5_VERSION_LE_1_10
    ASSERT_STR_MATCHES(s.ToString(), "error accessing keytab: Permission denied");
#endif
  }
  CHECK_ERR(unlink(kt_path.c_str()));

  // Try with a keytab that has the wrong credentials.
  ASSERT_OK(kdc.CreateServiceKeytab("wrong-service/127.0.0.1", &kt_path));
  CHECK_ERR(setenv("KRB5_KTNAME", kt_path.c_str(), 1 /*replace*/));
  s = ServerNegotiation::PreflightCheckGSSAPI("kudu");
  ASSERT_FALSE(s.ok());
#ifndef KRB5_VERSION_LE_1_10
  ASSERT_STR_MATCHES(s.ToString(), "No key table entry found matching kudu/.*");
#endif
}
#endif

////////////////////////////////////////////////////////////////////////////////

static void RunTimeoutExpectingServer(unique_ptr<Socket> socket) {
  TlsContext tls_context;
  CHECK_OK(tls_context.Init());
  TokenVerifier token_verifier;
  ServerNegotiation server_negotiation(std::move(socket), &tls_context,
                                       &token_verifier, nullptr, RpcEncryption::OPTIONAL,
                                       /* encrypt_loopback */ false, "kudu");
  CHECK_OK(server_negotiation.EnablePlain());
  Status s = server_negotiation.Negotiate();
  ASSERT_TRUE(s.IsNetworkError()) << "Expected client to time out and close the connection. Got: "
                                  << s.ToString();
}

static void RunTimeoutNegotiationClient(unique_ptr<Socket> sock) {
  TlsContext tls_context;
  CHECK_OK(tls_context.Init());
  ClientNegotiation client_negotiation(std::move(sock), &tls_context,
<<<<<<< HEAD
                                       nullopt, RpcEncryption::OPTIONAL,
=======
                                       nullopt, nullopt, RpcEncryption::OPTIONAL,
>>>>>>> c22794e5
                                       /* encrypt_loopback */ false, "kudu");
  CHECK_OK(client_negotiation.EnablePlain("test", "test"));
  MonoTime deadline = MonoTime::Now() - MonoDelta::FromMilliseconds(100L);
  client_negotiation.set_deadline(deadline);
  Status s = client_negotiation.Negotiate();
  ASSERT_TRUE(s.IsTimedOut()) << "Expected timeout! Got: " << s.ToString();
  CHECK_OK(client_negotiation.socket()->Shutdown(true, true));
}

// Ensure that the client times out.
TEST_F(TestNegotiation, TestClientTimeout) {
  RunNegotiationTest(RunTimeoutExpectingServer, RunTimeoutNegotiationClient);
}

////////////////////////////////////////////////////////////////////////////////

static void RunTimeoutNegotiationServer(unique_ptr<Socket> socket) {
  TlsContext tls_context;
  CHECK_OK(tls_context.Init());
  TokenVerifier token_verifier;
  ServerNegotiation server_negotiation(std::move(socket), &tls_context,
                                       &token_verifier, nullptr, RpcEncryption::OPTIONAL,
                                       /* encrypt_loopback */ false, "kudu");
  CHECK_OK(server_negotiation.EnablePlain());
  MonoTime deadline = MonoTime::Now() - MonoDelta::FromMilliseconds(100L);
  server_negotiation.set_deadline(deadline);
  Status s = server_negotiation.Negotiate();
  ASSERT_TRUE(s.IsTimedOut()) << "Expected timeout! Got: " << s.ToString();
  CHECK_OK(server_negotiation.socket()->Close());
}

static void RunTimeoutExpectingClient(unique_ptr<Socket> socket) {
  TlsContext tls_context;
  CHECK_OK(tls_context.Init());
  ClientNegotiation client_negotiation(std::move(socket), &tls_context,
<<<<<<< HEAD
                                       nullopt, RpcEncryption::OPTIONAL,
=======
                                       nullopt, nullopt, RpcEncryption::OPTIONAL,
>>>>>>> c22794e5
                                       /* encrypt_loopback */ false, "kudu");
  CHECK_OK(client_negotiation.EnablePlain("test", "test"));
  Status s = client_negotiation.Negotiate();
  ASSERT_TRUE(s.IsNetworkError()) << "Expected server to time out and close the connection. Got: "
      << s.ToString();
}

// Ensure that the server times out.
TEST_F(TestNegotiation, TestServerTimeout) {
  RunNegotiationTest(RunTimeoutNegotiationServer, RunTimeoutExpectingClient);
}

////////////////////////////////////////////////////////////////////////////////

// This suite of tests ensure that applications that embed the Kudu client are
// able to externally handle the initialization of SASL. See KUDU-1749 and
// IMPALA-4497 for context.
//
// The tests are a bit tricky because the initialization of SASL is static state
// that we can't easily clear/reset between test cases. So, each test invokes
// itself as a subprocess with the appropriate --gtest_filter line as well as a
// special flag to indicate that it is the test child running.
class TestDisableInit : public KuduTest {
 protected:
  // Run the lambda 'f' in a newly-started process, capturing its stderr
  // into 'stderr'.
  template<class TestFunc>
  void DoTest(const TestFunc& f, string* stderr = nullptr) {
    if (FLAGS_is_test_child) {
      f();
      return;
    }

    // Invoke the currently-running test case in a new subprocess.
    string filter_flag = strings::Substitute("--gtest_filter=$0.$1",
                                             CURRENT_TEST_SUITE_NAME(), CURRENT_TEST_NAME());
    string executable_path;
    CHECK_OK(env_->GetExecutablePath(&executable_path));
    string stdout;
    Status s = Subprocess::Call({ executable_path, "test", filter_flag, "--is_test_child" },
                                "" /* stdin */,
                                &stdout,
                                stderr);
    ASSERT_TRUE(s.ok()) << "Test failed: " << stdout;
  }
};

// Test disabling SASL but not actually properly initializing it before usage.
TEST_F(TestDisableInit, TestDisableSasl_NotInitialized) {
  DoTest([]() {
      CHECK_OK(DisableSaslInitialization());
      Status s = SaslInit();
      ASSERT_STR_CONTAINS(s.ToString(), "was disabled, but SASL was not externally initialized");
    });
}

// Test disabling SASL with proper initialization by some other app.
TEST_F(TestDisableInit, TestDisableSasl_Good) {
  DoTest([]() {
      rpc::internal::SaslSetMutex();
      sasl_client_init(NULL);
      CHECK_OK(DisableSaslInitialization());
      ASSERT_OK(SaslInit());
    });
}

// Test a client which inits SASL itself but doesn't remember to disable Kudu's
// SASL initialization.
TEST_F(TestDisableInit, TestMultipleSaslInit) {
  string stderr;
  DoTest([]() {
      rpc::internal::SaslSetMutex();
      sasl_client_init(NULL);
      ASSERT_OK(SaslInit());
    }, &stderr);
  // If we are the parent, we should see the warning from the child that it automatically
  // skipped initialization because it detected that it was already initialized.
  if (!FLAGS_is_test_child) {
    ASSERT_STR_CONTAINS(stderr, "Skipping initialization");
  }
}

// We are not able to detect mutexes not being set with the macOS version of libsasl.
#ifndef __APPLE__
// Test disabling SASL but not remembering to initialize the SASL mutex support. This
// should succeed but generate a warning.
TEST_F(TestDisableInit, TestDisableSasl_NoMutexImpl) {
  string stderr;
  DoTest([]() {
      sasl_client_init(NULL);
      CHECK_OK(DisableSaslInitialization());
      ASSERT_OK(SaslInit());
    }, &stderr);
  // If we are the parent, we should see the warning from the child.
  if (!FLAGS_is_test_child) {
    ASSERT_STR_CONTAINS(stderr, "not provided with a mutex implementation");
  }
}

// Test a client which inits SASL itself but doesn't remember to disable Kudu's
// SASL initialization.
TEST_F(TestDisableInit, TestMultipleSaslInit_NoMutexImpl) {
  string stderr;
  DoTest([]() {
      sasl_client_init(NULL);
      ASSERT_OK(SaslInit());
    }, &stderr);
  // If we are the parent, we should see the warning from the child that it automatically
  // skipped initialization because it detected that it was already initialized.
  if (!FLAGS_is_test_child) {
    ASSERT_STR_CONTAINS(stderr, "Skipping initialization");
    ASSERT_STR_CONTAINS(stderr, "not provided with a mutex implementation");
  }
}
#endif

} // namespace rpc
} // namespace kudu

#if defined(__APPLE__)
#pragma GCC diagnostic pop
#endif // #if defined(__APPLE__)<|MERGE_RESOLUTION|>--- conflicted
+++ resolved
@@ -1057,11 +1057,7 @@
   TlsContext tls_context;
   CHECK_OK(tls_context.Init());
   ClientNegotiation client_negotiation(std::move(conn), &tls_context,
-<<<<<<< HEAD
-                                       nullopt, RpcEncryption::OPTIONAL,
-=======
                                        nullopt, nullopt, RpcEncryption::OPTIONAL,
->>>>>>> c22794e5
                                        /* encrypt_loopback */ false, "kudu");
   client_negotiation.set_server_fqdn("127.0.0.1");
   CHECK_OK(client_negotiation.EnableGSSAPI());
@@ -1237,11 +1233,7 @@
   TlsContext tls_context;
   CHECK_OK(tls_context.Init());
   ClientNegotiation client_negotiation(std::move(sock), &tls_context,
-<<<<<<< HEAD
-                                       nullopt, RpcEncryption::OPTIONAL,
-=======
                                        nullopt, nullopt, RpcEncryption::OPTIONAL,
->>>>>>> c22794e5
                                        /* encrypt_loopback */ false, "kudu");
   CHECK_OK(client_negotiation.EnablePlain("test", "test"));
   MonoTime deadline = MonoTime::Now() - MonoDelta::FromMilliseconds(100L);
@@ -1277,11 +1269,7 @@
   TlsContext tls_context;
   CHECK_OK(tls_context.Init());
   ClientNegotiation client_negotiation(std::move(socket), &tls_context,
-<<<<<<< HEAD
-                                       nullopt, RpcEncryption::OPTIONAL,
-=======
                                        nullopt, nullopt, RpcEncryption::OPTIONAL,
->>>>>>> c22794e5
                                        /* encrypt_loopback */ false, "kudu");
   CHECK_OK(client_negotiation.EnablePlain("test", "test"));
   Status s = client_negotiation.Negotiate();
