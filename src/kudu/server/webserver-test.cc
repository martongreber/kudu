// Licensed to the Apache Software Foundation (ASF) under one
// or more contributor license agreements.  See the NOTICE file
// distributed with this work for additional information
// regarding copyright ownership.  The ASF licenses this file
// to you under the Apache License, Version 2.0 (the
// "License"); you may not use this file except in compliance
// with the License.  You may obtain a copy of the License at
//
//   http://www.apache.org/licenses/LICENSE-2.0
//
// Unless required by applicable law or agreed to in writing,
// software distributed under the License is distributed on an
// "AS IS" BASIS, WITHOUT WARRANTIES OR CONDITIONS OF ANY
// KIND, either express or implied.  See the License for the
// specific language governing permissions and limitations
// under the License.

#include "kudu/server/webserver.h"

#include <openssl/crypto.h>

#include <cstdlib>
#include <functional>
#include <iosfwd>
#include <memory>
#include <string>
#include <vector>

#include <gflags/gflags.h>
#include <glog/logging.h>
#include <gtest/gtest.h>

#include "kudu/gutil/integral_types.h"
#include "kudu/gutil/macros.h"
#include "kudu/gutil/stringprintf.h"
#include "kudu/gutil/strings/escaping.h"
#include "kudu/gutil/strings/substitute.h"
#include "kudu/gutil/strings/util.h"
#include "kudu/security/test/mini_kdc.h"
#include "kudu/security/test/test_certs.h"
#include "kudu/security/test/test_pass.h"
#include "kudu/server/default_path_handlers.h"
#include "kudu/server/webserver_options.h"
#include "kudu/util/curl_util.h"
#include "kudu/util/env.h"
#include "kudu/util/faststring.h"
#include "kudu/util/flag_tags.h"
#include "kudu/util/logging.h"
#include "kudu/util/net/sockaddr.h"
#include "kudu/util/slice.h"
#include "kudu/util/status.h"
#include "kudu/util/test_macros.h"
#include "kudu/util/test_util.h"
#include "kudu/util/zlib.h"

using std::string;
using std::vector;
using std::unique_ptr;
using strings::Substitute;

DECLARE_int32(webserver_max_post_length_bytes);
DECLARE_string(trusted_certificate_file);

DEFINE_bool(test_sensitive_flag, false, "a sensitive flag");
TAG_FLAG(test_sensitive_flag, sensitive);

DECLARE_bool(webserver_enable_csp);

<<<<<<< HEAD
=======
// FIPS_mode is removed from OpenSSL3 for test purposes, a fake one is created and
// set to disabled.
#if OPENSSL_VERSION_NUMBER >= 0x30000000L
int FIPS_mode() { return 0; }
#endif

>>>>>>> c22794e5
namespace kudu {

namespace {
void SetSslOptions(WebserverOptions* opts) {
  string password;
  CHECK_OK(security::CreateTestSSLCertWithEncryptedKey(GetTestDataDirectory(),
                                                       &opts->certificate_file,
                                                       &opts->private_key_file,
                                                       &password));
  opts->private_key_password_cmd = Substitute("echo $0", password);
}

void SetHTPasswdOptions(WebserverOptions* opts) {
  CHECK_OK(security::CreateTestHTPasswd(GetTestDataDirectory(),
                                        &opts->password_file));
}

} // anonymous namespace

class WebserverTest : public KuduTest {
 public:
  WebserverTest() {
    static_dir_ = GetTestPath("webserver-docroot");
    CHECK_OK(env_->CreateDir(static_dir_));
  }

  void SetUp() override {
    KuduTest::SetUp();

    WebserverOptions opts;
    opts.port = 0;
    opts.doc_root = static_dir_;
    opts.enable_doc_root = enable_doc_root();
    if (use_ssl()) {
      SetSslOptions(&opts);
      cert_path_ = opts.certificate_file;
    }
    if (use_htpasswd()) SetHTPasswdOptions(&opts);
    MaybeSetupSpnego(&opts);
    server_.reset(new Webserver(opts));

    AddPreInitializedDefaultPathHandlers(server_.get());
    AddPostInitializedDefaultPathHandlers(server_.get());
    if (!use_htpasswd() || !FIPS_mode()) {
      ASSERT_OK(server_->Start());

      vector<Sockaddr> addrs;
      ASSERT_OK(server_->GetBoundAddresses(&addrs));
      ASSERT_EQ(addrs.size(), 1);
      ASSERT_TRUE(addrs[0].IsWildcard());
      ASSERT_OK(addr_.ParseString("127.0.0.1", addrs[0].port()));
      url_ = Substitute(use_ssl() ? "https://$0/" : "http://$0", addr_.ToString());
      // For testing purposes, we assume the server has been initialized. Typically this
      // is set to true after the rpc server is started in the server startup process.
      server_->SetStartupComplete(true);
    }
  }

  void RunTestOptions() {
    curl_.set_custom_method("OPTIONS");
    curl_.set_return_headers(true);
    ASSERT_OK(curl_.FetchURL(url_, &buf_));
    ASSERT_STR_CONTAINS(buf_.ToString(),
                        "Allow: GET, POST, HEAD, OPTIONS");
  }

 protected:
  virtual void MaybeSetupSpnego(WebserverOptions* /*opts*/) {}

  // Overridden by subclasses.
  virtual bool enable_doc_root() const { return true; }
  virtual bool use_ssl() const { return false; }
  virtual bool use_htpasswd() const { return false; }

  EasyCurl curl_;
  faststring buf_;
  unique_ptr<Webserver> server_;
  Sockaddr addr_;
  string url_;
  string static_dir_;
  string cert_path_;
};

class SslWebserverTest : public WebserverTest {
 protected:
  bool use_ssl() const override { return true; }
};

class PasswdWebserverTest : public WebserverTest {
 protected:
  bool use_htpasswd() const override { return true; }
};

// Send a HTTP request with no username and password. It should reject
// the request as the .htpasswd is presented to webserver.
TEST_F(PasswdWebserverTest, TestPasswdMissing) {
  if (FIPS_mode()) {
    return;
  }
  Status status = curl_.FetchURL(url_, &buf_);
  ASSERT_EQ("Remote error: HTTP 401", status.ToString());
}

TEST_F(PasswdWebserverTest, TestPasswdPresent) {
  if (FIPS_mode()) {
    return;
  }
  ASSERT_OK(curl_.set_auth(CurlAuthType::DIGEST, security::kTestAuthUsername,
                           security::kTestAuthPassword));
  ASSERT_OK(curl_.FetchURL(addr_.ToString(), &buf_));
}

TEST_F(PasswdWebserverTest, TestCrashInFIPSMode) {
  if (!FIPS_mode()) {
    return;
  }

  Status s = server_->Start();
  ASSERT_TRUE(s.IsIllegalState()) << s.ToString();
  ASSERT_STR_CONTAINS(s.ToString(), "Digest authentication in FIPS approved mode");
}

class SpnegoWebserverTest : public WebserverTest {
 protected:
  void MaybeSetupSpnego(WebserverOptions* opts) override {
    kdc_.reset(new MiniKdc(MiniKdcOptions{}));
    ASSERT_OK(kdc_->Start());
    kdc_->SetKrb5Environment();
    string kt_path;
    ASSERT_OK(kdc_->CreateServiceKeytab("HTTP/127.0.0.1", &kt_path));
    CHECK_ERR(setenv("KRB5_KTNAME", kt_path.c_str(), 1));
    ASSERT_OK(kdc_->CreateUserPrincipal("alice"));

    opts->require_spnego = true;
    opts->spnego_post_authn_callback = [&](const string& spn) {
      last_authenticated_spn_ = spn;
    };
  }

  Status DoSpnegoCurl() {
    curl_.set_auth(CurlAuthType::SPNEGO);
    if (VLOG_IS_ON(1)) {
      curl_.set_verbose(true);
    }
    return curl_.FetchURL(url_, &buf_);
  }

  unique_ptr<MiniKdc> kdc_;
  const char* const kNotAuthn = "<none>";
  string last_authenticated_spn_ = kNotAuthn;

  // A SPNEGO token manually captured from a client exchange during some prior test run.
  // This is used as a basis for some fuzz tests.
  const char* kWellFormedTokenBase64 =
      "YIICVwYGKwYBBQUCoIICSzCCAkegDTALBgkqhkiG9xIBAgKiggI0BIICMGCCAiwGCSqGSIb3EgECAgEA"
      "boICGzCCAhegAwIBBaEDAgEOogcDBQAgAAAAo4IBP2GCATswggE3oAMCAQWhDRsLS1JCVEVTVC5DT02i"
      "HDAaoAMCAQOhEzARGwRIVFRQGwkxMjcuMC4wLjGjggEBMIH+oAMCARGhAwIBA6KB8QSB7pQrIA2cH2l4"
      "yfHpwhKz2HKYNxoxOw1j++ODByOfN3O/j9/Pp9PwJzQ7hjo5p5nK2OD+2S5YVuS92Ax/LiX8WaYxt9LC"
      "Hew8TkssFOiDffhag1taEcMG5KksPVxZejs+4NYiLj8dCwow3kShl/fpaLYXFFUgChaM7mVEDfMEIdos"
      "WB56k/KMJas7kuAkqDy8sEdPpgzbV7tPmkIFecXPKugZFTttkMREe19LcGO2KnOFflLj7s5F4euWzhrG"
      "v3oZXxDh0G6iyTouSEH+oh/LG97I0umcHrcEit6CjcjVewNhIUaP/Vn2Cu6X0FsF45qkgb4wgbugAwIB"
      "EaKBswSBsLrv38pBLMZo74lMEWHyOrbwrBG0kHfLHVSnxJJYikOwjAoNUm0/NUJc801TtbQZX/e6nRjS"
      "4spS2eU1xnPLcVBbtnonkG7xWSDv/Sl/k73oy7rObVWGQAtYkCJdcfWj1mxeojtrOPcKa9ivBiAuKcKl"
      "EdT2XD6lk161ygu306e7eH8pcuHv+bl9zP42rj85S0c3q0KXRXvsegAFUFk34+AC3fbmKLddEBUoYxms"
      "f+uj";

};

TEST_F(SpnegoWebserverTest, TestAuthenticated) {
  ASSERT_OK(kdc_->Kinit("alice"));
  ASSERT_OK(DoSpnegoCurl());
  EXPECT_EQ("alice@KRBTEST.COM", last_authenticated_spn_);
  EXPECT_STR_CONTAINS(buf_.ToString(), "Kudu");
}

TEST_F(SpnegoWebserverTest, TestUnauthenticatedBadKeytab) {
  ASSERT_OK(kdc_->Kinit("alice"));
  // Randomize the server's key in the KDC so that the key in the keytab doesn't match the
  // one for which the client will get a ticket. This is just an easy way to provoke an
  // error and make sure that our error handling works.
  ASSERT_OK(kdc_->RandomizePrincipalKey("HTTP/127.0.0.1"));

  Status s = DoSpnegoCurl();
  EXPECT_EQ(s.ToString(), "Remote error: HTTP 401");
  EXPECT_EQ(kNotAuthn, last_authenticated_spn_);
  // The essence here is to get HTTP 401 error status in the server's response.
  // There might be different messages returned from webserver because of
  //   * different messages from GSSAPI on Linux and macOS (actually depends
  //     on the version of SASL library, see kGssapiPattern in CleanSaslError())
  //   * different GSSAPI failure paths depending on libkrb5 and libcurl
  //     libraries: with the randomized keytab, the server fails with SASL step
  //     with Status::Incomplete() on macOS. On Linux, the server fails the
  //     SASL step with Status::NotAuthorized(). Instead of finding some
  //     universal way of screwing up the keytab to get the same behavior on
  //     both macOS and Linux, it's easier to rely on the fact that the required
  //     HTTP error code is received and acknowledge for various error messages.
  ASSERT_STR_MATCHES(buf_.ToString(),
                     "(Unspecified GSS failure|"
                     "GSSAPI Error: Miscellaneous failure|"
                     "Must authenticate with SPNEGO)");
}

TEST_F(SpnegoWebserverTest, TestUnauthenticatedNoClientAuth) {
  Status curl_status = DoSpnegoCurl();
  EXPECT_EQ("Remote error: HTTP 401", curl_status.ToString());
  EXPECT_EQ("Must authenticate with SPNEGO.", buf_.ToString());
  EXPECT_EQ(kNotAuthn, last_authenticated_spn_);
}

// Test some malformed authorization headers.
TEST_F(SpnegoWebserverTest, TestInvalidHeaders) {
  EXPECT_EQ(curl_.FetchURL(url_, &buf_, { "Authorization: blahblah" }).ToString(),
            "Remote error: HTTP 500");
  EXPECT_STR_CONTAINS(buf_.ToString(), "bad Negotiate header");
  EXPECT_EQ(curl_.FetchURL(url_, &buf_, { "Authorization: Negotiate aaa" }).ToString(),
            "Remote error: HTTP 401");
  EXPECT_STR_CONTAINS(buf_.ToString(), "Not authorized");
  // Error messages about an invalid token come from the Kerberos library, and
  // different versions of the library have different messages.
  ASSERT_STR_MATCHES(buf_.ToString(),
                     "(Invalid token was supplied|A token was invalid)");
}

// Test that if no authorization header at all is provided, the response
// contains an empty "WWW-Authenticate: Negotiate" header.
TEST_F(SpnegoWebserverTest, TestNoAuthHeader) {
  curl_.set_return_headers(true);
  ASSERT_EQ(curl_.FetchURL(url_, &buf_).ToString(), "Remote error: HTTP 401");
  ASSERT_STR_CONTAINS(buf_.ToString(), "WWW-Authenticate: Negotiate\r\n");
}

// Test all single-bit-flips of a well-formed token, to make sure we don't
// crash.
//
// NOTE: the original token is *well-formed* but not *valid* -- i.e. even if unmodified,
// it would not produce a successful authentication result, since it is a saved constant
// from some previous run of SPNEGO on a different KDC. This test is primarily concerned
// with defending against remote buffer overflows during token parsing, etc.
TEST_F(SpnegoWebserverTest, TestBitFlippedTokens) {
  string token;
  CHECK(strings::Base64Unescape(kWellFormedTokenBase64, &token));

  for (int i = 0; i < token.size(); i++) {
    SCOPED_TRACE(i);
    for (int bit = 0; bit < 8; bit++) {
      SCOPED_TRACE(bit);
      token[i] ^= 1 << bit;
      string b64_token;
      strings::Base64Escape(token, &b64_token);
      string header = Substitute("Authorization: Negotiate $0", b64_token);
      Status s = curl_.FetchURL(url_, &buf_, { header });
      EXPECT_TRUE(s.IsRemoteError()) << s.ToString();
      token[i] ^= 1 << bit;
    }
  }
}

// Test all truncations of a well-formed token, to make sure we don't
// crash.
//
// NOTE: see above regarding "well-formed" vs "valid".
TEST_F(SpnegoWebserverTest, TestTruncatedTokens) {
  string token;
  CHECK(strings::Base64Unescape(kWellFormedTokenBase64, &token));

  do {
    token.resize(token.size() - 1);
    SCOPED_TRACE(token.size());
    string b64_token;
    strings::Base64Escape(token, &b64_token);
    string header = Substitute("Authorization: Negotiate $0", b64_token);
    Status s = curl_.FetchURL(url_, &buf_, { header });
    EXPECT_TRUE(s.IsRemoteError()) << s.ToString();
  } while (!token.empty());
}

// Tests that even if we don't provide adequate authentication information in
// an OPTIONS request, the server still honors it.
TEST_F(SpnegoWebserverTest, TestAuthNotRequiredForOptions) {
  NO_FATALS(RunTestOptions());
}

TEST_F(WebserverTest, TestIndexPage) {
  curl_.set_return_headers(true);
  ASSERT_OK(curl_.FetchURL(url_, &buf_));
  // Check expected header.
  ASSERT_STR_CONTAINS(buf_.ToString(), "X-Frame-Options: DENY");

  // Should have expected title.
  ASSERT_STR_CONTAINS(buf_.ToString(), "Kudu");

  // Should have link to default path handlers (e.g memz)
  ASSERT_STR_CONTAINS(buf_.ToString(), "memz");
}

TEST_F(WebserverTest, TestHttpCompression) {
  std::ostringstream oss;
  string decoded_str;

  // Curl with gzip compression enabled.
  ASSERT_OK(curl_.FetchURL(url_, &buf_, {"Accept-Encoding: deflate, br, gzip"}));

  // If compressed successfully, we should be able to uncompress.
  ASSERT_OK(zlib::Uncompress(Slice(buf_.ToString()), &oss));
  decoded_str = oss.str();

  // Should have expected title.
  ASSERT_STR_CONTAINS(decoded_str, "Kudu");

  // Should have link to default path handlers (e.g memz)
  ASSERT_STR_CONTAINS(decoded_str, "memz");

  // Should have expected header when compressed with headers returned.
  curl_.set_return_headers(true);
  ASSERT_OK(curl_.FetchURL(url_, &buf_,
                          {"Accept-Encoding: deflate, megaturbogzip,  gzip , br"}));
  ASSERT_STR_CONTAINS(buf_.ToString(), "Content-Encoding: gzip");


  // Curl with compression disabled.
  curl_.set_return_headers(true);
  ASSERT_OK(curl_.FetchURL(url_, &buf_));
  // Check expected header.
  ASSERT_STR_CONTAINS(buf_.ToString(), "Content-Type:");

  // Check unexpected header.
  ASSERT_STR_NOT_CONTAINS(buf_.ToString(), "Content-Encoding: gzip");

  // Should have expected title.
  ASSERT_STR_CONTAINS(buf_.ToString(), "Kudu");

  // Should have link to default path handlers (e.g memz)
  ASSERT_STR_CONTAINS(buf_.ToString(), "memz");


  // Curl with compression enabled but not accepted by Kudu.
  curl_.set_return_headers(true);
  ASSERT_OK(curl_.FetchURL(url_, &buf_, {"Accept-Encoding: megaturbogzip, deflate, xz"}));
  // Check expected header.
  ASSERT_STR_CONTAINS(buf_.ToString(), "HTTP/1.1 200 OK");

  // Check unexpected header.
  ASSERT_STR_NOT_CONTAINS(buf_.ToString(), "Content-Encoding: gzip");

  // Should have expected title.
  ASSERT_STR_CONTAINS(buf_.ToString(), "Kudu");

  // Should have link to default path handlers (e.g memz)
  ASSERT_STR_CONTAINS(buf_.ToString(), "memz");
}

TEST_F(SslWebserverTest, TestSSL) {
  // We use a self-signed cert, so we have to trust it manually.
  FLAGS_trusted_certificate_file = cert_path_;

  ASSERT_OK(curl_.FetchURL(url_, &buf_));
  // Should have expected title.
  ASSERT_STR_CONTAINS(buf_.ToString(), "Kudu");
}

TEST_F(WebserverTest, TestDefaultPaths) {
  // Test memz
  ASSERT_OK(curl_.FetchURL(Substitute("$0/memz?raw=1", url_), &buf_));
#ifdef TCMALLOC_ENABLED
  ASSERT_STR_CONTAINS(buf_.ToString(), "Bytes in use by application");
#else
  ASSERT_STR_CONTAINS(buf_.ToString(), "not available unless tcmalloc is enabled");
#endif

  // Test varz -- check for one of the built-in gflags flags.
  ASSERT_OK(curl_.FetchURL(Substitute("$0/varz?raw=1", url_), &buf_));
  ASSERT_STR_CONTAINS(buf_.ToString(), "--v=");

  // Test version -- check for version information
  ASSERT_OK(curl_.FetchURL(Substitute("$0/version", url_), &buf_));
  ASSERT_STR_CONTAINS(buf_.ToString(), "version_info");

  // Test healthz -- check for OK
  ASSERT_OK(curl_.FetchURL(Substitute("$0/healthz", url_), &buf_));
  ASSERT_STR_CONTAINS(buf_.ToString(), "OK");
}

TEST_F(WebserverTest, TestRedactFlagsDump) {
  kudu::g_should_redact = kudu::RedactContext::ALL;
  // Test varz -- check for the sensitive flag is redacted and HTML-escaped.
  ASSERT_OK(curl_.FetchURL(Substitute("$0/varz", url_), &buf_));
  ASSERT_STR_CONTAINS(buf_.ToString(), "--test_sensitive_flag=&lt;redacted&gt;");

  // Test varz?raw -- check for the sensitive flag is redacted and not HTML-escaped.
  ASSERT_OK(curl_.FetchURL(Substitute("$0/varz?raw=1", url_), &buf_));
  ASSERT_STR_CONTAINS(buf_.ToString(), Substitute("--test_sensitive_flag=$0",
                                                  kRedactionMessage));
}

TEST_F(WebserverTest, TestCSPHeader) {
  constexpr const char* kCspHeader = "Content-Security-Policy";

  curl_.set_return_headers(true);
  ASSERT_OK(curl_.FetchURL(url_, &buf_));
  // Basic sanity check: the page should have the expected title.
  ASSERT_STR_CONTAINS(buf_.ToString(), "Kudu");

  // The CSP policy is enabled by default for the embedded Kudu webserver.
  ASSERT_OK(curl_.FetchURL(url_, &buf_));
  ASSERT_STR_CONTAINS(buf_.ToString(), kCspHeader);

  // Check if response doesn't contain CSP header when disabled.
  FLAGS_webserver_enable_csp = false;
  ASSERT_OK(curl_.FetchURL(url_, &buf_));
  ASSERT_STR_NOT_CONTAINS(buf_.ToString(), kCspHeader);
}

// Used in symbolization test below.
void SomeMethodForSymbolTest1() {}
// Used in symbolization test below.
void SomeMethodForSymbolTest2() {}

TEST_F(WebserverTest, TestPprofPaths) {
  // Test /pprof/cmdline GET
  ASSERT_OK(curl_.FetchURL(Substitute("$0/pprof/cmdline", url_), &buf_));
  ASSERT_STR_CONTAINS(buf_.ToString(), "webserver-test");
  ASSERT_TRUE(!HasSuffixString(buf_.ToString(), string("\x00", 1)))
    << "should not have trailing NULL: " << Slice(buf_).ToDebugString();

  // Test /pprof/symbol GET
  ASSERT_OK(curl_.FetchURL(Substitute("$0/pprof/symbol", url_), &buf_));
  ASSERT_EQ(buf_.ToString(), "num_symbols: 1");

  // Test /pprof/symbol POST
  {
    // Formulate a request with some valid symbol addresses.
    string req = StringPrintf("%p+%p",
                              &SomeMethodForSymbolTest1,
                              &SomeMethodForSymbolTest2);
    SCOPED_TRACE(req);
    ASSERT_OK(curl_.PostToURL(Substitute("$0/pprof/symbol", url_), req, &buf_));
    ASSERT_EQ(buf_.ToString(),
              StringPrintf("%p\tkudu::SomeMethodForSymbolTest1()\n"
                           "%p\tkudu::SomeMethodForSymbolTest2()\n",
                           &SomeMethodForSymbolTest1,
                           &SomeMethodForSymbolTest2));
  }
}

// Send a POST request with too much data. It should reject
// the request with the correct HTTP error code.
TEST_F(WebserverTest, TestPostTooBig) {
  FLAGS_webserver_max_post_length_bytes = 10;
  string req(10000, 'c');
  Status s = curl_.PostToURL(Substitute("$0/pprof/symbol", url_), req, &buf_);
  ASSERT_EQ("Remote error: HTTP 413", s.ToString());
}

// Test that static files are served and that directory listings are
// disabled.
TEST_F(WebserverTest, TestStaticFiles) {
  // Fetch a non-existent static file.
  Status s = curl_.FetchURL(Substitute("$0/foo.txt", url_), &buf_);
  ASSERT_EQ("Remote error: HTTP 404", s.ToString());

  // Create the file and fetch again. This time it should succeed.
  ASSERT_OK(WriteStringToFile(env_, "hello world",
                              Substitute("$0/foo.txt", static_dir_)));
  ASSERT_OK(curl_.FetchURL(Substitute("$0/foo.txt", url_), &buf_));
  ASSERT_EQ("hello world", buf_.ToString());

  // Create a directory and ensure that subdirectory listing is disabled.
  ASSERT_OK(env_->CreateDir(Substitute("$0/dir", static_dir_)));
  s = curl_.FetchURL(Substitute("$0/dir/", url_), &buf_);
  ASSERT_EQ("Remote error: HTTP 403", s.ToString());
}

class DisabledDocRootWebserverTest : public WebserverTest {
 protected:
  bool enable_doc_root() const override { return false; }
};

TEST_F(DisabledDocRootWebserverTest, TestHandlerNotFound) {
  Status s = curl_.FetchURL(Substitute("$0/foo", url_), &buf_);
  ASSERT_EQ("Remote error: HTTP 404", s.ToString());
  ASSERT_STR_CONTAINS(buf_.ToString(), "No handler for URI /foo");
}

// Test that HTTP OPTIONS requests are permitted.
TEST_F(WebserverTest, TestHttpOptions) {
  NO_FATALS(RunTestOptions());
}

// Test that we're able to reuse connections for subsequent fetches.
TEST_F(WebserverTest, TestConnectionReuse) {
  ASSERT_OK(curl_.FetchURL(url_, &buf_));
  ASSERT_EQ(1, curl_.num_connects());
  ASSERT_OK(curl_.FetchURL(url_, &buf_));
  ASSERT_EQ(0, curl_.num_connects());
}

class WebserverAdvertisedAddressesTest : public KuduTest {
 public:
  void SetUp() override {
    KuduTest::SetUp();

    WebserverOptions opts;
    opts.port = 0;
    string iface = use_webserver_interface();
    int32 port = use_webserver_port();
    string advertised = use_advertised_addresses();
    if (!iface.empty()) {
      opts.bind_interface = iface;
    }
    if (port != 0) {
      opts.port = port;
    }
    if (!advertised.empty()) {
      opts.webserver_advertised_addresses = advertised;
    }
    server_.reset(new Webserver(opts));

    ASSERT_OK(server_->Start());
  }

 protected:
  // Overridden by subclasses.
  virtual string use_webserver_interface() const { return ""; }
  virtual int32 use_webserver_port() const { return 0; }
  virtual string use_advertised_addresses() const { return ""; }

  void GetAddresses(vector<Sockaddr>* bound_addrs,
                    vector<Sockaddr>* advertised_addrs) {
    ASSERT_OK(server_->GetBoundAddresses(bound_addrs));
    ASSERT_OK(server_->GetAdvertisedAddresses(advertised_addrs));
  }

  unique_ptr<Webserver> server_;
};

class AdvertisedOnlyWebserverTest : public WebserverAdvertisedAddressesTest {
 protected:
  string use_advertised_addresses() const override { return "1.2.3.4:1234"; }
};

class BoundOnlyWebserverTest : public WebserverAdvertisedAddressesTest {
 protected:
  string use_webserver_interface() const override { return "127.0.0.1"; }
  int32 use_webserver_port() const override { return 9999; }
};

class BothBoundAndAdvertisedWebserverTest : public WebserverAdvertisedAddressesTest {
 protected:
  string use_advertised_addresses() const override { return "1.2.3.4:1234"; }
  string use_webserver_interface() const override { return "127.0.0.1"; }
  int32 use_webserver_port() const override { return 9999; }
};

TEST_F(AdvertisedOnlyWebserverTest, OnlyAdvertisedAddresses) {
  vector<Sockaddr> bound_addrs, advertised_addrs;
  NO_FATALS(GetAddresses(&bound_addrs, &advertised_addrs));

  ASSERT_EQ(1, advertised_addrs.size());
  ASSERT_EQ(1, bound_addrs.size());
  ASSERT_EQ("1.2.3.4", advertised_addrs[0].host());
  ASSERT_EQ(1234, advertised_addrs[0].port());
  ASSERT_NE(9999, bound_addrs[0].port());
}

TEST_F(BoundOnlyWebserverTest, OnlyBoundAddresses) {
  vector<Sockaddr> bound_addrs, advertised_addrs;
  NO_FATALS(GetAddresses(&bound_addrs, &advertised_addrs));

  ASSERT_EQ(1, advertised_addrs.size());
  ASSERT_EQ(1, bound_addrs.size());
  ASSERT_EQ("127.0.0.1", advertised_addrs[0].host());
  ASSERT_EQ(9999, advertised_addrs[0].port());
  ASSERT_EQ("127.0.0.1", bound_addrs[0].host());
  ASSERT_EQ(9999, bound_addrs[0].port());
}

TEST_F(BothBoundAndAdvertisedWebserverTest, BothBoundAndAdvertisedAddresses) {
  vector<Sockaddr> bound_addrs, advertised_addrs;
  NO_FATALS(GetAddresses(&bound_addrs, &advertised_addrs));

  ASSERT_EQ(1, advertised_addrs.size());
  ASSERT_EQ(1, bound_addrs.size());
  ASSERT_EQ("1.2.3.4", advertised_addrs[0].host());
  ASSERT_EQ(1234, advertised_addrs[0].port());
  ASSERT_EQ("127.0.0.1", bound_addrs[0].host());
  ASSERT_EQ(9999, bound_addrs[0].port());
}

// Various tests for failed webserver startup cases.
class WebserverNegativeTests : public KuduTest {
 protected:

  // Tries to start the webserver, expecting it to fail.
  // 'func' is used to set webserver options before starting it.
  template<class OptsFunc>
  void ExpectFailedStartup(const OptsFunc& func) {
    WebserverOptions opts;
    opts.port = 0;
    func(&opts);
    Webserver server(opts);
    Status s = server.Start();
    ASSERT_FALSE(s.ok()) << s.ToString();
  }
};

TEST_F(WebserverNegativeTests, BadCertFile) {
  ExpectFailedStartup([](WebserverOptions* opts) {
      SetSslOptions(opts);
      opts->certificate_file = "/dev/null";
    });
}

TEST_F(WebserverNegativeTests, BadKeyFile) {
  ExpectFailedStartup([](WebserverOptions* opts) {
      SetSslOptions(opts);
      opts->private_key_file = "/dev/null";
    });
}

TEST_F(WebserverNegativeTests, WrongPassword) {
  ExpectFailedStartup([](WebserverOptions* opts) {
      SetSslOptions(opts);
      opts->private_key_password_cmd = "echo wrong_pass";
    });
}

TEST_F(WebserverNegativeTests, BadPasswordCommand) {
  ExpectFailedStartup([](WebserverOptions* opts) {
      SetSslOptions(opts);
      opts->private_key_password_cmd = "/bin/false";
    });
}

TEST_F(WebserverNegativeTests, BadAdvertisedAddresses) {
  ExpectFailedStartup([](WebserverOptions* opts) {
      opts->webserver_advertised_addresses = ";;;;;";
    });
}

TEST_F(WebserverNegativeTests, BadAdvertisedAddressesZeroPort) {
  ExpectFailedStartup([](WebserverOptions* opts) {
      opts->webserver_advertised_addresses = "localhost:0";
    });
}

TEST_F(WebserverNegativeTests, SpnegoWithoutKeytab) {
  ExpectFailedStartup([](WebserverOptions* opts) {
      opts->require_spnego = true;
    });
}

} // namespace kudu<|MERGE_RESOLUTION|>--- conflicted
+++ resolved
@@ -66,15 +66,12 @@
 
 DECLARE_bool(webserver_enable_csp);
 
-<<<<<<< HEAD
-=======
 // FIPS_mode is removed from OpenSSL3 for test purposes, a fake one is created and
 // set to disabled.
 #if OPENSSL_VERSION_NUMBER >= 0x30000000L
 int FIPS_mode() { return 0; }
 #endif
 
->>>>>>> c22794e5
 namespace kudu {
 
 namespace {
