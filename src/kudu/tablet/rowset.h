--- conflicted
+++ resolved
@@ -317,29 +317,10 @@
   // NOTE: row_key is not copied and must be valid for the lifetime
   // of this object. Similarly, the Arena must not be reset for the lifetime
   // of this object.
-<<<<<<< HEAD
-  explicit RowSetKeyProbe(ConstContiguousRow row_key)
-      : row_key_(row_key),
-        encoded_key_(EncodedKey::FromContiguousRow(row_key_)),
-        bloom_probe_(BloomKeyProbe(encoded_key_slice())) {
-  }
-
-  // RowSetKeyProbes are usually allocated on the stack, which means that we
-  // must copy it if we require it later (e.g. Table::Mutate()).
-  //
-  // Still, the ConstContiguousRow row_key_ remains a reference to the data
-  // underlying the original RowsetKeyProbe and is not copied.
-  explicit RowSetKeyProbe(const RowSetKeyProbe& probe)
-  : row_key_(probe.row_key_) {
-    encoded_key_ = EncodedKey::FromContiguousRow(row_key_);
-    bloom_probe_ = BloomKeyProbe(encoded_key_slice());
-  }
-=======
   RowSetKeyProbe(ConstContiguousRow row_key, Arena* arena)
       : row_key_(row_key),
         encoded_key_(EncodedKey::FromContiguousRow(row_key_, arena)),
         bloom_probe_(BloomKeyProbe(encoded_key_slice())) {}
->>>>>>> 029d711a
 
   const ConstContiguousRow& row_key() const { return row_key_; }
 
