--- conflicted
+++ resolved
@@ -1079,11 +1079,7 @@
   {
     State s;
     RETURN_NOT_OK_PREPEND(CheckHasNotBeenStopped(&s),
-<<<<<<< HEAD
-        Substitute("Apply of $0 exited early", tx_state->ToString()));
-=======
         Substitute("Apply of $0 exited early", op_state->ToString()));
->>>>>>> 029d711a
     CHECK(s == kOpen || s == kBootstrapping);
   }
   DCHECK(op_state != nullptr) << "must have a WriteOpState";
