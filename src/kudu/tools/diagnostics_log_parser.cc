--- conflicted
+++ resolved
@@ -24,10 +24,7 @@
 #include <iomanip>
 #include <iostream>
 #include <optional>
-<<<<<<< HEAD
-=======
 #include <set>
->>>>>>> c22794e5
 #include <string>
 #include <tuple>
 #include <type_traits>
@@ -44,12 +41,8 @@
 #include "kudu/gutil/strings/split.h"
 #include "kudu/gutil/strings/stringpiece.h"
 #include "kudu/gutil/strings/substitute.h"
-<<<<<<< HEAD
 #include "kudu/util/jsonreader.h" // IWYU pragma: keep
-=======
 #include "kudu/util/errno.h"
-#include "kudu/util/jsonreader.h"
->>>>>>> c22794e5
 #include "kudu/util/status.h"
 
 using std::array;
@@ -509,18 +502,7 @@
   if (!safe_strto64(fields[3].data(), fields[3].size(), &time_us)) {
     return Status::InvalidArgument("invalid timestamp", fields[3]);
   }
-<<<<<<< HEAD
-  // TODO(todd) JsonReader should be able to parse from a StringPiece
-  // directly instead of making the copy here.
-  json_.emplace(fields[4].ToString());
-  Status s = json_->Init();
-  if (!s.ok()) {
-    json_.reset();
-    return s.CloneAndPrepend("invalid JSON payload");
-  }
-=======
   timestamp_ = time_us;
->>>>>>> c22794e5
   date_ = fields[0];
   time_ = fields[1];
   if (fields[2] == "symbols") {
