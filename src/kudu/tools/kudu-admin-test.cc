--- conflicted
+++ resolved
@@ -3034,11 +3034,6 @@
 }
 
 namespace {
-<<<<<<< HEAD
-
-vector<string> RebuildMasterCmd(const ExternalMiniCluster& cluster,
-                                bool log_to_stderr = false) {
-=======
 constexpr const char* kPrincipal = "oryx";
 
 vector<string> RebuildMasterCmd(const ExternalMiniCluster& cluster,
@@ -3046,7 +3041,6 @@
                                 bool is_secure, bool log_to_stderr = false) {
   CHECK_GT(tserver_num, 0);
   CHECK_LE(tserver_num, cluster.num_tablet_servers());
->>>>>>> 0ac13ac8
   vector<string> command = {
     "master",
     "unsafe_rebuild",
@@ -3058,14 +3052,10 @@
   if (log_to_stderr) {
     command.emplace_back("--logtostderr");
   }
-<<<<<<< HEAD
-  for (int i = 0; i < cluster.num_tablet_servers(); i++) {
-=======
   if (is_secure) {
     command.emplace_back(Substitute("--sasl_protocol_name=$0", kPrincipal));
   }
   for (int i = 0; i < tserver_num; i++) {
->>>>>>> 0ac13ac8
     auto* ts = cluster.tablet_server(i);
     command.emplace_back(ts->bound_rpc_hostport().ToString());
   }
@@ -3098,12 +3088,8 @@
   NO_FATALS(cluster_->master()->Shutdown());
   string stdout;
   string stderr;
-<<<<<<< HEAD
-  Status s = RunKuduTool(RebuildMasterCmd(*cluster_, /*log_to_stderr*/true),
-=======
   Status s = RunKuduTool(RebuildMasterCmd(*cluster_, FLAGS_num_tablet_servers,
                                           /*is_secure*/false, /*log_to_stderr*/true),
->>>>>>> 0ac13ac8
                          &stdout, &stderr);
   ASSERT_TRUE(s.IsRuntimeError()) << s.ToString();
   ASSERT_STR_CONTAINS(stderr, "must be empty");
@@ -3111,12 +3097,8 @@
   // Delete the contents of the old master from disk. This should allow the
   // tool to run.
   ASSERT_OK(cluster_->master()->DeleteFromDisk());
-<<<<<<< HEAD
-  ASSERT_OK(RunKuduTool(RebuildMasterCmd(*cluster_, /*log_to_stderr*/true),
-=======
   ASSERT_OK(RunKuduTool(RebuildMasterCmd(*cluster_, FLAGS_num_tablet_servers,
                                          /*is_secure*/false, /*log_to_stderr*/true),
->>>>>>> 0ac13ac8
                         &stdout, &stderr));
   ASSERT_STR_NOT_CONTAINS(stderr, "must be empty");
   ASSERT_STR_CONTAINS(stdout,
@@ -3159,12 +3141,8 @@
   ASSERT_OK(cluster_->master()->DeleteFromDisk());
   string stdout;
   string stderr;
-<<<<<<< HEAD
-  ASSERT_OK(RunKuduTool(RebuildMasterCmd(*cluster_, /*log_to_stderr*/true),
-=======
   ASSERT_OK(RunKuduTool(RebuildMasterCmd(*cluster_, FLAGS_num_tablet_servers,
                                          /*is_secure*/false, /*log_to_stderr*/true),
->>>>>>> 0ac13ac8
                                          &stdout, &stderr));
   ASSERT_STR_CONTAINS(stderr, Substitute("Skipping replica of tablet $0 of table $1",
                                          tablet_id, kTable));
@@ -3193,8 +3171,6 @@
   NO_FATALS(cv.CheckCluster());
 }
 
-<<<<<<< HEAD
-=======
 TEST_F(AdminCliTest, TestAddColumnsAndRebuildMaster) {
   FLAGS_num_tablet_servers = 3;
   FLAGS_num_replicas = 3;
@@ -3300,7 +3276,6 @@
   }
 }
 
->>>>>>> 0ac13ac8
 class SecureClusterAdminCliTest : public KuduTest {
  public:
   void SetUpCluster(bool is_secure) {
@@ -3308,18 +3283,12 @@
     opts.num_tablet_servers = 3;
     if (is_secure) {
       opts.enable_kerberos = true;
-<<<<<<< HEAD
-=======
       opts.principal = "oryx";
->>>>>>> 0ac13ac8
     }
     cluster_.reset(new ExternalMiniCluster(std::move(opts)));
     ASSERT_OK(cluster_->Start());
     KuduClientBuilder builder;
-<<<<<<< HEAD
-=======
     builder.sasl_protocol_name(kPrincipal);
->>>>>>> 0ac13ac8
     ASSERT_OK(cluster_->CreateClient(&builder, &client_));
   }
 
@@ -3331,8 +3300,6 @@
   client::sp::shared_ptr<KuduClient> client_;
 };
 
-<<<<<<< HEAD
-=======
 TEST_F(SecureClusterAdminCliTest, TestNonDefaultPrincipal) {
   ASSERT_OK(RunKuduTool({"master",
                          "list",
@@ -3340,7 +3307,6 @@
                          HostPort::ToCommaSeparatedString(cluster_->master_rpc_addrs())}));
 }
 
->>>>>>> 0ac13ac8
 class SecureClusterAdminCliParamTest : public SecureClusterAdminCliTest,
                                        public ::testing::WithParamInterface<bool> {
  public:
@@ -3351,10 +3317,7 @@
 
 // Basic test that the master rebuilder works in the happy case.
 TEST_P(SecureClusterAdminCliParamTest, TestRebuildMaster) {
-<<<<<<< HEAD
-=======
   bool is_secure = GetParam();
->>>>>>> 0ac13ac8
   constexpr const char* kPreRebuildTableName = "pre_rebuild";
   constexpr const char* kPostRebuildTableName = "post_rebuild";
   constexpr int kNumRows = 10000;
@@ -3379,12 +3342,8 @@
 
   // Rebuild the master with the tool.
   string stdout;
-<<<<<<< HEAD
-  ASSERT_OK(RunKuduTool(RebuildMasterCmd(*cluster_), &stdout));
-=======
   ASSERT_OK(RunKuduTool(RebuildMasterCmd(*cluster_, FLAGS_num_tablet_servers, is_secure),
                         &stdout));
->>>>>>> 0ac13ac8
   ASSERT_STR_CONTAINS(stdout,
                       "Rebuilt from 3 tablet servers, of which 0 had errors");
   ASSERT_STR_CONTAINS(stdout, "Rebuilt from 3 replicas, of which 0 had errors");
@@ -3412,10 +3371,7 @@
                                             << " of " << rows.size();
   }
   // The cluster should still be considered healthy.
-<<<<<<< HEAD
-=======
   FLAGS_sasl_protocol_name = kPrincipal;
->>>>>>> 0ac13ac8
   ClusterVerifier cv(cluster_.get());
   NO_FATALS(cv.CheckCluster());
 
@@ -3435,11 +3391,7 @@
   FLAGS_num_tablet_servers = 3;
   FLAGS_num_replicas = 3;
 
-<<<<<<< HEAD
-  // Create a table and insert some rows
-=======
   // Create a table and insert some rows.
->>>>>>> 0ac13ac8
   NO_FATALS(MakeTestTable(kTableName, kNumRows, /*num_replicas*/3, cluster_.get()));
 
   // Shut down the master and wipe out its data.
@@ -3448,12 +3400,8 @@
 
   // Rebuild the master with the tool.
   string stdout;
-<<<<<<< HEAD
-  ASSERT_OK(RunKuduTool(RebuildMasterCmd(*cluster_, is_secure), &stdout));
-=======
   ASSERT_OK(RunKuduTool(RebuildMasterCmd(*cluster_, FLAGS_num_tablet_servers, is_secure),
                         &stdout));
->>>>>>> 0ac13ac8
   ASSERT_STR_CONTAINS(stdout,
                       "Rebuilt from 3 tablet servers, of which 0 had errors");
   ASSERT_STR_CONTAINS(stdout, "Rebuilt from 3 replicas, of which 0 had errors");
@@ -3493,9 +3441,6 @@
 INSTANTIATE_TEST_SUITE_P(IsSecure, SecureClusterAdminCliParamTest,
                          ::testing::Bool());
 
-<<<<<<< HEAD
-=======
-
->>>>>>> 0ac13ac8
+
 } // namespace tools
 } // namespace kudu