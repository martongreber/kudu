--- conflicted
+++ resolved
@@ -8753,10 +8753,7 @@
 }
 
 TEST_F(ToolTest, TestLocalReplicaCopyLocal) {
-<<<<<<< HEAD
-=======
   SKIP_IF_SLOW_NOT_ALLOWED();
->>>>>>> c22794e5
   // TODO(abukor): Rewrite the test to make sure it works with encryption
   // enabled.
   //
