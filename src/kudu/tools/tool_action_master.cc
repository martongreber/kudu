// Licensed to the Apache Software Foundation (ASF) under one
// or more contributor license agreements.  See the NOTICE file
// distributed with this work for additional information
// regarding copyright ownership.  The ASF licenses this file
// to you under the Apache License, Version 2.0 (the
// "License"); you may not use this file except in compliance
// with the License.  You may obtain a copy of the License at
//
//   http://www.apache.org/licenses/LICENSE-2.0
//
// Unless required by applicable law or agreed to in writing,
// software distributed under the License is distributed on an
// "AS IS" BASIS, WITHOUT WARRANTIES OR CONDITIONS OF ANY
// KIND, either express or implied.  See the License for the
// specific language governing permissions and limitations
// under the License.

#include <algorithm>
#include <csignal>
#include <cstdint>
#include <fstream> // IWYU pragma: keep
#include <functional>
#include <iostream>
#include <iterator>
#include <map>
#include <memory>
#include <set>
#include <string>
#include <tuple>
#include <unordered_map>
#include <utility>
#include <vector>

#include <boost/optional/optional.hpp>
#include <gflags/gflags.h>
#include <glog/logging.h>

#include "kudu/common/common.pb.h"
#include "kudu/common/wire_protocol.h"
#include "kudu/common/wire_protocol.pb.h"
#include "kudu/consensus/metadata.pb.h"
#include "kudu/gutil/map-util.h"
#include "kudu/gutil/strings/join.h"
#include "kudu/gutil/strings/split.h"
#include "kudu/gutil/strings/stringpiece.h"
#include "kudu/gutil/strings/substitute.h"
#include "kudu/master/master.h"
#include "kudu/master/master.pb.h"
#include "kudu/master/master.proxy.h"
#include "kudu/master/master_runner.h"
#include "kudu/master/sys_catalog.h"
#include "kudu/rpc/response_callback.h"
#include "kudu/rpc/rpc_controller.h"
#include "kudu/tools/ksck.h"
#include "kudu/tools/ksck_remote.h"
#include "kudu/tools/master_rebuilder.h"
#include "kudu/tools/tool_action.h"
#include "kudu/tools/tool_action_common.h"
#include "kudu/util/env.h"
#include "kudu/util/flags.h"
#include "kudu/util/init.h"
#include "kudu/util/monotime.h"
#include "kudu/util/net/net_util.h"
#include "kudu/util/scoped_cleanup.h"
#include "kudu/util/status.h"
#include "kudu/util/string_case.h"
#include "kudu/util/subprocess.h"

DECLARE_bool(force);
DECLARE_int64(negotiation_timeout_ms);
DECLARE_int64(timeout_ms);
DECLARE_string(columns);
DECLARE_string(fs_wal_dir);
DECLARE_string(fs_data_dirs);

DEFINE_string(master_uuid, "", "Permanent UUID of the master. Only needed to disambiguate in case "
                               "of multiple masters with same RPC address");

// For catching up system catalog of a new master from WAL, we expect 8-10 secs.
// However bringing up a new master can take longer due to --ntp_initial_sync_wait_secs (60 secs)
// hence the wait secs is set higher.
DEFINE_int64(wait_secs, 64,
             "Timeout in seconds to wait while retrying operations like bringing up new master, "
             "running ksck, waiting for the new master to be promoted as VOTER, etc. This flag "
             "is not passed to the new master.");
DEFINE_string(kudu_abs_path, "", "Absolute file path of the 'kudu' executable used to bring up "
                                 "new master and other workflow steps. This flag is not passed "
                                 "to the new master.");

using kudu::master::AddMasterRequestPB;
using kudu::master::AddMasterResponsePB;
using kudu::master::ListMastersRequestPB;
using kudu::master::ListMastersResponsePB;
using kudu::master::Master;
using kudu::master::MasterServiceProxy;
using kudu::master::RefreshAuthzCacheRequestPB;
using kudu::master::RefreshAuthzCacheResponsePB;
using kudu::master::RemoveMasterRequestPB;
using kudu::master::RemoveMasterResponsePB;
using kudu::consensus::RaftPeerPB;
using kudu::rpc::RpcController;
using std::cout;
using std::endl;
using std::map;
using std::set;
using std::string;
using std::unique_ptr;
using std::vector;
using strings::Substitute;

namespace kudu {
namespace tools {
namespace {

<<<<<<< HEAD
const char* const kTabletServerAddressArg = "tserver_address";
const char* const kTabletServerAddressDesc = "Address of a Kudu tablet server "
    "of form 'hostname:port'. Port may be omitted if the tablet server is "
    "bound to the default port.";
=======
const char* const kTabletServerAddressArg = "tserver_addresses";
const char* const kTabletServerAddressDesc = "Address list of Kudu tablet servers"
    " of form 'hostname-0:port-0 hostname-1:port-1 ... hostname-n:port-n'. Port may"
    " be omitted if the tablet server is bound to the default port.";
>>>>>>> 0ac13ac8
const char* const kFlagArg = "flag";
const char* const kValueArg = "value";

Status MasterGetFlags(const RunnerContext& context) {
  const string& address = FindOrDie(context.required_args, kMasterAddressArg);
  return PrintServerFlags(address, Master::kDefaultPort);
}

Status MasterRun(const RunnerContext& context) {
  RETURN_NOT_OK(InitKudu());

  // Enable redaction by default. Unlike most tools, we don't want user data
  // printed to the console/log to be shown by default.
  CHECK_NE("", google::SetCommandLineOptionWithMode("redact",
      "all", google::FlagSettingMode::SET_FLAGS_DEFAULT));

  master::SetMasterFlagDefaults();
  return master::RunMasterServer();
}

Status MasterSetFlag(const RunnerContext& context) {
  const string& address = FindOrDie(context.required_args, kMasterAddressArg);
  const string& flag = FindOrDie(context.required_args, kFlagArg);
  const string& value = FindOrDie(context.required_args, kValueArg);
  return SetServerFlag(address, Master::kDefaultPort, flag, value);
}

Status MasterSetAllMasterFlag(const RunnerContext& context) {
  LeaderMasterProxy proxy;
  RETURN_NOT_OK(proxy.Init(context));

  ListMastersRequestPB req;
  ListMastersResponsePB resp;

  RETURN_NOT_OK((proxy.SyncRpc<ListMastersRequestPB, ListMastersResponsePB>(
      req, &resp, "ListMasters", &MasterServiceProxy::ListMastersAsync)));

  if (resp.has_error()) {
    return StatusFromPB(resp.error().status());
  }

  const auto hostport_to_string = [] (const HostPortPB& hostport) {
    return Substitute("$0:$1", hostport.host(), hostport.port());
  };

  vector<ServerEntryPB> masters;
  std::copy_if(resp.masters().begin(), resp.masters().end(), std::back_inserter(masters),
               [](const ServerEntryPB& master) {
                 if (master.has_error()) {
                   LOG(WARNING) << "Failed to retrieve info for master: "
                                << StatusFromPB(master.error()).ToString();
                   return false;
                 }
                 return true;
               });
  vector<string> master_addresses;
  for (const auto& master : masters) {
    master_addresses.push_back(JoinMapped(master.registration().rpc_addresses(),
                     hostport_to_string, ","));
  }
  const string& flag = FindOrDie(context.required_args, kFlagArg);
  const string& value = FindOrDie(context.required_args, kValueArg);
  bool set_failed_flag = false;
  for (const auto& addr : master_addresses) {
      Status s = SetServerFlag(addr, Master::kDefaultPort, flag, value);
      if (!s.ok()) {
        set_failed_flag = true;
        LOG(WARNING) << Substitute("Set config {$0:$1} for $2 failed, error message: $3",
                                   flag, value, addr, s.ToString());
      }
  }
  if (set_failed_flag) {
    return Status::RuntimeError("Some Masters set flag failed!");
  }
  return Status::OK();
}

Status MasterStatus(const RunnerContext& context) {
  const string& address = FindOrDie(context.required_args, kMasterAddressArg);
  return PrintServerStatus(address, Master::kDefaultPort);
}

Status MasterTimestamp(const RunnerContext& context) {
  const string& address = FindOrDie(context.required_args, kMasterAddressArg);
  return PrintServerTimestamp(address, Master::kDefaultPort);
}

// Bring up new master at the specified HostPort 'hp' with user-supplied 'flags' using kudu
// executable 'kudu_abs_path'.
// 'master_addresses' is list of masters in existing cluster including the new
// master.
Status BringUpNewMaster(const string& kudu_abs_path,
                        vector<string> flags,
                        const HostPort& hp,
                        const vector<string>& master_addresses,
                        unique_ptr<Subprocess>* new_master_out) {
  // Ensure the new master is not already running at the specified RPC address.
  unique_ptr<MasterServiceProxy> proxy;
  RETURN_NOT_OK_PREPEND(BuildProxy(hp.ToString(), Master::kDefaultPort, &proxy),
                        "Failed building proxy for new master");

  auto is_catalog_mngr_running = [](MasterServiceProxy* master_proxy) {
    master::GetMasterRegistrationRequestPB req;
    master::GetMasterRegistrationResponsePB resp;
    RpcController rpc;
    Status s = master_proxy->GetMasterRegistration(req, &resp, &rpc);
    return s.ok() && !resp.has_error();
  };

  if (is_catalog_mngr_running(proxy.get())) {
    return Status::IllegalState(Substitute("Master $0 already running", hp.ToString()));
  }

  flags.emplace_back("--master_addresses=" + JoinStrings(master_addresses, ","));
  flags.emplace_back("--master_address_add_new_master=" + hp.ToString());
  // In case of an error in bringing up the master we want to ensure the last log lines
  // are emitted to help debug the issue. Hence don't use async logging.
  flags.emplace_back("--log_async=false");
  vector<string> argv = { kudu_abs_path, "master", "run" };
  argv.insert(argv.end(), std::make_move_iterator(flags.begin()),
              std::make_move_iterator(flags.end()));
  auto new_master = std::make_unique<Subprocess>(argv);
  RETURN_NOT_OK_PREPEND(new_master->Start(), "Failed starting new master");
  auto stop_master = MakeScopedCleanup([&] {
    WARN_NOT_OK(new_master->KillAndWait(SIGKILL), "Failed stopping new master");
  });
  MonoTime deadline = MonoTime::Now() + MonoDelta::FromSeconds(FLAGS_wait_secs);
  do {
    Status wait_status = new_master->WaitNoBlock();
    if (!wait_status.IsTimedOut()) {
      return Status::RuntimeError("Failed to bring up new master");
    }
    if (is_catalog_mngr_running(proxy.get())) {
      stop_master.cancel();
      *new_master_out = std::move(new_master);
      return Status::OK();
    }
    SleepFor(MonoDelta::FromMilliseconds(100));
  } while (MonoTime::Now() < deadline);

  return Status::TimedOut("Timed out waiting for the new master to come up");
}

// Check health and consensus status of masters in ksck.
Status CheckMastersHealthy(const vector<string>& master_addresses) {
  std::shared_ptr<KsckCluster> cluster;
  RETURN_NOT_OK(RemoteKsckCluster::Build(master_addresses, &cluster));

  // Print to an unopened ofstream to discard ksck output.
  // See https://stackoverflow.com/questions/8243743.
  std::ofstream null_stream;
  Ksck ksck(cluster, &null_stream);
  RETURN_NOT_OK(ksck.CheckMasterHealth());
  RETURN_NOT_OK(ksck.CheckMasterConsensus());
  return Status::OK();
}

// Check new master 'new_master_hp' is promoted to a VOTER and all masters are healthy.
// Returns the last Raft role and member_type in output parameters 'master_role' and 'master_type'
// respectively.
Status CheckMasterVoterAndHealthy(LeaderMasterProxy* proxy,
                                  const vector<string>& master_addresses,
                                  const HostPort& new_master_hp,
                                  RaftPeerPB::Role* master_role,
                                  RaftPeerPB::MemberType* master_type) {
  *master_role = RaftPeerPB::UNKNOWN_ROLE;
  *master_type = RaftPeerPB::UNKNOWN_MEMBER_TYPE;
  MonoTime deadline = MonoTime::Now() + MonoDelta::FromSeconds(FLAGS_wait_secs);
  do {
    ListMastersRequestPB req;
    ListMastersResponsePB resp;
    RETURN_NOT_OK((proxy->SyncRpc<ListMastersRequestPB, ListMastersResponsePB>(
        req, &resp, "ListMasters", &MasterServiceProxy::ListMastersAsync)));
    if (resp.has_error()) {
      return StatusFromPB(resp.error().status());
    }

    int i = 0;
    bool new_master_found = false;
    for (; i < resp.masters_size(); i++) {
      const auto& master = resp.masters(i);
      if (master.has_error()) {
        LOG(WARNING) << "Failed to retrieve info for master: "
                     << StatusFromPB(master.error()).ToString();
        continue;
      }
      for (const auto& master_hp : master.registration().rpc_addresses()) {
        if (new_master_hp == HostPortFromPB(master_hp)) {
          // Found the newly added master
          new_master_found = true;
          break;
        }
      }
      if (new_master_found) {
        break;
      }
    }
    if (!new_master_found) {
      return Status::NotFound(Substitute("New master $0 not found. Retry adding the master",
                                         new_master_hp.ToString()));
    }
    CHECK_LT(i, resp.masters_size());
    const auto& master = resp.masters(i);
    *master_role = master.role();
    *master_type = master.member_type();
    if (*master_type == RaftPeerPB::VOTER &&
        (*master_role == RaftPeerPB::FOLLOWER || *master_role == RaftPeerPB::LEADER)) {
      // Check the master ksck state as well.
      if (CheckMastersHealthy(master_addresses).ok()) {
        return Status::OK();
      }
    }
    SleepFor(MonoDelta::FromMilliseconds(100));
  } while (MonoTime::Now() < deadline);

  return Status::TimedOut("Timed out waiting for master to catch up from WAL");
}

// Deletes local system catalog on 'dst_master' and copies system catalog from one of the masters
// in 'master_addresses' which includes the dst_master using the kudu executable 'kudu_abs_path'.
Status CopyRemoteSystemCatalog(const string& kudu_abs_path,
                               const HostPort& dst_master,
                               const vector<string>& master_addresses) {
  // Find source master to copy system catalog from.
  string src_master;
  const auto& dst_master_str = dst_master.ToString();
  for (const auto& addr : master_addresses) {
    if (addr != dst_master_str) {
      src_master = addr;
      break;
    }
  }
  if (src_master.empty()) {
    return Status::RuntimeError("Failed to find source master to copy system catalog");
  }

  LOG(INFO) << Substitute("Deleting system catalog on $0", dst_master_str);
  RETURN_NOT_OK_PREPEND(
      Subprocess::Call(
          { kudu_abs_path, "local_replica", "delete", master::SysCatalogTable::kSysCatalogTabletId,
            "--fs_wal_dir=" + FLAGS_fs_wal_dir, "--fs_data_dirs=" + FLAGS_fs_data_dirs,
            "-clean_unsafe" }),
      "Failed to delete system catalog");

  LOG(INFO) << Substitute("Copying system catalog from master $0", src_master);
  RETURN_NOT_OK_PREPEND(
      Subprocess::Call(
      { kudu_abs_path, "local_replica", "copy_from_remote",
        master::SysCatalogTable::kSysCatalogTabletId, src_master,
        "--fs_wal_dir=" + FLAGS_fs_wal_dir, "--fs_data_dirs=" + FLAGS_fs_data_dirs }),
      "Failed to copy system catalog");

  return Status::OK();
}

// Invoke the add master Raft change config RPC to add the supplied master 'hp'.
// If the master is already present then Status::OK is returned and a log message is printed.
Status AddMasterRaftConfig(const RunnerContext& context,
                           const HostPort& hp) {
  LeaderMasterProxy proxy;
  RETURN_NOT_OK(proxy.Init(context));
  AddMasterRequestPB req;
  AddMasterResponsePB resp;
  *req.mutable_rpc_addr() = HostPortToPB(hp);

  Status s = proxy.SyncRpc<AddMasterRequestPB, AddMasterResponsePB>(
      req, &resp, "AddMaster", &MasterServiceProxy::AddMasterAsync,
      {master::MasterFeatures::DYNAMIC_MULTI_MASTER});
  // It's possible this is a retry request in which case instead of returning
  // the master is already present in the Raft config error we make further checks
  // whether the master has been promoted to a VOTER.
  bool master_already_present =
      resp.has_error() && resp.error().code() == master::MasterErrorPB::MASTER_ALREADY_PRESENT;
  if (!s.ok() && !master_already_present) {
    return s;
  }
  if (master_already_present) {
    LOG(INFO) << "Master already present.";
  }
  LOG(INFO) << Substitute("Successfully added master $0 to the Raft configuration.",
                          hp.ToString());
  return Status::OK();
}

Status AddMaster(const RunnerContext& context) {
  static const char* const kPostSuccessMsg =
      "Please follow the next steps which includes updating master addresses, updating client "
      "configuration etc. from the Kudu administration documentation on "
      "\"Migrating to Multiple Kudu Masters\".";
  static const char* const kFailedStopMsg =
      "Failed to stop new master after successfully adding to the cluster. Stop the master before "
      "proceeding further.";

  // Parse input arguments.
  vector<string> master_addresses;
  RETURN_NOT_OK(ParseMasterAddresses(context, &master_addresses));
  // "master_addresses" after being successfully parsed above don't contain duplicates.
  // So "master_hps" won't contain any duplicates as well.
  vector<HostPort> master_hps;
  RETURN_NOT_OK(HostPort::ParseAddresses(master_addresses, Master::kDefaultPort, &master_hps));
  DCHECK_EQ(master_addresses.size(), master_hps.size());

  const string& new_master_address = FindOrDie(context.required_args, kMasterAddressArg);
  HostPort hp;
  RETURN_NOT_OK(hp.ParseString(new_master_address, Master::kDefaultPort));

  // Check for the 'kudu' executable if the user has supplied one.
  if (!FLAGS_kudu_abs_path.empty() && !Env::Default()->FileExists(FLAGS_kudu_abs_path)) {
    return Status::NotFound(Substitute("kudu binary not found at $0", FLAGS_kudu_abs_path));
  }
  string kudu_abs_path = FLAGS_kudu_abs_path;
  if (kudu_abs_path.empty()) {
    RETURN_NOT_OK(GetKuduToolAbsolutePathSafe(&kudu_abs_path));
  }

  // Get the flags that'll be needed to bring up new master and for system catalog copy.
  if (FLAGS_fs_wal_dir.empty()) {
    return Status::InvalidArgument("Flag -fs_wal_dir not supplied");
  }
  if (FLAGS_fs_data_dirs.empty()) {
    return Status::InvalidArgument("Flag -fs_data_dirs not supplied");
  }
  GFlagsMap flags_map = GetNonDefaultFlagsMap();
  // Remove the optional parameters for this command.
  // Remaining optional flags need to be passed to the new master.
  flags_map.erase("wait_secs");
  flags_map.erase("kudu_abs_path");

  // Bring up the new master.
  vector<string> new_master_flags;
  new_master_flags.reserve(flags_map.size());
  for (const auto& name_flag_pair : flags_map)  {
    const auto& flag = name_flag_pair.second;
    new_master_flags.emplace_back(Substitute("--$0=$1", flag.name, flag.current_value));
  }
  new_master_flags.emplace_back("--master_auto_join_cluster=false");

  // Bring up the new master that includes master addresses of the cluster and itself.
  // It's possible this is a retry in which case the new master is already part of
  // master_addresses.
  // Using HostPort for comparing instead of strings as in case of latter, the default port
  // may not be specified.
  if (std::find(master_hps.begin(), master_hps.end(), hp) == master_hps.end()) {
    master_addresses.emplace_back(hp.ToString());
    master_hps.push_back(hp);
  }

  unique_ptr<Subprocess> new_master;
  RETURN_NOT_OK_PREPEND(BringUpNewMaster(kudu_abs_path, new_master_flags, hp, master_addresses,
                                         &new_master),
                        "Failed bringing up new master. See Kudu Master log for details.");
  auto stop_master = MakeScopedCleanup([&] {
    auto* master_ptr = new_master.get();
    if (master_ptr != nullptr) {
      WARN_NOT_OK(master_ptr->KillAndWait(SIGKILL), "Failed stopping new master");
    }
  });
  // Call the add master Raft change config RPC.
  RETURN_NOT_OK(AddMasterRaftConfig(context, hp));

  // If the system catalog of the new master can be caught up from the WAL then the new master will
  // transition to FAILED_UNRECOVERABLE state. However this can take some time, so we'll
  // try for a few seconds. It's perfectly normal for the new master to be not caught up from
  // the WAL in which case subsequent steps of system catalog tablet copy need to be carried out.
  RaftPeerPB::Role master_role;
  RaftPeerPB::MemberType master_type;
  LeaderMasterProxy proxy;
  // Since new master is now part of the Raft configuration, use updated 'master_addresses'.
  RETURN_NOT_OK(proxy.Init(
      master_addresses, MonoDelta::FromMilliseconds(FLAGS_timeout_ms),
      MonoDelta::FromMilliseconds(FLAGS_negotiation_timeout_ms)));

  LOG(INFO) << "Checking for master consensus and health status...";
  Status wal_catchup_status = CheckMasterVoterAndHealthy(&proxy, master_addresses, hp,
                                                         &master_role, &master_type);
  if (wal_catchup_status.ok()) {
    stop_master.cancel();
    RETURN_NOT_OK_PREPEND(new_master->KillAndWait(SIGTERM), kFailedStopMsg);
    LOG(INFO) << Substitute("Master $0 successfully caught up from WAL.", hp.ToString());
    LOG(INFO) << kPostSuccessMsg;
    return Status::OK();
  }
  if (!wal_catchup_status.IsTimedOut()) {
    RETURN_NOT_OK_PREPEND(wal_catchup_status,
                          "Unexpected error waiting for master to catchup from WAL.");
    return wal_catchup_status;
  }

  // New master could not be caught up from WAL, so next we'll attempt copying
  // system catalog.
  LOG(INFO) << Substitute("Master $0 status; role: $1, member_type: $2",
                          hp.ToString(), RaftPeerPB::Role_Name(master_role),
                          RaftPeerPB::MemberType_Name(master_type));
  LOG(INFO) << Substitute("Master $0 could not be caught up from WAL.", hp.ToString());

  RETURN_NOT_OK_PREPEND(new_master->KillAndWait(SIGTERM),
                        "Unable to stop master to proceed with system catalog copy");
  new_master.reset();

  RETURN_NOT_OK(CopyRemoteSystemCatalog(kudu_abs_path, hp, master_addresses));

  RETURN_NOT_OK_PREPEND(BringUpNewMaster(kudu_abs_path, new_master_flags, hp, master_addresses,
                                         &new_master),
                        "Failed bringing up new master after system catalog copy. "
                        "See Kudu Master log for details.");

  RETURN_NOT_OK_PREPEND(CheckMasterVoterAndHealthy(&proxy, master_addresses, hp, &master_role,
                                                   &master_type),
                        "Failed waiting for new master to be healthy after system catalog copy");

  stop_master.cancel();
  RETURN_NOT_OK_PREPEND(new_master->KillAndWait(SIGTERM), kFailedStopMsg);
  LOG(INFO) << "Successfully copied system catalog and new master is healthy.";
  LOG(INFO) << kPostSuccessMsg;
  return Status::OK();
}

Status RemoveMasterChangeConfig(const RunnerContext& context) {
  const string& master_hp_str = FindOrDie(context.required_args, kMasterAddressArg);
  HostPort hp;
  RETURN_NOT_OK(hp.ParseString(master_hp_str, Master::kDefaultPort));

  LeaderMasterProxy proxy;
  RETURN_NOT_OK(proxy.Init(context));

  RemoveMasterRequestPB req;
  RemoveMasterResponsePB resp;
  *req.mutable_rpc_addr() = HostPortToPB(hp);
  if (!FLAGS_master_uuid.empty()) {
    *req.mutable_master_uuid() = FLAGS_master_uuid;
  }

  RETURN_NOT_OK((proxy.SyncRpc<RemoveMasterRequestPB, RemoveMasterResponsePB>(
                 req, &resp, "RemoveMaster", &MasterServiceProxy::RemoveMasterAsync,
                 { master::MasterFeatures::DYNAMIC_MULTI_MASTER })));

  if (resp.has_error()) {
    return StatusFromPB(resp.error().status());
  }

  LOG(INFO) << Substitute("Successfully removed master $0 from the cluster. Please follow the next "
                          "steps from the Kudu administration documentation on "
                          "\"Removing Kudu Masters from a Multi-Master Deployment\" or "
                          "\"Recovering from a dead Kudu Master in a Multi-Master Deployment\" "
                          "as appropriate.",
                          hp.ToString());
  return Status::OK();
}

Status ListMasters(const RunnerContext& context) {
  LeaderMasterProxy proxy;
  RETURN_NOT_OK(proxy.Init(context));

  ListMastersRequestPB req;
  ListMastersResponsePB resp;

  RETURN_NOT_OK((proxy.SyncRpc<ListMastersRequestPB, ListMastersResponsePB>(
      req, &resp, "ListMasters", &MasterServiceProxy::ListMastersAsync)));

  if (resp.has_error()) {
    return StatusFromPB(resp.error().status());
  }

  DataTable table({});

  vector<ServerEntryPB> masters;
  std::copy_if(resp.masters().begin(), resp.masters().end(), std::back_inserter(masters),
               [](const ServerEntryPB& master) {
                 if (master.has_error()) {
                   LOG(WARNING) << "Failed to retrieve info for master: "
                                << StatusFromPB(master.error()).ToString();
                   return false;
                 }
                 return true;
               });

  auto hostport_to_string = [] (const HostPortPB& hostport) {
    return Substitute("$0:$1", hostport.host(), hostport.port());
  };

  for (const auto& column : strings::Split(FLAGS_columns, ",", strings::SkipEmpty())) {
    vector<string> values;
    if (iequals(column.ToString(), "uuid")) {
      for (const auto& master : masters) {
        values.push_back(master.instance_id().permanent_uuid());
      }
    } else if (iequals(column.ToString(), "cluster_id")) {
      for (const auto& master : masters) {
        values.emplace_back(master.has_cluster_id() ? master.cluster_id() : "");
      }
    } else if (iequals(column.ToString(), "seqno")) {
      for (const auto& master : masters) {
        values.push_back(std::to_string(master.instance_id().instance_seqno()));
      }
    } else if (iequals(column.ToString(), "rpc-addresses") ||
               iequals(column.ToString(), "rpc_addresses")) {
      for (const auto& master : masters) {
        values.push_back(JoinMapped(master.registration().rpc_addresses(),
                         hostport_to_string, ","));
      }
    } else if (iequals(column.ToString(), "http-addresses") ||
               iequals(column.ToString(), "http_addresses")) {
      for (const auto& master : masters) {
        values.push_back(JoinMapped(master.registration().http_addresses(),
                                    hostport_to_string, ","));
      }
    } else if (iequals(column.ToString(), "version")) {
      for (const auto& master : masters) {
        values.push_back(master.registration().software_version());
      }
    } else if (iequals(column.ToString(), "start_time")) {
      for (const auto& master : masters) {
        values.emplace_back(StartTimeToString(master.registration()));
      }
    } else if (iequals(column.ToString(), "role")) {
      for (const auto& master : masters) {
        values.emplace_back(RaftPeerPB::Role_Name(master.role()));
      }
    } else if (iequals(column.ToString(), "member_type")) {
      for (const auto& master : masters) {
        values.emplace_back(RaftPeerPB::MemberType_Name(master.member_type()));
      }
    } else {
      return Status::InvalidArgument("unknown column (--columns)", column);
    }
    table.AddColumn(column.ToString(), std::move(values));
  }

  RETURN_NOT_OK(table.PrintTo(cout));
  return Status::OK();
}

Status MasterDumpMemTrackers(const RunnerContext& context) {
  const auto& address = FindOrDie(context.required_args, kMasterAddressArg);
  return DumpMemTrackers(address, Master::kDefaultPort);
}

Status PrintRebuildReport(const RebuildReport& rebuild_report) {
  cout << "Rebuild Report" << endl;
  cout << "Tablet Servers" << endl;
  DataTable tserver_table({ "address", "status" });
  int bad_tservers = 0;
  for (const auto& pair : rebuild_report.tservers) {
    const Status& s = pair.second;
    tserver_table.AddRow({ pair.first, s.ToString() });
    if (!s.ok()) bad_tservers++;
  }
  RETURN_NOT_OK(tserver_table.PrintTo(cout));
  cout << Substitute("Rebuilt from $0 tablet servers, of which $1 had errors",
                     rebuild_report.tservers.size(), bad_tservers)
       << endl << endl;

  cout << "Replicas" << endl;
  DataTable replica_table({ "table", "tablet", "tablet server", "status" });
  int bad_replicas = 0;
  for (const auto& entry : rebuild_report.replicas) {
    const auto& key = entry.first;
    const Status& s = entry.second;
    replica_table.AddRow({ std::get<0>(key), std::get<1>(key), std::get<2>(key), s.ToString() });
    if (!s.ok()) bad_replicas++;
  }
  RETURN_NOT_OK(replica_table.PrintTo(cout));
  cout << Substitute("Rebuilt from $0 replicas, of which $1 had errors",
                     rebuild_report.replicas.size(), bad_replicas)
       << endl;

  return Status::OK();
}

Status PrintRebuildReport(const RebuildReport& rebuild_report) {
  cout << "Rebuild Report" << endl;
  cout << "Tablet Servers" << endl;
  DataTable tserver_table({ "address", "status" });
  int bad_tservers = 0;
  for (const auto& pair : rebuild_report.tservers) {
    const Status& s = pair.second;
    tserver_table.AddRow({ pair.first, s.ToString() });
    if (!s.ok()) bad_tservers++;
  }
  RETURN_NOT_OK(tserver_table.PrintTo(cout));
  cout << Substitute("Rebuilt from $0 tablet servers, of which $1 had errors",
                     rebuild_report.tservers.size(), bad_tservers)
       << endl << endl;

  cout << "Replicas" << endl;
  DataTable replica_table({ "table", "tablet", "tablet server", "status" });
  int bad_replicas = 0;
  for (const auto& entry : rebuild_report.replicas) {
    const auto& key = entry.first;
    const Status& s = entry.second;
    replica_table.AddRow({ std::get<0>(key), std::get<1>(key), std::get<2>(key), s.ToString() });
    if (!s.ok()) bad_replicas++;
  }
  RETURN_NOT_OK(replica_table.PrintTo(cout));
  cout << Substitute("Rebuilt from $0 replicas, of which $1 had errors",
                     rebuild_report.replicas.size(), bad_replicas)
       << endl;

  return Status::OK();
}

Status RefreshAuthzCacheAtMaster(const string& master_address) {
  unique_ptr<MasterServiceProxy> proxy;
  RETURN_NOT_OK(BuildProxy(master_address, Master::kDefaultPort, &proxy));

  RpcController ctl;
  ctl.set_timeout(MonoDelta::FromMilliseconds(FLAGS_timeout_ms));

  RefreshAuthzCacheRequestPB req;
  RefreshAuthzCacheResponsePB resp;
  RETURN_NOT_OK(proxy->RefreshAuthzCache(req, &resp, &ctl));
  if (resp.has_error()) {
    return StatusFromPB(resp.error().status());
  }
  return Status::OK();
}

Status RefreshAuthzCache(const RunnerContext& context) {
  vector<string> master_addresses;
  RETURN_NOT_OK(ParseMasterAddresses(context, &master_addresses));

  if (!FLAGS_force) {
    // Make sure the list of master addresses specified for the command
    // matches the actual list of masters in the cluster.
    RETURN_NOT_OK(VerifyMasterAddressList(master_addresses));
  }

  // It makes sense to refresh privileges cache at every master in the cluster.
  // Otherwise, the authorization provider might return inconsistent results for
  // authz requests upon master leadership change.
  vector<Status> statuses;
  statuses.reserve(master_addresses.size());
  for (const auto& address : master_addresses) {
    auto status = RefreshAuthzCacheAtMaster(address);
    statuses.emplace_back(std::move(status));
  }
  DCHECK_EQ(master_addresses.size(), statuses.size());
  string err_str;
  for (auto i = 0; i < statuses.size(); ++i) {
    const auto& s = statuses[i];
    if (s.ok()) {
      continue;
    }
    err_str += Substitute(" error from master at $0: $1",
                          master_addresses[i], s.ToString());
  }
  if (err_str.empty()) {
    return Status::OK();
  }
  return Status::Incomplete(err_str);
}

Status RebuildMaster(const RunnerContext& context) {
  MasterRebuilder master_rebuilder(context.variadic_args);
  RETURN_NOT_OK(master_rebuilder.RebuildMaster());
  PrintRebuildReport(master_rebuilder.GetRebuildReport());
  return Status::OK();
}

} // anonymous namespace

unique_ptr<Mode> BuildMasterMode() {
  ModeBuilder builder("master");
  builder.Description("Operate on a Kudu Master");

  {
    unique_ptr<Action> action_refresh =
        ClusterActionBuilder("refresh", &RefreshAuthzCache)
        .Description("Refresh the authorization policies")
        .AddOptionalParameter(
            "force", boost::none,
            string(
                "Ignore mismatches of the specified and the actual lists "
                "of master addresses in the cluster"))
        .Build();

    unique_ptr<Mode> mode_authz_cache = ModeBuilder("authz_cache")
        .Description("Operate on the authz caches of the Kudu Masters")
        .AddAction(std::move(action_refresh))
        .Build();
    builder.AddMode(std::move(mode_authz_cache));
  }
  {
    unique_ptr<Action> dump_memtrackers =
        MasterActionBuilder("dump_memtrackers", &MasterDumpMemTrackers)
        .Description("Dump the memtrackers from a Kudu Master")
        .AddOptionalParameter("format")
        .AddOptionalParameter("memtracker_output")
        .Build();
    builder.AddAction(std::move(dump_memtrackers));
  }
  {
    unique_ptr<Action> get_flags =
        MasterActionBuilder("get_flags", &MasterGetFlags)
        .Description("Get the gflags for a Kudu Master")
        .AddOptionalParameter("all_flags")
        .AddOptionalParameter("flags")
        .AddOptionalParameter("flag_tags")
        .Build();
    builder.AddAction(std::move(get_flags));
  }
  {
    unique_ptr<Action> run =
        ActionBuilder("run", &MasterRun)
        .ProgramName("kudu-master")
        .Description("Run a Kudu Master")
        .ExtraDescription("Note: The master server is started in this process and "
                          "runs until interrupted.\n\n"
                          "The most common configuration flags are described below. "
                          "For all the configuration options pass --helpfull or see "
                          "https://kudu.apache.org/docs/configuration_reference.html"
                          "#kudu-master_supported")
        .AddOptionalParameter("master_addresses")
        // Even though fs_wal_dir is required, we don't want it to be positional argument.
        // This allows it to be passed as a standard flag.
        .AddOptionalParameter("fs_wal_dir")
        .AddOptionalParameter("fs_data_dirs")
        .AddOptionalParameter("fs_metadata_dir")
        .AddOptionalParameter("log_dir")
        // Unlike most tools we don't log to stderr by default to match the
        // kudu-master binary as closely as possible.
        .AddOptionalParameter("logtostderr", string("false"))
        .Build();
    builder.AddAction(std::move(run));
  }
  {
    unique_ptr<Action> set_flag =
        MasterActionBuilder("set_flag", &MasterSetFlag)
        .Description("Change a gflag value on a Kudu Master")
        .AddRequiredParameter({ kFlagArg, "Name of the gflag" })
        .AddRequiredParameter({ kValueArg, "New value for the gflag" })
        .AddOptionalParameter("force")
        .Build();
    builder.AddAction(std::move(set_flag));
  }
  {
    unique_ptr<Action> set_flag_for_all =
        ClusterActionBuilder("set_flag_for_all", &MasterSetAllMasterFlag)
        .Description("Change a gflag value for all Kudu Masters in the cluster")
        .AddRequiredParameter({ kFlagArg, "Name of the gflag" })
        .AddRequiredParameter({ kValueArg, "New value for the gflag" })
        .AddOptionalParameter("force")
        .Build();
    builder.AddAction(std::move(set_flag_for_all));
  }
  {
    unique_ptr<Action> status =
        MasterActionBuilder("status", &MasterStatus)
        .Description("Get the status of a Kudu Master")
        .Build();
    builder.AddAction(std::move(status));
  }
  {
    unique_ptr<Action> timestamp =
        MasterActionBuilder("timestamp", &MasterTimestamp)
        .Description("Get the current timestamp of a Kudu Master")
        .Build();
    builder.AddAction(std::move(timestamp));
  }
  {
    unique_ptr<Action> list_masters =
        ClusterActionBuilder("list", &ListMasters)
        .Description("List masters in a Kudu cluster")
        .AddOptionalParameter(
            "columns",
            string("uuid,rpc-addresses,role"),
            string("Comma-separated list of master info fields to "
                   "include in output.\nPossible values: uuid, cluster_id, "
                   "rpc-addresses, http-addresses, version, seqno, "
                   "start_time, role and member_type"))
        .AddOptionalParameter("format")
        .Build();
    builder.AddAction(std::move(list_masters));
  }
  {
    unique_ptr<Action> add_master =
        ActionBuilder("add", &AddMaster)
        .Description("Add a master to the Kudu cluster")
        .ExtraDescription(
            "This is an advanced command that orchestrates the workflow to bring up and add a "
            "new master to the Kudu cluster. It must be run locally on the new master being added "
            "and not on the leader master. This tool shuts down the new master after completion "
            "of the command regardless of whether the new master addition is successful. "
            "After the command completes successfully, user is expected to explicitly "
            "start the new master using the same flags as supplied to this tool.\n\n"
            "Supply all the necessary flags to bring up the new master. "
            "The most common configuration flags used to bring up a master are described "
            "below. See \"Kudu Configuration Reference\" for all the configuration options that "
            "apply to a Kudu master.\n\n"
            "Please refer to the Kudu administration documentation on "
            "\"Migrating to Multiple Kudu Masters\" for the complete steps.")
        .AddRequiredParameter({ kMasterAddressesArg, kMasterAddressesArgDesc })
        .AddRequiredParameter({ kMasterAddressArg, kMasterAddressDesc })
        .AddOptionalParameter("wait_secs")
        .AddOptionalParameter("kudu_abs_path")
        .AddOptionalParameter("fs_wal_dir")
        .AddOptionalParameter("fs_data_dirs")
        .AddOptionalParameter("fs_metadata_dir")
        .AddOptionalParameter("log_dir")
        // Unlike most tools we don't log to stderr by default to match the
        // kudu-master binary as closely as possible.
        .AddOptionalParameter("logtostderr", string("false"))
        .Build();
    builder.AddAction(std::move(add_master));
  }
  {
    unique_ptr<Action> remove_master =
        ActionBuilder("remove", &RemoveMasterChangeConfig)
        .Description("Remove a master from the Kudu cluster")
        .ExtraDescription(
            "Removes a master from the Raft configuration of the Kudu cluster.\n\n"
            "Please refer to the Kudu administration documentation on "
            "\"Removing Kudu Masters from a Multi-Master Deployment\" or "
            "\"Recovering from a dead Kudu Master in a Multi-Master Deployment\" as appropriate.")
        .AddRequiredParameter({ kMasterAddressesArg, kMasterAddressesArgDesc })
        .AddRequiredParameter({ kMasterAddressArg, kMasterAddressDesc })
        .AddOptionalParameter("master_uuid")
        .Build();
    builder.AddAction(std::move(remove_master));
  }

  {
    const char* rebuild_extra_description = "Attempts to create on-disk metadata\n"
        "that can be used by a non-replicated master to recover a Kudu cluster\n"
        "that has permanently lost its masters. It has a number of limitations:\n"
        " - Security metadata like cryptographic keys are not rebuilt. Tablet servers\n"
        "   and clients must be restarted before starting the new master in order to\n"
        "   communicate with the new master.\n"
        " - Table IDs are known only by the masters. Reconstructed tables will have\n"
        "   new IDs.\n"
        " - If a create, delete, or alter table was in progress when the masters were lost,\n"
        "   it may not be possible to restore the table.\n"
        " - If all replicas of a tablet are missing, it may not be able to recover the\n"
        "   table fully. Moreover, the rebuild tool cannot detect that a tablet is\n"
        "   missing.\n"
        " - It's not possible to determine the replication factor of a table from tablet\n"
        "   server metadata. The rebuild tool sets the replication factor of each\n"
        "   table to --default_num_replicas instead.\n"
        " - It's not possible to determine the next column id for a table from tablet\n"
        "   server metadata. Instead, the rebuilt tool sets the next column id to\n"
        "   a very large number.\n"
        " - Table metadata like comments, owners, and configurations are not stored on\n"
        "   tablet servers and are thus not restored.\n"
        "WARNING: This tool is potentially unsafe. Only use it when there is no\n"
        "possibility of recovering the original masters, and you know what you\n"
        "are doing.";
    unique_ptr<Action> unsafe_rebuild =
        ActionBuilder("unsafe_rebuild", &RebuildMaster)
        .Description("Rebuild a Kudu master from tablet server metadata")
        .ExtraDescription(rebuild_extra_description)
        .AddRequiredVariadicParameter({ kTabletServerAddressArg, kTabletServerAddressDesc })
<<<<<<< HEAD
        .AddOptionalParameter("fs_data_dirs")
        .AddOptionalParameter("fs_metadata_dir")
        .AddOptionalParameter("fs_wal_dir")
        .AddOptionalParameter("default_num_replicas")
=======
        .AddOptionalParameter("default_num_replicas")
        .AddOptionalParameter("default_schema_version")
        .AddOptionalParameter("fs_data_dirs")
        .AddOptionalParameter("fs_metadata_dir")
        .AddOptionalParameter("fs_wal_dir")
>>>>>>> 0ac13ac8
        .Build();
    builder.AddAction(std::move(unsafe_rebuild));
  }

  return builder.Build();
}

} // namespace tools
} // namespace kudu
<|MERGE_RESOLUTION|>--- conflicted
+++ resolved
@@ -112,17 +112,10 @@
 namespace tools {
 namespace {
 
-<<<<<<< HEAD
-const char* const kTabletServerAddressArg = "tserver_address";
-const char* const kTabletServerAddressDesc = "Address of a Kudu tablet server "
-    "of form 'hostname:port'. Port may be omitted if the tablet server is "
-    "bound to the default port.";
-=======
 const char* const kTabletServerAddressArg = "tserver_addresses";
 const char* const kTabletServerAddressDesc = "Address list of Kudu tablet servers"
     " of form 'hostname-0:port-0 hostname-1:port-1 ... hostname-n:port-n'. Port may"
     " be omitted if the tablet server is bound to the default port.";
->>>>>>> 0ac13ac8
 const char* const kFlagArg = "flag";
 const char* const kValueArg = "value";
 
@@ -658,38 +651,6 @@
 Status MasterDumpMemTrackers(const RunnerContext& context) {
   const auto& address = FindOrDie(context.required_args, kMasterAddressArg);
   return DumpMemTrackers(address, Master::kDefaultPort);
-}
-
-Status PrintRebuildReport(const RebuildReport& rebuild_report) {
-  cout << "Rebuild Report" << endl;
-  cout << "Tablet Servers" << endl;
-  DataTable tserver_table({ "address", "status" });
-  int bad_tservers = 0;
-  for (const auto& pair : rebuild_report.tservers) {
-    const Status& s = pair.second;
-    tserver_table.AddRow({ pair.first, s.ToString() });
-    if (!s.ok()) bad_tservers++;
-  }
-  RETURN_NOT_OK(tserver_table.PrintTo(cout));
-  cout << Substitute("Rebuilt from $0 tablet servers, of which $1 had errors",
-                     rebuild_report.tservers.size(), bad_tservers)
-       << endl << endl;
-
-  cout << "Replicas" << endl;
-  DataTable replica_table({ "table", "tablet", "tablet server", "status" });
-  int bad_replicas = 0;
-  for (const auto& entry : rebuild_report.replicas) {
-    const auto& key = entry.first;
-    const Status& s = entry.second;
-    replica_table.AddRow({ std::get<0>(key), std::get<1>(key), std::get<2>(key), s.ToString() });
-    if (!s.ok()) bad_replicas++;
-  }
-  RETURN_NOT_OK(replica_table.PrintTo(cout));
-  cout << Substitute("Rebuilt from $0 replicas, of which $1 had errors",
-                     rebuild_report.replicas.size(), bad_replicas)
-       << endl;
-
-  return Status::OK();
 }
 
 Status PrintRebuildReport(const RebuildReport& rebuild_report) {
@@ -974,18 +935,11 @@
         .Description("Rebuild a Kudu master from tablet server metadata")
         .ExtraDescription(rebuild_extra_description)
         .AddRequiredVariadicParameter({ kTabletServerAddressArg, kTabletServerAddressDesc })
-<<<<<<< HEAD
-        .AddOptionalParameter("fs_data_dirs")
-        .AddOptionalParameter("fs_metadata_dir")
-        .AddOptionalParameter("fs_wal_dir")
-        .AddOptionalParameter("default_num_replicas")
-=======
         .AddOptionalParameter("default_num_replicas")
         .AddOptionalParameter("default_schema_version")
         .AddOptionalParameter("fs_data_dirs")
         .AddOptionalParameter("fs_metadata_dir")
         .AddOptionalParameter("fs_wal_dir")
->>>>>>> 0ac13ac8
         .Build();
     builder.AddAction(std::move(unsafe_rebuild));
   }
