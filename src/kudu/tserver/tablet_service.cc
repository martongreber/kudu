--- conflicted
+++ resolved
@@ -664,17 +664,10 @@
 template<class Response>
 class RpcOpCompletionCallback : public OpCompletionCallback {
  public:
-<<<<<<< HEAD
-  RpcTransactionCompletionCallback(rpc::RpcContext* context,
-                                   Response* response)
-     : context_(context),
-       response_(response) {}
-=======
   RpcOpCompletionCallback(rpc::RpcContext* context,
                           Response* response)
       : context_(context),
         response_(response) {}
->>>>>>> 029d711a
 
   virtual void OpCompleted() OVERRIDE {
     if (!status_.ok()) {
@@ -823,22 +816,15 @@
 class ColumnarResultSerializer : public ResultSerializer {
  public:
   static Status Create(uint64_t flags,
-<<<<<<< HEAD
-=======
                        int batch_size_bytes,
->>>>>>> 029d711a
                        const Schema& scanner_schema,
                        const Schema& client_schema,
                        unique_ptr<ResultSerializer>* serializer) {
     if (flags & ~RowFormatFlags::COLUMNAR_LAYOUT) {
       return Status::InvalidArgument("Row format flags not supported with columnar layout");
     }
-<<<<<<< HEAD
-    serializer->reset(new ColumnarResultSerializer(scanner_schema, client_schema));
-=======
     serializer->reset(new ColumnarResultSerializer(
         scanner_schema, client_schema, batch_size_bytes));
->>>>>>> 029d711a
     return Status::OK();
   }
 
@@ -895,14 +881,9 @@
 
  private:
   ColumnarResultSerializer(const Schema& scanner_schema,
-<<<<<<< HEAD
-                           const Schema& client_schema)
-      : results_(scanner_schema, client_schema) {
-=======
                            const Schema& client_schema,
                            int batch_size_bytes)
       : results_(scanner_schema, client_schema, batch_size_bytes) {
->>>>>>> 029d711a
   }
 
   int64_t num_rows_ = 0;
@@ -957,11 +938,7 @@
     }
     if (row_format_flags & COLUMNAR_LAYOUT) {
       return ColumnarResultSerializer::Create(
-<<<<<<< HEAD
-          row_format_flags, scanner_schema, client_schema, &serializer_);
-=======
           row_format_flags, batch_size_bytes_, scanner_schema, client_schema, &serializer_);
->>>>>>> 029d711a
     }
     serializer_.reset(new RowwiseResultSerializer(batch_size_bytes_, row_format_flags));
     return Status::OK();
@@ -2687,15 +2664,6 @@
   // NOTE: We should build the missing column after optimizing scan which will
   // remove unnecessary predicates.
   vector<ColumnSchema> missing_cols = spec.GetMissingColumns(projection);
-<<<<<<< HEAD
-
-  // Store the original projection.
-  {
-    unique_ptr<Schema> orig_projection(new Schema(projection));
-    scanner->set_client_projection_schema(std::move(orig_projection));
-  }
-=======
->>>>>>> 029d711a
 
   // Build a new projection with the projection columns and the missing columns,
   // annotating each column as a key column appropriately.
@@ -2744,11 +2712,7 @@
 
   s = result_collector->InitSerializer(scan_pb.row_format_flags(),
                                        projection,
-<<<<<<< HEAD
-                                       *scanner->client_projection_schema());
-=======
                                        *client_projection);
->>>>>>> 029d711a
   if (!s.ok()) {
     *error_code = TabletServerErrorPB::INVALID_SCAN_SPEC;
     return s;
@@ -2980,14 +2944,8 @@
   // TODO(todd): could size the RowBlock based on the user's requested batch size?
   // If people had really large indirect objects, we would currently overshoot
   // their requested batch size by a lot.
-<<<<<<< HEAD
-  Arena arena(32 * 1024);
-  RowBlock block(&iter->schema(),
-                 FLAGS_scanner_batch_size_rows, &arena);
-=======
   RowBlockMemory mem(32 * 1024);
   RowBlock block(&iter->schema(), FLAGS_scanner_batch_size_rows, &mem);
->>>>>>> 029d711a
 
   // TODO(todd): in the future, use the client timeout to set a budget. For now,
   // just use a half second, which should be plenty to amortize call overhead.
