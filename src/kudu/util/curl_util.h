// Licensed to the Apache Software Foundation (ASF) under one
// or more contributor license agreements.  See the NOTICE file
// distributed with this work for additional information
// regarding copyright ownership.  The ASF licenses this file
// to you under the Apache License, Version 2.0 (the
// "License"); you may not use this file except in compliance
// with the License.  You may obtain a copy of the License at
//
//   http://www.apache.org/licenses/LICENSE-2.0
//
// Unless required by applicable law or agreed to in writing,
// software distributed under the License is distributed on an
// "AS IS" BASIS, WITHOUT WARRANTIES OR CONDITIONS OF ANY
// KIND, either express or implied.  See the License for the
// specific language governing permissions and limitations
// under the License.
#ifndef KUDU_UTIL_CURL_UTIL_H
#define KUDU_UTIL_CURL_UTIL_H

#include <string>
#include <utility>
#include <vector>

#include "kudu/gutil/macros.h"
#include "kudu/util/monotime.h"
#include "kudu/util/status.h"

typedef void CURL;

namespace kudu {

class faststring;

// Simple wrapper around curl's "easy" interface, allowing the user to
// fetch web pages into memory using a blocking API.
//
// This is not thread-safe.
class EasyCurl {
 public:
  EasyCurl();
  ~EasyCurl();

  // Fetch the given URL into the provided buffer.
  // Any existing data in the buffer is replaced.
  // The optional param 'headers' holds additional headers.
  // e.g. {"Accept-Encoding: gzip"}
  Status FetchURL(const std::string& url,
                  faststring* dst,
                  const std::vector<std::string>& headers = {});

  // Issue an HTTP POST to the given URL with the given data.
  // Returns results in 'dst' as above.
  Status PostToURL(const std::string& url,
                   const std::string& post_data,
                   faststring* dst);

  // Set whether to verify the server's SSL certificate in the case of an HTTPS
  // connection.
  void set_verify_peer(bool verify) {
    verify_peer_ = verify;
  }

  void set_return_headers(bool v) {
    return_headers_ = v;
  }

  void set_timeout(MonoDelta t) {
    timeout_ = t;
  }

  void set_use_spnego(bool use_spnego) {
    use_spnego_ = use_spnego;
  }

  // Enable verbose mode for curl. This dumps debugging output to stderr, so
  // is only really useful in the context of tests.
  void set_verbose(bool v) {
    verbose_ = v;
  }

  // Overrides curl's HTTP method handling with a custom method string.
  void set_custom_method(std::string m) {
    custom_method_ = std::move(m);
  }

<<<<<<< HEAD
=======
  // Returns the number of new connections created to achieve the previous transfer.
  int num_connects() const {
    return num_connects_;
  }

>>>>>>> 08702594
 private:
  // Do a request. If 'post_data' is non-NULL, does a POST.
  // Otherwise, does a GET.
  Status DoRequest(const std::string& url,
                   const std::string* post_data,
                   faststring* dst,
                   const std::vector<std::string>& headers = {});
  CURL* curl_;

  std::string custom_method_;

  // Whether to verify the server certificate.
  bool verify_peer_ = true;

  // Whether to return the HTTP headers with the response.
  bool return_headers_ = false;

  bool use_spnego_ = false;

  bool verbose_ = false;

  MonoDelta timeout_;

  int num_connects_ = 0;

  DISALLOW_COPY_AND_ASSIGN(EasyCurl);
};

} // namespace kudu

#endif /* KUDU_UTIL_CURL_UTIL_H */<|MERGE_RESOLUTION|>--- conflicted
+++ resolved
@@ -83,14 +83,11 @@
     custom_method_ = std::move(m);
   }
 
-<<<<<<< HEAD
-=======
   // Returns the number of new connections created to achieve the previous transfer.
   int num_connects() const {
     return num_connects_;
   }
 
->>>>>>> 08702594
  private:
   // Do a request. If 'post_data' is non-NULL, does a POST.
   // Otherwise, does a GET.
