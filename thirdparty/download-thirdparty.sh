#!/bin/bash
#
# Licensed to the Apache Software Foundation (ASF) under one
# or more contributor license agreements.  See the NOTICE file
# distributed with this work for additional information
# regarding copyright ownership.  The ASF licenses this file
# to you under the Apache License, Version 2.0 (the
# "License"); you may not use this file except in compliance
# with the License.  You may obtain a copy of the License at
#
#   http://www.apache.org/licenses/LICENSE-2.0
#
# Unless required by applicable law or agreed to in writing,
# software distributed under the License is distributed on an
# "AS IS" BASIS, WITHOUT WARRANTIES OR CONDITIONS OF ANY
# KIND, either express or implied.  See the License for the
# specific language governing permissions and limitations
# under the License.

# autoreconf calls are necessary to fix hard-coded aclocal versions in the
# configure scripts that ship with the projects.

set -e

TP_DIR=$(cd "$(dirname "$BASH_SOURCE")"; pwd)

source $TP_DIR/vars.sh

if [[ "$OSTYPE" =~ ^linux ]]; then
  OS_LINUX=1
fi

delete_if_wrong_patchlevel() {
  local DIR=$1
  local PATCHLEVEL=$2
  if [ ! -f $DIR/patchlevel-$PATCHLEVEL ]; then
    echo It appears that $DIR is missing the latest local patches.
    echo Removing it so we re-download it.
    rm -Rf $DIR
  fi
}

unzip_to_source() {
  local FILENAME=$1
  local SOURCE=$2
  unzip -q "$FILENAME"
  # Parse out the unzipped top directory
  DIR_NAME=`unzip -qql "$FILENAME" | awk 'NR==1 {print $4}' | sed -e 's|^[/]*\([^/]*\).*|\1|'`
  # If the unzipped directory is the wrong name, move it.
  if [ "$SOURCE" != "$TP_SOURCE_DIR/$DIR_NAME" ]; then
    mv "$TP_SOURCE_DIR/$DIR_NAME" "$SOURCE"
  fi
}

fetch_and_expand() {
  local FILENAME=$1
  local SOURCE=$2
  local URL_PREFIX=$3

  if [ -z "$FILENAME" ]; then
    echo "Error: Must specify file to fetch"
    exit 1
  fi

  if [ -z "$URL_PREFIX" ]; then
    echo "Error: Must specify url prefix to fetch"
    exit 1
  fi

  TAR_CMD=tar
  if [[ "$OSTYPE" == "darwin"* ]] && which gtar &>/dev/null; then
    TAR_CMD=gtar
  fi

  FULL_URL="${URL_PREFIX}/${FILENAME}"

  SUCCESS=0
  # Loop in case we encounter an error.
  for attempt in 1 2 3; do
    if [ -r "$FILENAME" ]; then
      echo "Archive $FILENAME already exists. Not re-downloading archive."
    else
      echo "Fetching $FILENAME from $FULL_URL"
      if ! curl --retry 3 -L -O "$FULL_URL"; then
        echo "Error downloading $FILENAME"
        rm -f "$FILENAME"

        # Pause for a bit before looping in case the server throttled us.
        sleep 5
        continue
      fi
    fi

    echo "Unpacking $FILENAME to $SOURCE"
    if [[ "$FILENAME" =~ \.zip$ ]]; then
      if ! unzip_to_source "$FILENAME" "$SOURCE"; then
        echo "Error unzipping $FILENAME, removing file"
        rm "$FILENAME"
        continue
      fi
    elif [[ "$FILENAME" =~ \.(tar\.gz|tgz)$ ]]; then
      if ! $TAR_CMD xf "$FILENAME"; then
        echo "Error untarring $FILENAME, removing file"
        rm "$FILENAME"
        continue
      fi
    elif [[ "$FILENAME" =~ \.jar$ ]]; then
      mkdir ${FILENAME%.jar}
      cp $FILENAME ${FILENAME%.jar}/
    else
      echo "Error: unknown file format: $FILENAME"
      exit 1
    fi

    SUCCESS=1
    break
  done

  if [ $SUCCESS -ne 1 ]; then
    echo "Error: failed to fetch and unpack $FILENAME"
    exit 1
  fi

  # Allow for not removing previously-downloaded artifacts.
  # Useful on a low-bandwidth connection.
  if [ -z "$NO_REMOVE_THIRDPARTY_ARCHIVES" ]; then
    echo "Removing $FILENAME"
    rm $FILENAME
  fi
  echo
}

fetch_with_url_and_patch() {
  local FILENAME=$1
  local SOURCE=$2
  local PATCH_LEVEL=$3
  local URL_PREFIX=$4
  # Remaining args are expected to be a list of patch commands

  delete_if_wrong_patchlevel $SOURCE $PATCH_LEVEL
  if [ ! -d $SOURCE ]; then
    fetch_and_expand $FILENAME $SOURCE $URL_PREFIX
    pushd $SOURCE
    shift 4
    # Run the patch commands
    for f in "$@"; do
      eval "$f"
    done
    touch patchlevel-$PATCH_LEVEL
    popd
    echo
  fi
}

# Call fetch_with_url_and_patch with the default dependency URL source.
fetch_and_patch() {
  local FILENAME=$1
  local SOURCE=$2
  local PATCH_LEVEL=$3

  shift 3
  fetch_with_url_and_patch \
    $FILENAME \
    $SOURCE \
    $PATCH_LEVEL \
    $DEPENDENCY_URL \
    "$@"
}

mkdir -p $TP_SOURCE_DIR
cd $TP_SOURCE_DIR

GLOG_PATCHLEVEL=4
fetch_and_patch \
 glog-${GLOG_VERSION}.tar.gz \
 $GLOG_SOURCE \
 $GLOG_PATCHLEVEL \
 "patch -p0 < $TP_DIR/patches/glog-issue-198-fix-unused-warnings.patch" \
 "patch -p0 < $TP_DIR/patches/glog-issue-54-dont-build-tests.patch" \
 "patch -p1 < $TP_DIR/patches/glog-fix-symbolization.patch" \
 "patch -p1 < $TP_DIR/patches/glog-support-stacktrace-for-aarch64.patch" \
 "autoreconf -fvi"

GMOCK_PATCHLEVEL=0
fetch_and_patch \
 googletest-release-${GMOCK_VERSION}.tar.gz \
 $GMOCK_SOURCE \
 $GMOCK_PATCHLEVEL

GFLAGS_PATCHLEVEL=0
fetch_and_patch \
 gflags-${GFLAGS_VERSION}.tar.gz \
 $GFLAGS_SOURCE \
 $GFLAGS_PATCHLEVEL

GPERFTOOLS_PATCHLEVEL=2
fetch_and_patch \
 gperftools-${GPERFTOOLS_VERSION}.tar.gz \
 $GPERFTOOLS_SOURCE \
 $GPERFTOOLS_PATCHLEVEL \
 "patch -p1 < $TP_DIR/patches/gperftools-Replace-namespace-base-with-namespace-tcmalloc.patch" \
 "patch -p1 < $TP_DIR/patches/gperftools-unbreak-memz.patch" \
 "autoreconf -fvi"

PROTOBUF_PATCHLEVEL=0
fetch_and_patch \
 protobuf-${PROTOBUF_VERSION}.tar.gz \
 $PROTOBUF_SOURCE \
 $PROTOBUF_PATCHLEVEL \
 "autoreconf -fvi"

# Returns 0 if cmake should be patched to work around this bug [1].
#
# Currently only SLES 12 SP0 is known to be vulnerable, and since the workaround
# hurts cmake performance, we apply it only if absolutely necessary.
#
# 1. https://gitlab.kitware.com/cmake/cmake/issues/15873.
needs_patched_cmake() {
  if [ ! -e /etc/SuSE-release ]; then
    # Not a SUSE distro.
    return 1
  fi
  if ! grep -q "SUSE Linux Enterprise Server 12" /etc/SuSE-release; then
    # Not SLES 12.
    return 1
  fi
  if ! grep -q "PATCHLEVEL = 0" /etc/SuSE-release; then
    # Not SLES 12 SP0.
    return 1
  fi
  return 0
}

CMAKE_PATCHLEVEL=1
CMAKE_PATCHES=""
if needs_patched_cmake; then \
 CMAKE_PATCHES="patch -p1 < $TP_DIR/patches/cmake-issue-15873-dont-use-select.patch"
fi

fetch_and_patch \
 cmake-${CMAKE_VERSION}.tar.gz \
 $CMAKE_SOURCE \
 $CMAKE_PATCHLEVEL \
 "$CMAKE_PATCHES"

SNAPPY_PATCHLEVEL=0
fetch_and_patch \
 snappy-${SNAPPY_VERSION}.tar.gz \
 $SNAPPY_SOURCE \
 $SNAPPY_PATCHLEVEL \
 "autoreconf -fvi"

ZLIB_PATCHLEVEL=0
fetch_and_patch \
 zlib-${ZLIB_VERSION}.tar.gz \
 $ZLIB_SOURCE \
 $ZLIB_PATCHLEVEL

LIBEV_PATCHLEVEL=0
fetch_and_patch \
 libev-${LIBEV_VERSION}.tar.gz \
 $LIBEV_SOURCE \
 $LIBEV_PATCHLEVEL

RAPIDJSON_PATCHLEVEL=1
fetch_and_patch \
 rapidjson-${RAPIDJSON_VERSION}.zip \
 $RAPIDJSON_SOURCE \
 $RAPIDJSON_PATCHLEVEL \
 "patch -p1 < $TP_DIR/patches/rapidjson-fix-signed-unsigned-conversion-error.patch"

SQUEASEL_PATCHLEVEL=0
fetch_and_patch \
 squeasel-${SQUEASEL_VERSION}.tar.gz \
 $SQUEASEL_SOURCE \
 $SQUEASEL_PATCHLEVEL

MUSTACHE_PATCHLEVEL=0
fetch_and_patch \
 mustache-${MUSTACHE_VERSION}.tar.gz \
 $MUSTACHE_SOURCE \
 $MUSTACHE_PATCHLEVEL

GSG_PATCHLEVEL=2
fetch_and_patch \
 google-styleguide-${GSG_VERSION}.tar.gz \
 $GSG_SOURCE \
 $GSG_PATCHLEVEL \
 "patch -p1 < $TP_DIR/patches/google-styleguide-cpplint.patch"

GCOVR_PATCHLEVEL=0
fetch_and_patch \
 gcovr-${GCOVR_VERSION}.tar.gz \
 $GCOVR_SOURCE \
 $GCOVR_PATCHLEVEL

CURL_PATCHLEVEL=0
fetch_and_patch \
 curl-${CURL_VERSION}.tar.gz \
 $CURL_SOURCE \
 $CURL_PATCHLEVEL \
 "autoreconf -fvi"

CRCUTIL_PATCHLEVEL=0
fetch_and_patch \
 crcutil-${CRCUTIL_VERSION}.tar.gz \
 $CRCUTIL_SOURCE \
 $CRCUTIL_PATCHLEVEL

LIBUNWIND_PATCHLEVEL=1
fetch_and_patch \
 libunwind-${LIBUNWIND_VERSION}.tar.gz \
 $LIBUNWIND_SOURCE \
 $LIBUNWIND_PATCHLEVEL \
 "patch -p1 < $TP_DIR/patches/libunwind-trace-cache-destructor.patch"

PYTHON_PATCHLEVEL=0
fetch_and_patch \
 python-${PYTHON_VERSION}.tar.gz \
 $PYTHON_SOURCE \
 $PYTHON_PATCHLEVEL

LLVM_PATCHLEVEL=4
fetch_and_patch \
 llvm-${LLVM_VERSION}-iwyu-${IWYU_VERSION}.src.tar.gz \
 $LLVM_SOURCE \
 $LLVM_PATCHLEVEL \
  "patch -p1 < $TP_DIR/patches/llvm-add-iwyu.patch" \
  "patch -p1 < $TP_DIR/patches/llvm-iwyu-include-picker.patch"

LZ4_PATCHLEVEL=0
fetch_and_patch \
 lz4-$LZ4_VERSION.tar.gz \
 $LZ4_SOURCE \
 $LZ4_PATCHLEVEL

BITSHUFFLE_PATCHLEVEL=0
fetch_and_patch \
 bitshuffle-${BITSHUFFLE_VERSION}.tar.gz \
 $BITSHUFFLE_SOURCE \
 $BITSHUFFLE_PATCHLEVEL

TRACE_VIEWER_PATCHLEVEL=0
fetch_and_patch \
 kudu-trace-viewer-${TRACE_VIEWER_VERSION}.tar.gz \
 $TRACE_VIEWER_SOURCE \
 $TRACE_VIEWER_PATCHLEVEL

BOOST_PATCHLEVEL=2
fetch_and_patch \
 boost_${BOOST_VERSION}.tar.gz \
 $BOOST_SOURCE \
 $BOOST_PATCHLEVEL \
 "patch -p0 < $TP_DIR/patches/boost-issue-12179-fix-compilation-errors.patch" \
 "patch -p0 < $TP_DIR/patches/boost-issue-440-darwin-version.patch"

# Return 0 if the current system appears to be el6 (either CentOS or proper RHEL)
needs_openssl_workaround() {
  test -f /etc/redhat-release || return 1
  rel="$(cat /etc/redhat-release)"
  pat="(CentOS|Red Hat Enterprise).* release 6.*"
  [[ "$rel" =~ $pat ]]
  return $?
}
if needs_openssl_workaround && [ ! -d "$OPENSSL_WORKAROUND_DIR" ] ; then
  echo Building on el6: installing OpenSSL from CentOS 6.4.
  $TP_DIR/install-openssl-el6-workaround.sh
fi

BREAKPAD_PATCHLEVEL=2
fetch_and_patch \
 breakpad-${BREAKPAD_VERSION}.tar.gz \
 $BREAKPAD_SOURCE \
 $BREAKPAD_PATCHLEVEL \
 "patch -p1 < $TP_DIR/patches/breakpad-add-basic-support-for-dwz-dwarf-extension.patch" \
 "patch -p1 < $TP_DIR/patches/breakpad-syscall-rsp-clobber-fix.patch"

SPARSEHASH_PATCHLEVEL=3
fetch_and_patch \
 sparsehash-c11-${SPARSEHASH_VERSION}.tar.gz \
 $SPARSEHASH_SOURCE \
 $SPARSEHASH_PATCHLEVEL \
 "patch -p1 < $TP_DIR/patches/sparsehash-0001-Add-compatibily-for-gcc-4.x-in-traits.patch" \
 "patch -p1 < $TP_DIR/patches/sparsehash-0002-Add-workaround-for-dense_hashtable-move-constructor-.patch"

SPARSEPP_PATCHLEVEL=0
fetch_and_patch \
 sparsepp-${SPARSEPP_VERSION}.tar.gz \
 $SPARSEPP_SOURCE \
 $SPARSEPP_PATCHLEVEL

THRIFT_PATCHLEVEL=0
fetch_and_patch \
 $THRIFT_NAME.tar.gz \
 $THRIFT_SOURCE \
 $THRIFT_PATCHLEVEL

BISON_PATCHLEVEL=0
fetch_and_patch \
 $BISON_NAME.tar.gz \
 $BISON_SOURCE \
 $BISON_PATCHLEVEL
 # This would normally call autoreconf, but it does not succeed with
 # autoreconf 2.69-11 (RHEL 7): "autoreconf: 'configure.ac' or 'configure.in' is required".


# For upstream Hive and Hadoop, we've stripped extraneous JARs. This isn't the
# case for downstream components or any Sentry artifacts.
ECOSYSTEM_URL=${DEPENDENCY_URL}
HIVE_FILE_NAME="${HIVE_NAME}-stripped.tar.gz"
HADOOP_FILE_NAME="${HADOOP_NAME}-stripped.tar.gz"
SENTRY_FILE_NAME="${SENTRY_NAME}.tar.gz"
if [[ -n "$CDH_TARBALL_URL" ]]; then
  ECOSYSTEM_URL=${CDH_TARBALL_URL}
  HIVE_FILE_NAME="${HIVE_NAME}.tar.gz"
  HADOOP_FILE_NAME="${HADOOP_NAME}.tar.gz"
fi

HIVE_PATCHLEVEL=0
fetch_with_url_and_patch \
 $HIVE_FILE_NAME \
 $HIVE_SOURCE \
 $HIVE_PATCHLEVEL \
 $ECOSYSTEM_URL

HADOOP_PATCHLEVEL=0
fetch_with_url_and_patch \
 $HADOOP_FILE_NAME \
 $HADOOP_SOURCE \
 $HADOOP_PATCHLEVEL \
 $ECOSYSTEM_URL

<<<<<<< HEAD
SENTRY_PATCHLEVEL=0
fetch_with_url_and_patch \
 $SENTRY_FILE_NAME \
 $SENTRY_SOURCE \
 $SENTRY_PATCHLEVEL \
 $ECOSYSTEM_URL

=======
>>>>>>> d641d5dc
YAML_PATCHLEVEL=0
fetch_and_patch \
 $YAML_NAME.tar.gz \
 $YAML_SOURCE \
 $YAML_PATCHLEVEL

CHRONY_PATCHLEVEL=2
fetch_and_patch \
 $CHRONY_NAME.tar.gz \
 $CHRONY_SOURCE \
 $CHRONY_PATCHLEVEL \
 "patch -p1 < $TP_DIR/patches/chrony-no-superuser.patch" \
 "patch -p1 < $TP_DIR/patches/chrony-reuseport.patch"

GUMBO_PARSER_PATCHLEVEL=1
fetch_and_patch \
 $GUMBO_PARSER_NAME.tar.gz \
 $GUMBO_PARSER_SOURCE \
 $GUMBO_PARSER_PATCHLEVEL \
 "patch -p1 < $TP_DIR/patches/gumbo-parser-autoconf-263.patch" \
 "autoreconf -fvi"

GUMBO_QUERY_PATCHLEVEL=1
fetch_and_patch \
 $GUMBO_QUERY_NAME.tar.gz \
 $GUMBO_QUERY_SOURCE \
 $GUMBO_QUERY_PATCHLEVEL \
 "patch -p1 < $TP_DIR/patches/gumbo-query-namespace.patch"

POSTGRES_PATCHLEVEL=1
fetch_and_patch \
 $POSTGRES_NAME.tar.gz \
 $POSTGRES_SOURCE \
 $POSTGRES_PATCHLEVEL \
 "patch -p0 < $TP_DIR/patches/postgres-root-can-run-initdb.patch" \
 "patch -p0 < $TP_DIR/patches/postgres-no-check-root.patch"

POSTGRES_JDBC_PATCHLEVEL=0
fetch_and_patch \
 $POSTGRES_JDBC_NAME.jar \
 $POSTGRES_JDBC_SOURCE \
 $POSTGRES_JDBC_PATCHLEVEL

RANGER_PATCHLEVEL=2
fetch_and_patch \
 $RANGER_NAME.tar.gz \
 $RANGER_SOURCE \
 $RANGER_PATCHLEVEL \
 "patch -p1 < $TP_DIR/patches/ranger-python3.patch" \
 "patch -p0 < $TP_DIR/patches/ranger-fixscripts.patch"

echo "---------------"
echo "Thirdparty dependencies downloaded successfully"<|MERGE_RESOLUTION|>--- conflicted
+++ resolved
@@ -404,12 +404,11 @@
  # autoreconf 2.69-11 (RHEL 7): "autoreconf: 'configure.ac' or 'configure.in' is required".
 
 
-# For upstream Hive and Hadoop, we've stripped extraneous JARs. This isn't the
-# case for downstream components or any Sentry artifacts.
+# For upstream Hive and Hadoop, we've stripped extraneous JARs.
+# This isn't the case for downstream components.
 ECOSYSTEM_URL=${DEPENDENCY_URL}
 HIVE_FILE_NAME="${HIVE_NAME}-stripped.tar.gz"
 HADOOP_FILE_NAME="${HADOOP_NAME}-stripped.tar.gz"
-SENTRY_FILE_NAME="${SENTRY_NAME}.tar.gz"
 if [[ -n "$CDH_TARBALL_URL" ]]; then
   ECOSYSTEM_URL=${CDH_TARBALL_URL}
   HIVE_FILE_NAME="${HIVE_NAME}.tar.gz"
@@ -430,16 +429,6 @@
  $HADOOP_PATCHLEVEL \
  $ECOSYSTEM_URL
 
-<<<<<<< HEAD
-SENTRY_PATCHLEVEL=0
-fetch_with_url_and_patch \
- $SENTRY_FILE_NAME \
- $SENTRY_SOURCE \
- $SENTRY_PATCHLEVEL \
- $ECOSYSTEM_URL
-
-=======
->>>>>>> d641d5dc
 YAML_PATCHLEVEL=0
 fetch_and_patch \
  $YAML_NAME.tar.gz \
